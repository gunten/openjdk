#
# Copyright (c) 2011, 2016, Oracle and/or its affiliates. All rights reserved.
# DO NOT ALTER OR REMOVE COPYRIGHT NOTICES OR THIS FILE HEADER.
#
# This code is free software; you can redistribute it and/or modify it
# under the terms of the GNU General Public License version 2 only, as
# published by the Free Software Foundation.  Oracle designates this
# particular file as subject to the "Classpath" exception as provided
# by Oracle in the LICENSE file that accompanied this code.
#
# This code is distributed in the hope that it will be useful, but WITHOUT
# ANY WARRANTY; without even the implied warranty of MERCHANTABILITY or
# FITNESS FOR A PARTICULAR PURPOSE.  See the GNU General Public License
# version 2 for more details (a copy is included in the LICENSE file that
# accompanied this code).
#
# You should have received a copy of the GNU General Public License version
# 2 along with this work; if not, write to the Free Software Foundation,
# Inc., 51 Franklin St, Fifth Floor, Boston, MA 02110-1301 USA.
#
# Please contact Oracle, 500 Oracle Parkway, Redwood Shores, CA 94065 USA
# or visit www.oracle.com if you need additional information or have any
# questions.
#

# Reset the global CFLAGS/LDFLAGS variables and initialize them with the
# corresponding configure arguments instead
AC_DEFUN_ONCE([FLAGS_SETUP_USER_SUPPLIED_FLAGS],
[
  if test "x$CFLAGS" != "x${ADDED_CFLAGS}"; then
    AC_MSG_WARN([Ignoring CFLAGS($CFLAGS) found in environment. Use --with-extra-cflags])
  fi

  if test "x$CXXFLAGS" != "x${ADDED_CXXFLAGS}"; then
    AC_MSG_WARN([Ignoring CXXFLAGS($CXXFLAGS) found in environment. Use --with-extra-cxxflags])
  fi

  if test "x$LDFLAGS" != "x${ADDED_LDFLAGS}"; then
    AC_MSG_WARN([Ignoring LDFLAGS($LDFLAGS) found in environment. Use --with-extra-ldflags])
  fi

  AC_ARG_WITH(extra-cflags, [AS_HELP_STRING([--with-extra-cflags],
      [extra flags to be used when compiling jdk c-files])])

  AC_ARG_WITH(extra-cxxflags, [AS_HELP_STRING([--with-extra-cxxflags],
      [extra flags to be used when compiling jdk c++-files])])

  AC_ARG_WITH(extra-ldflags, [AS_HELP_STRING([--with-extra-ldflags],
      [extra flags to be used when linking jdk])])

  EXTRA_CFLAGS="$with_extra_cflags"
  EXTRA_CXXFLAGS="$with_extra_cxxflags"
  EXTRA_LDFLAGS="$with_extra_ldflags"

  # Hotspot needs these set in their legacy form
  LEGACY_EXTRA_CFLAGS="$LEGACY_EXTRA_CFLAGS $EXTRA_CFLAGS"
  LEGACY_EXTRA_CXXFLAGS="$LEGACY_EXTRA_CXXFLAGS $EXTRA_CXXFLAGS"
  LEGACY_EXTRA_LDFLAGS="$LEGACY_EXTRA_LDFLAGS $EXTRA_LDFLAGS"

  AC_SUBST(LEGACY_EXTRA_CFLAGS)
  AC_SUBST(LEGACY_EXTRA_CXXFLAGS)
  AC_SUBST(LEGACY_EXTRA_LDFLAGS)

  AC_SUBST(EXTRA_CFLAGS)
  AC_SUBST(EXTRA_CXXFLAGS)
  AC_SUBST(EXTRA_LDFLAGS)

  # The global CFLAGS and LDLAGS variables are used by configure tests and
  # should include the extra parameters
  CFLAGS="$EXTRA_CFLAGS"
  CXXFLAGS="$EXTRA_CXXFLAGS"
  LDFLAGS="$EXTRA_LDFLAGS"
  CPPFLAGS=""
])

# Setup the sysroot flags and add them to global CFLAGS and LDFLAGS so
# that configure can use them while detecting compilers.
# TOOLCHAIN_TYPE is available here.
# Param 1 - Optional prefix to all variables. (e.g BUILD_)
AC_DEFUN([FLAGS_SETUP_SYSROOT_FLAGS],
[
  if test "x[$]$1SYSROOT" != "x"; then
    if test "x$TOOLCHAIN_TYPE" = xsolstudio; then
      if test "x$OPENJDK_TARGET_OS" = xsolaris; then
        # Solaris Studio does not have a concept of sysroot. Instead we must
        # make sure the default include and lib dirs are appended to each
        # compile and link command line. Must also add -I-xbuiltin to enable
        # inlining of system functions and intrinsics.
        $1SYSROOT_CFLAGS="-I-xbuiltin -I[$]$1SYSROOT/usr/include"
        $1SYSROOT_LDFLAGS="-L[$]$1SYSROOT/usr/lib$OPENJDK_TARGET_CPU_ISADIR \
            -L[$]$1SYSROOT/lib$OPENJDK_TARGET_CPU_ISADIR"
      fi
    elif test "x$TOOLCHAIN_TYPE" = xgcc; then
      $1SYSROOT_CFLAGS="--sysroot=[$]$1SYSROOT"
      $1SYSROOT_LDFLAGS="--sysroot=[$]$1SYSROOT"
    elif test "x$TOOLCHAIN_TYPE" = xclang; then
      $1SYSROOT_CFLAGS="-isysroot [$]$1SYSROOT"
      $1SYSROOT_LDFLAGS="-isysroot [$]$1SYSROOT"
    fi
    # Propagate the sysroot args to hotspot
    $1LEGACY_EXTRA_CFLAGS="[$]$1LEGACY_EXTRA_CFLAGS [$]$1SYSROOT_CFLAGS"
    $1LEGACY_EXTRA_CXXFLAGS="[$]$1LEGACY_EXTRA_CXXFLAGS [$]$1SYSROOT_CFLAGS"
    $1LEGACY_EXTRA_LDFLAGS="[$]$1LEGACY_EXTRA_LDFLAGS [$]$1SYSROOT_LDFLAGS"
    # The global CFLAGS and LDFLAGS variables need these for configure to function
    $1CFLAGS="[$]$1CFLAGS [$]$1SYSROOT_CFLAGS"
    $1CPPFLAGS="[$]$1CPPFLAGS [$]$1SYSROOT_CFLAGS"
    $1CXXFLAGS="[$]$1CXXFLAGS [$]$1SYSROOT_CFLAGS"
    $1LDFLAGS="[$]$1LDFLAGS [$]$1SYSROOT_LDFLAGS"
  fi

  if test "x$OPENJDK_TARGET_OS" = xmacosx; then
    # We also need -iframework<path>/System/Library/Frameworks
    $1SYSROOT_CFLAGS="[$]$1SYSROOT_CFLAGS -iframework [$]$1SYSROOT/System/Library/Frameworks"
    $1SYSROOT_LDFLAGS="[$]$1SYSROOT_LDFLAGS -iframework [$]$1SYSROOT/System/Library/Frameworks"
    # These always need to be set, or we can't find the frameworks embedded in JavaVM.framework
    # set this here so it doesn't have to be peppered throughout the forest
    $1SYSROOT_CFLAGS="[$]$1SYSROOT_CFLAGS -F [$]$1SYSROOT/System/Library/Frameworks/JavaVM.framework/Frameworks"
    $1SYSROOT_LDFLAGS="[$]$1SYSROOT_LDFLAGS -F [$]$1SYSROOT/System/Library/Frameworks/JavaVM.framework/Frameworks"
  fi

  AC_SUBST($1SYSROOT_CFLAGS)
  AC_SUBST($1SYSROOT_LDFLAGS)
])

AC_DEFUN_ONCE([FLAGS_SETUP_INIT_FLAGS],
[
  # COMPILER_TARGET_BITS_FLAG  : option for selecting 32- or 64-bit output
  # COMPILER_COMMAND_FILE_FLAG : option for passing a command file to the compiler
  # COMPILER_BINDCMD_FILE_FLAG : option for specifying a file which saves the binder
  #                              commands produced by the link step (currently AIX only)
  if test "x$TOOLCHAIN_TYPE" = xxlc; then
    COMPILER_TARGET_BITS_FLAG="-q"
    COMPILER_COMMAND_FILE_FLAG="-f"
    COMPILER_BINDCMD_FILE_FLAG="-bloadmap:"
  else
    COMPILER_TARGET_BITS_FLAG="-m"
    COMPILER_COMMAND_FILE_FLAG="@"
    COMPILER_BINDCMD_FILE_FLAG=""

    # The solstudio linker does not support @-files.
    if test "x$TOOLCHAIN_TYPE" = xsolstudio; then
      COMPILER_COMMAND_FILE_FLAG=
    fi

    # Check if @file is supported by gcc
    if test "x$TOOLCHAIN_TYPE" = xgcc; then
      AC_MSG_CHECKING([if @file is supported by gcc])
      # Extra emtpy "" to prevent ECHO from interpreting '--version' as argument
      $ECHO "" "--version" > command.file
      if $CXX @command.file 2>&AS_MESSAGE_LOG_FD >&AS_MESSAGE_LOG_FD; then
        AC_MSG_RESULT(yes)
        COMPILER_COMMAND_FILE_FLAG="@"
      else
        AC_MSG_RESULT(no)
        COMPILER_COMMAND_FILE_FLAG=
      fi
      $RM command.file
    fi
  fi
  AC_SUBST(COMPILER_TARGET_BITS_FLAG)
  AC_SUBST(COMPILER_COMMAND_FILE_FLAG)
  AC_SUBST(COMPILER_BINDCMD_FILE_FLAG)

  # FIXME: figure out if we should select AR flags depending on OS or toolchain.
  if test "x$OPENJDK_TARGET_OS" = xmacosx; then
    ARFLAGS="-r"
  elif test "x$OPENJDK_TARGET_OS" = xaix; then
    ARFLAGS="-X64"
  elif test "x$OPENJDK_TARGET_OS" = xwindows; then
    # lib.exe is used as AR to create static libraries.
    ARFLAGS="-nologo -NODEFAULTLIB:MSVCRT"
  else
    ARFLAGS=""
  fi
  AC_SUBST(ARFLAGS)

  ## Setup strip.
  # FIXME: should this really be per platform, or should it be per toolchain type?
  # strip is not provided by clang or solstudio; so guessing platform makes most sense.
  # FIXME: we should really only export STRIPFLAGS from here, not POST_STRIP_CMD.
  if test "x$OPENJDK_TARGET_OS" = xlinux; then
    STRIPFLAGS="-g"
  elif test "x$OPENJDK_TARGET_OS" = xsolaris; then
    STRIPFLAGS="-x"
  elif test "x$OPENJDK_TARGET_OS" = xmacosx; then
    STRIPFLAGS="-S"
  elif test "x$OPENJDK_TARGET_OS" = xaix; then
    STRIPFLAGS="-X32_64"
  fi

  AC_SUBST(STRIPFLAGS)

  if test "x$TOOLCHAIN_TYPE" = xmicrosoft; then
    CC_OUT_OPTION=-Fo
    EXE_OUT_OPTION=-out:
    LD_OUT_OPTION=-out:
    AR_OUT_OPTION=-out:
  else
    # The option used to specify the target .o,.a or .so file.
    # When compiling, how to specify the to be created object file.
    CC_OUT_OPTION='-o$(SPACE)'
    # When linking, how to specify the to be created executable.
    EXE_OUT_OPTION='-o$(SPACE)'
    # When linking, how to specify the to be created dynamically linkable library.
    LD_OUT_OPTION='-o$(SPACE)'
    # When archiving, how to specify the to be create static archive for object files.
    AR_OUT_OPTION='rcs$(SPACE)'
  fi
  AC_SUBST(CC_OUT_OPTION)
  AC_SUBST(EXE_OUT_OPTION)
  AC_SUBST(LD_OUT_OPTION)
  AC_SUBST(AR_OUT_OPTION)

  # On Windows, we need to set RC flags.
  if test "x$TOOLCHAIN_TYPE" = xmicrosoft; then
    RC_FLAGS="-nologo -l0x409"
    JVM_RCFLAGS="-nologo"
    if test "x$DEBUG_LEVEL" = xrelease; then
      RC_FLAGS="$RC_FLAGS -DNDEBUG"
      JVM_RCFLAGS="$JVM_RCFLAGS -DNDEBUG"
    fi

    # The version variables used to create RC_FLAGS may be overridden
    # in a custom configure script, or possibly the command line.
    # Let those variables be expanded at make time in spec.gmk.
    # The \$ are escaped to the shell, and the $(...) variables
    # are evaluated by make.
    RC_FLAGS="$RC_FLAGS \
        -D\"JDK_VERSION_STRING=\$(VERSION_STRING)\" \
        -D\"JDK_COMPANY=\$(COMPANY_NAME)\" \
        -D\"JDK_COMPONENT=\$(PRODUCT_NAME) \$(JDK_RC_PLATFORM_NAME) binary\" \
        -D\"JDK_VER=\$(VERSION_NUMBER)\" \
        -D\"JDK_COPYRIGHT=Copyright \xA9 $COPYRIGHT_YEAR\" \
        -D\"JDK_NAME=\$(PRODUCT_NAME) \$(JDK_RC_PLATFORM_NAME) \$(VERSION_MAJOR)\" \
        -D\"JDK_FVER=\$(subst .,\$(COMMA),\$(VERSION_NUMBER_FOUR_POSITIONS))\""

    JVM_RCFLAGS="$JVM_RCFLAGS \
        -D\"HS_BUILD_ID=\$(VERSION_STRING)\" \
        -D\"HS_COMPANY=\$(COMPANY_NAME)\" \
        -D\"JDK_DOTVER=\$(VERSION_NUMBER_FOUR_POSITIONS)\" \
        -D\"HS_COPYRIGHT=Copyright $COPYRIGHT_YEAR\" \
        -D\"HS_NAME=\$(PRODUCT_NAME) \$(VERSION_SHORT)\" \
        -D\"JDK_VER=\$(subst .,\$(COMMA),\$(VERSION_NUMBER_FOUR_POSITIONS))\" \
        -D\"HS_FNAME=jvm.dll\" \
        -D\"HS_INTERNAL_NAME=jvm\""
  fi
  AC_SUBST(RC_FLAGS)
  AC_SUBST(JVM_RCFLAGS)

  if test "x$TOOLCHAIN_TYPE" = xmicrosoft; then
    # silence copyright notice and other headers.
    COMMON_CCXXFLAGS="$COMMON_CCXXFLAGS -nologo"
  fi
])

AC_DEFUN([FLAGS_SETUP_COMPILER_FLAGS_FOR_LIBS],
[
  ###############################################################################
  #
  # How to compile shared libraries.
  #

  if test "x$TOOLCHAIN_TYPE" = xgcc; then
    PICFLAG="-fPIC"
    C_FLAG_REORDER=''
    CXX_FLAG_REORDER=''

    if test "x$OPENJDK_TARGET_OS" = xmacosx; then
      # Linking is different on MacOSX
      if test "x$STATIC_BUILD" = xtrue; then
        SHARED_LIBRARY_FLAGS ='-undefined dynamic_lookup'
      else
        SHARED_LIBRARY_FLAGS="-dynamiclib -compatibility_version 1.0.0 -current_version 1.0.0 $PICFLAG"
        JVM_CFLAGS="$JVM_CFLAGS $PICFLAG"
      fi
      SET_EXECUTABLE_ORIGIN='-Wl,-rpath,@loader_path/.'
      SET_SHARED_LIBRARY_ORIGIN="$SET_EXECUTABLE_ORIGIN"
      SET_SHARED_LIBRARY_NAME='-Wl,-install_name,@rpath/[$]1'
      SET_SHARED_LIBRARY_MAPFILE='-Wl,-exported_symbols_list,[$]1'
    else
      # Default works for linux, might work on other platforms as well.
      SHARED_LIBRARY_FLAGS='-shared'
      SET_EXECUTABLE_ORIGIN='-Wl,-rpath,\$$ORIGIN[$]1'
      SET_SHARED_LIBRARY_ORIGIN="-Wl,-z,origin $SET_EXECUTABLE_ORIGIN"
      SET_SHARED_LIBRARY_NAME='-Wl,-soname=[$]1'
      SET_SHARED_LIBRARY_MAPFILE='-Wl,-version-script=[$]1'
    fi
  elif test "x$TOOLCHAIN_TYPE" = xclang; then
    C_FLAG_REORDER=''
    CXX_FLAG_REORDER=''

    if test "x$OPENJDK_TARGET_OS" = xmacosx; then
      # Linking is different on MacOSX
      PICFLAG=''
      SHARED_LIBRARY_FLAGS="-dynamiclib -compatibility_version 1.0.0 -current_version 1.0.0 $PICFLAG"
      SET_EXECUTABLE_ORIGIN='-Wl,-rpath,@loader_path/.'
      SET_SHARED_LIBRARY_ORIGIN="$SET_EXECUTABLE_ORIGIN"
      SET_SHARED_LIBRARY_NAME='-Wl,-install_name,@rpath/[$]1'
      SET_SHARED_LIBRARY_MAPFILE='-Wl,-exported_symbols_list,[$]1'

      if test "x$STATIC_BUILD" = xfalse; then
        JVM_CFLAGS="$JVM_CFLAGS -fPIC"
      fi
    else
      # Default works for linux, might work on other platforms as well.
      PICFLAG='-fPIC'
      SHARED_LIBRARY_FLAGS='-shared'
      SET_EXECUTABLE_ORIGIN='-Wl,-rpath,\$$ORIGIN[$]1'
      SET_SHARED_LIBRARY_ORIGIN="-Wl,-z,origin $SET_EXECUTABLE_ORIGIN"
      SET_SHARED_LIBRARY_NAME='-Wl,-soname=[$]1'
      SET_SHARED_LIBRARY_MAPFILE='-Wl,-version-script=[$]1'
    fi
  elif test "x$TOOLCHAIN_TYPE" = xsolstudio; then
    if test "x$OPENJDK_TARGET_CPU" = xsparcv9; then
      PICFLAG="-xcode=pic32"
    else
      PICFLAG="-KPIC"
    fi
    C_FLAG_REORDER='-xF'
    CXX_FLAG_REORDER='-xF'
    SHARED_LIBRARY_FLAGS="-G"
    SET_EXECUTABLE_ORIGIN='-R\$$ORIGIN[$]1'
    SET_SHARED_LIBRARY_ORIGIN="$SET_EXECUTABLE_ORIGIN"
    SET_SHARED_LIBRARY_NAME='-h [$]1'
    SET_SHARED_LIBRARY_MAPFILE='-M[$]1'
  elif test "x$TOOLCHAIN_TYPE" = xxlc; then
    # '-qpic' defaults to 'qpic=small'. This means that the compiler generates only
    # one instruction for accessing the TOC. If the TOC grows larger than 64K, the linker
    # will have to patch this single instruction with a call to some out-of-order code which
    # does the load from the TOC. This is of course slow. But in that case we also would have
    # to use '-bbigtoc' for linking anyway so we could also change the PICFLAG to 'qpic=large'.
    # With 'qpic=large' the compiler will by default generate a two-instruction sequence which
    # can be patched directly by the linker and does not require a jump to out-of-order code.
    # Another alternative instead of using 'qpic=large -bbigtoc' may be to use '-qminimaltoc'
    # instead. This creates a distinct TOC for every compilation unit (and thus requires two
    # loads for accessing a global variable). But there are rumors that this may be seen as a
    # 'performance feature' because of improved code locality of the symbols used in a
    # compilation unit.
    PICFLAG="-qpic"
    JVM_CFLAGS="$JVM_CFLAGS $PICFLAG"
    C_FLAG_REORDER=''
    CXX_FLAG_REORDER=''
    SHARED_LIBRARY_FLAGS="-qmkshrobj -bM:SRE -bnoentry"
    SET_EXECUTABLE_ORIGIN=""
    SET_SHARED_LIBRARY_ORIGIN=''
    SET_SHARED_LIBRARY_NAME=''
    SET_SHARED_LIBRARY_MAPFILE=''
  elif test "x$TOOLCHAIN_TYPE" = xmicrosoft; then
    PICFLAG=""
    C_FLAG_REORDER=''
    CXX_FLAG_REORDER=''
    SHARED_LIBRARY_FLAGS="-dll"
    SET_EXECUTABLE_ORIGIN=''
    SET_SHARED_LIBRARY_ORIGIN=''
    SET_SHARED_LIBRARY_NAME=''
    SET_SHARED_LIBRARY_MAPFILE='-def:[$]1'
  fi

  AC_SUBST(C_FLAG_REORDER)
  AC_SUBST(CXX_FLAG_REORDER)
  AC_SUBST(SET_EXECUTABLE_ORIGIN)
  AC_SUBST(SET_SHARED_LIBRARY_ORIGIN)
  AC_SUBST(SET_SHARED_LIBRARY_NAME)
  AC_SUBST(SET_SHARED_LIBRARY_MAPFILE)
  AC_SUBST(SHARED_LIBRARY_FLAGS)

  # The (cross) compiler is now configured, we can now test capabilities
  # of the target platform.
])

# Documentation on common flags used for solstudio in HIGHEST.
#
# WARNING: Use of OPTIMIZATION_LEVEL=HIGHEST in your Makefile needs to be
#          done with care, there are some assumptions below that need to
#          be understood about the use of pointers, and IEEE behavior.
#
# -fns: Use non-standard floating point mode (not IEEE 754)
# -fsimple: Do some simplification of floating point arithmetic (not IEEE 754)
# -fsingle: Use single precision floating point with 'float'
# -xalias_level=basic: Assume memory references via basic pointer types do not alias
#   (Source with excessing pointer casting and data access with mixed
#    pointer types are not recommended)
# -xbuiltin=%all: Use intrinsic or inline versions for math/std functions
#   (If you expect perfect errno behavior, do not use this)
# -xdepend: Loop data dependency optimizations (need -xO3 or higher)
# -xrestrict: Pointer parameters to functions do not overlap
#   (Similar to -xalias_level=basic usage, but less obvious sometimes.
#    If you pass in multiple pointers to the same data, do not use this)
# -xlibmil: Inline some library routines
#   (If you expect perfect errno behavior, do not use this)
# -xlibmopt: Use optimized math routines (CURRENTLY DISABLED)
#   (If you expect perfect errno behavior, do not use this)
#  Can cause undefined external on Solaris 8 X86 on __sincos, removing for now

    # FIXME: this will never happen since sparc != sparcv9, ie 32 bit, which we don't build anymore.
    # Bug?
    #if test "x$OPENJDK_TARGET_CPU" = xsparc; then
    #  CFLAGS_JDK="${CFLAGS_JDK} -xmemalign=4s"
    #  CXXFLAGS_JDK="${CXXFLAGS_JDK} -xmemalign=4s"
    #fi

AC_DEFUN_ONCE([FLAGS_SETUP_COMPILER_FLAGS_FOR_OPTIMIZATION],
[

  ###############################################################################
  #
  # Setup the opt flags for different compilers
  # and different operating systems.
  #

  # FIXME: this was indirectly the old default, but just inherited.
  # if test "x$TOOLCHAIN_TYPE" = xmicrosoft; then
  #   C_FLAG_DEPS="-MMD -MF"
  # fi

  # Generate make dependency files
  if test "x$TOOLCHAIN_TYPE" = xgcc; then
    C_FLAG_DEPS="-MMD -MF"
  elif test "x$TOOLCHAIN_TYPE" = xclang; then
    C_FLAG_DEPS="-MMD -MF"
  elif test "x$TOOLCHAIN_TYPE" = xsolstudio; then
    C_FLAG_DEPS="-xMMD -xMF"
  elif test "x$TOOLCHAIN_TYPE" = xxlc; then
    C_FLAG_DEPS="-qmakedep=gcc -MF"
  fi
  CXX_FLAG_DEPS="$C_FLAG_DEPS"
  AC_SUBST(C_FLAG_DEPS)
  AC_SUBST(CXX_FLAG_DEPS)

  # Debug symbols
  if test "x$TOOLCHAIN_TYPE" = xgcc; then
    if test "x$OPENJDK_TARGET_CPU_BITS" = "x64" && test "x$DEBUG_LEVEL" = "xfastdebug"; then
      # reduce from default "-g2" option to save space
      CFLAGS_DEBUG_SYMBOLS="-g1"
      CXXFLAGS_DEBUG_SYMBOLS="-g1"
    else
      CFLAGS_DEBUG_SYMBOLS="-g"
      CXXFLAGS_DEBUG_SYMBOLS="-g"
    fi
  elif test "x$TOOLCHAIN_TYPE" = xclang; then
    CFLAGS_DEBUG_SYMBOLS="-g"
    CXXFLAGS_DEBUG_SYMBOLS="-g"
  elif test "x$TOOLCHAIN_TYPE" = xsolstudio; then
    CFLAGS_DEBUG_SYMBOLS="-g -xs"
    # -g0 enables debug symbols without disabling inlining.
    CXXFLAGS_DEBUG_SYMBOLS="-g0 -xs"
  elif test "x$TOOLCHAIN_TYPE" = xxlc; then
    CFLAGS_DEBUG_SYMBOLS="-g"
    CXXFLAGS_DEBUG_SYMBOLS="-g"
  elif test "x$TOOLCHAIN_TYPE" = xmicrosoft; then
    CFLAGS_DEBUG_SYMBOLS="-Zi"
    CXXFLAGS_DEBUG_SYMBOLS="-Zi"
  fi
  AC_SUBST(CFLAGS_DEBUG_SYMBOLS)
  AC_SUBST(CXXFLAGS_DEBUG_SYMBOLS)

  # Debug symbols for JVM_CFLAGS
  if test "x$TOOLCHAIN_TYPE" = xsolstudio; then
    JVM_CFLAGS_SYMBOLS="$JVM_CFLAGS_SYMBOLS -xs"
    if test "x$DEBUG_LEVEL" = xslowdebug; then
      JVM_CFLAGS_SYMBOLS="$JVM_CFLAGS_SYMBOLS -g"
    else
      # -g0 does not disable inlining, which -g does.
      JVM_CFLAGS_SYMBOLS="$JVM_CFLAGS_SYMBOLS -g0"
    fi
  elif test "x$TOOLCHAIN_TYPE" = xmicrosoft; then
    JVM_CFLAGS_SYMBOLS="$JVM_CFLAGS_SYMBOLS -Z7 -d2Zi+"
  else
    JVM_CFLAGS_SYMBOLS="$JVM_CFLAGS_SYMBOLS -g"
  fi
  AC_SUBST(JVM_CFLAGS_SYMBOLS)

  # bounds, memory and behavior checking options
  if test "x$TOOLCHAIN_TYPE" = xgcc; then
    case $DEBUG_LEVEL in
    release )
      # no adjustment
      ;;
    fastdebug )
      # no adjustment
      ;;
    slowdebug )
      # FIXME: By adding this to C(XX)FLAGS_DEBUG_OPTIONS/JVM_CFLAGS_SYMBOLS it
      # get's added conditionally on whether we produce debug symbols or not.
      # This is most likely not really correct.

      # Add runtime stack smashing and undefined behavior checks.
      # Not all versions of gcc support -fstack-protector
      STACK_PROTECTOR_CFLAG="-fstack-protector-all"
      FLAGS_COMPILER_CHECK_ARGUMENTS(ARGUMENT: [$STACK_PROTECTOR_CFLAG -Werror], IF_FALSE: [STACK_PROTECTOR_CFLAG=""])

      CFLAGS_DEBUG_OPTIONS="$STACK_PROTECTOR_CFLAG --param ssp-buffer-size=1"
      CXXFLAGS_DEBUG_OPTIONS="$STACK_PROTECTOR_CFLAG --param ssp-buffer-size=1"
      if test "x$STACK_PROTECTOR_CFLAG" != x; then
        JVM_CFLAGS_SYMBOLS="$JVM_CFLAGS_SYMBOLS $STACK_PROTECTOR_CFLAG --param ssp-buffer-size=1"
      fi
      ;;
    esac
  fi

  if test "x$TOOLCHAIN_TYPE" = xmicrosoft; then
    if test "x$DEBUG_LEVEL" != xrelease; then
      if test "x$OPENJDK_TARGET_CPU" = xx86_64; then
        JVM_CFLAGS="$JVM_CFLAGS -homeparams"
      fi
    fi
  fi

  # Optimization levels
  if test "x$TOOLCHAIN_TYPE" = xsolstudio; then
    CC_HIGHEST="$CC_HIGHEST -fns -fsimple -fsingle -xbuiltin=%all -xdepend -xrestrict -xlibmil"

    if test "x$OPENJDK_TARGET_CPU_ARCH" = "xx86"; then
      # FIXME: seems we always set -xregs=no%frameptr; put it elsewhere more global?
      C_O_FLAG_HIGHEST_JVM="-xO4"
      C_O_FLAG_HIGHEST="-xO4 -Wu,-O4~yz $CC_HIGHEST -xalias_level=basic -xregs=no%frameptr"
      C_O_FLAG_HI="-xO4 -Wu,-O4~yz -xregs=no%frameptr"
      C_O_FLAG_NORM="-xO2 -Wu,-O2~yz -xregs=no%frameptr"
      C_O_FLAG_DEBUG="-xregs=no%frameptr"
      C_O_FLAG_DEBUG_JVM=""
      C_O_FLAG_NONE="-xregs=no%frameptr"
      CXX_O_FLAG_HIGHEST_JVM="-xO4"
      CXX_O_FLAG_HIGHEST="-xO4 -Qoption ube -O4~yz $CC_HIGHEST -xregs=no%frameptr"
      CXX_O_FLAG_HI="-xO4 -Qoption ube -O4~yz -xregs=no%frameptr"
      CXX_O_FLAG_NORM="-xO2 -Qoption ube -O2~yz -xregs=no%frameptr"
      CXX_O_FLAG_DEBUG="-xregs=no%frameptr"
      CXX_O_FLAG_DEBUG_JVM=""
      CXX_O_FLAG_NONE="-xregs=no%frameptr"
      if test "x$OPENJDK_TARGET_CPU_BITS" = "x32"; then
        C_O_FLAG_HIGHEST="$C_O_FLAG_HIGHEST -xchip=pentium"
        CXX_O_FLAG_HIGHEST="$CXX_O_FLAG_HIGHEST -xchip=pentium"
      fi
    elif test "x$OPENJDK_TARGET_CPU_ARCH" = "xsparc"; then
      C_O_FLAG_HIGHEST_JVM="-xO4"
      C_O_FLAG_HIGHEST="-xO4 -Wc,-Qrm-s -Wc,-Qiselect-T0 $CC_HIGHEST -xalias_level=basic -xprefetch=auto,explicit -xchip=ultra"
      C_O_FLAG_HI="-xO4 -Wc,-Qrm-s -Wc,-Qiselect-T0"
      C_O_FLAG_NORM="-xO2 -Wc,-Qrm-s -Wc,-Qiselect-T0"
      C_O_FLAG_DEBUG=""
      C_O_FLAG_DEBUG_JVM=""
      C_O_FLAG_NONE=""
      CXX_O_FLAG_HIGHEST_JVM="-xO4"
      CXX_O_FLAG_HIGHEST="-xO4 -Qoption cg -Qrm-s -Qoption cg -Qiselect-T0 $CC_HIGHEST -xprefetch=auto,explicit -xchip=ultra"
      CXX_O_FLAG_HI="-xO4 -Qoption cg -Qrm-s -Qoption cg -Qiselect-T0"
      CXX_O_FLAG_NORM="-xO2 -Qoption cg -Qrm-s -Qoption cg -Qiselect-T0"
      CXX_O_FLAG_DEBUG=""
      CXX_O_FLAG_DEBUG_JVM=""
      CXX_O_FLAG_NONE=""
    fi
  else
    # The remaining toolchains share opt flags between CC and CXX;
    # setup for C and duplicate afterwards.
    if test "x$TOOLCHAIN_TYPE" = xgcc; then
      if test "x$OPENJDK_TARGET_OS" = xmacosx; then
        # On MacOSX we optimize for size, something
        # we should do for all platforms?
        C_O_FLAG_HIGHEST_JVM="-Os"
        C_O_FLAG_HIGHEST="-Os"
        C_O_FLAG_HI="-Os"
        C_O_FLAG_NORM="-Os"
        C_O_FLAG_SIZE="-Os"
      else
        C_O_FLAG_HIGHEST_JVM="-O3"
        C_O_FLAG_HIGHEST="-O3"
        C_O_FLAG_HI="-O3"
        C_O_FLAG_NORM="-O2"
        C_O_FLAG_SIZE="-Os"
      fi
      C_O_FLAG_DEBUG="-O0"
      if test "x$OPENJDK_TARGET_OS" = xmacosx; then
        C_O_FLAG_DEBUG_JVM=""
      elif test "x$OPENJDK_TARGET_OS" = xlinux; then
        C_O_FLAG_DEBUG_JVM="-O0"
      fi
      C_O_FLAG_NONE="-O0"
    elif test "x$TOOLCHAIN_TYPE" = xclang; then
      if test "x$OPENJDK_TARGET_OS" = xmacosx; then
        # On MacOSX we optimize for size, something
        # we should do for all platforms?
        C_O_FLAG_HIGHEST_JVM="-Os"
        C_O_FLAG_HIGHEST="-Os"
        C_O_FLAG_HI="-Os"
        C_O_FLAG_NORM="-Os"
        C_O_FLAG_SIZE="-Os"
      else
        C_O_FLAG_HIGHEST_JVM="-O3"
        C_O_FLAG_HIGHEST="-O3"
        C_O_FLAG_HI="-O3"
        C_O_FLAG_NORM="-O2"
        C_O_FLAG_SIZE="-Os"
      fi
      C_O_FLAG_DEBUG="-O0"
      if test "x$OPENJDK_TARGET_OS" = xmacosx; then
        C_O_FLAG_DEBUG_JVM=""
      elif test "x$OPENJDK_TARGET_OS" = xlinux; then
        C_O_FLAG_DEBUG_JVM="-O0"
      fi
      C_O_FLAG_NONE="-O0"
    elif test "x$TOOLCHAIN_TYPE" = xxlc; then
      C_O_FLAG_HIGHEST_JVM="-O3 -qhot=level=1 -qinline -qinlglue"
      C_O_FLAG_HIGHEST="-O3 -qhot=level=1 -qinline -qinlglue"
      C_O_FLAG_HI="-O3 -qinline -qinlglue"
      C_O_FLAG_NORM="-O2"
      C_O_FLAG_DEBUG="-qnoopt"
      # FIXME: Value below not verified.
      C_O_FLAG_DEBUG_JVM=""
      C_O_FLAG_NONE="-qnoopt"
    elif test "x$TOOLCHAIN_TYPE" = xmicrosoft; then
      C_O_FLAG_HIGHEST_JVM="-O2 -Oy-"
      C_O_FLAG_HIGHEST="-O2"
      C_O_FLAG_HI="-O1"
      C_O_FLAG_NORM="-O1"
      C_O_FLAG_DEBUG="-Od"
      C_O_FLAG_DEBUG_JVM=""
      C_O_FLAG_NONE="-Od"
      C_O_FLAG_SIZE="-Os"
    fi
    CXX_O_FLAG_HIGHEST_JVM="$C_O_FLAG_HIGHEST_JVM"
    CXX_O_FLAG_HIGHEST="$C_O_FLAG_HIGHEST"
    CXX_O_FLAG_HI="$C_O_FLAG_HI"
    CXX_O_FLAG_NORM="$C_O_FLAG_NORM"
    CXX_O_FLAG_DEBUG="$C_O_FLAG_DEBUG"
    CXX_O_FLAG_DEBUG_JVM="$C_O_FLAG_DEBUG_JVM"
    CXX_O_FLAG_NONE="$C_O_FLAG_NONE"
    CXX_O_FLAG_SIZE="$C_O_FLAG_SIZE"
  fi

  # Adjust optimization flags according to debug level.
  case $DEBUG_LEVEL in
    release )
      # no adjustment
      ;;
    fastdebug )
      # Not quite so much optimization
      C_O_FLAG_HI="$C_O_FLAG_NORM"
      CXX_O_FLAG_HI="$CXX_O_FLAG_NORM"
      ;;
    slowdebug )
      # Disable optimization
      C_O_FLAG_HIGHEST_JVM="$C_O_FLAG_DEBUG_JVM"
      C_O_FLAG_HIGHEST="$C_O_FLAG_DEBUG"
      C_O_FLAG_HI="$C_O_FLAG_DEBUG"
      C_O_FLAG_NORM="$C_O_FLAG_DEBUG"
      C_O_FLAG_SIZE="$C_O_FLAG_DEBUG"
      CXX_O_FLAG_HIGHEST_JVM="$CXX_O_FLAG_DEBUG_JVM"
      CXX_O_FLAG_HIGHEST="$CXX_O_FLAG_DEBUG"
      CXX_O_FLAG_HI="$CXX_O_FLAG_DEBUG"
      CXX_O_FLAG_NORM="$CXX_O_FLAG_DEBUG"
      CXX_O_FLAG_SIZE="$CXX_O_FLAG_DEBUG"
      ;;
  esac

  AC_SUBST(C_O_FLAG_HIGHEST_JVM)
  AC_SUBST(C_O_FLAG_HIGHEST)
  AC_SUBST(C_O_FLAG_HI)
  AC_SUBST(C_O_FLAG_NORM)
  AC_SUBST(C_O_FLAG_DEBUG)
  AC_SUBST(C_O_FLAG_NONE)
  AC_SUBST(C_O_FLAG_SIZE)
  AC_SUBST(CXX_O_FLAG_HIGHEST_JVM)
  AC_SUBST(CXX_O_FLAG_HIGHEST)
  AC_SUBST(CXX_O_FLAG_HI)
  AC_SUBST(CXX_O_FLAG_NORM)
  AC_SUBST(CXX_O_FLAG_DEBUG)
  AC_SUBST(CXX_O_FLAG_NONE)
  AC_SUBST(CXX_O_FLAG_SIZE)
])


AC_DEFUN([FLAGS_SETUP_COMPILER_FLAGS_FOR_JDK],
[

  FLAGS_SETUP_COMPILER_FLAGS_FOR_JDK_HELPER([TARGET])
  FLAGS_SETUP_COMPILER_FLAGS_FOR_JDK_HELPER([BUILD], [OPENJDK_BUILD_])

  # Tests are only ever compiled for TARGET
  # Flags for compiling test libraries
  CFLAGS_TESTLIB="$COMMON_CCXXFLAGS_JDK $CFLAGS_JDK $PICFLAG $CFLAGS_JDKLIB_EXTRA"
  CXXFLAGS_TESTLIB="$COMMON_CCXXFLAGS_JDK $CXXFLAGS_JDK $PICFLAG $CXXFLAGS_JDKLIB_EXTRA"

  # Flags for compiling test executables
  CFLAGS_TESTEXE="$COMMON_CCXXFLAGS_JDK $CFLAGS_JDK"
  CXXFLAGS_TESTEXE="$COMMON_CCXXFLAGS_JDK $CXXFLAGS_JDK"

  AC_SUBST(CFLAGS_TESTLIB)
  AC_SUBST(CFLAGS_TESTEXE)
  AC_SUBST(CXXFLAGS_TESTLIB)
  AC_SUBST(CXXFLAGS_TESTEXE)

  LDFLAGS_TESTLIB="$LDFLAGS_JDKLIB"
  LDFLAGS_TESTEXE="$LDFLAGS_JDKEXE $JAVA_BASE_LDFLAGS"

  AC_SUBST(LDFLAGS_TESTLIB)
  AC_SUBST(LDFLAGS_TESTEXE)

])

################################################################################
# $1 - Either BUILD or TARGET to pick the correct OS/CPU variables to check
#      conditionals against.
# $2 - Optional prefix for each variable defined.
AC_DEFUN([FLAGS_SETUP_COMPILER_FLAGS_FOR_JDK_HELPER],
[
  # Special extras...
  if test "x$TOOLCHAIN_TYPE" = xsolstudio; then
    if test "x$OPENJDK_$1_CPU_ARCH" = "xsparc"; then
      $2CFLAGS_JDKLIB_EXTRA="${$2CFLAGS_JDKLIB_EXTRA} -xregs=no%appl"
      $2CXXFLAGS_JDKLIB_EXTRA="${$2CXXFLAGS_JDKLIB_EXTRA} -xregs=no%appl"
    fi
    $2CFLAGS_JDKLIB_EXTRA="${$2CFLAGS_JDKLIB_EXTRA} -errtags=yes -errfmt"
    $2CXXFLAGS_JDKLIB_EXTRA="${$2CXXFLAGS_JDKLIB_EXTRA} -errtags=yes -errfmt"
  elif test "x$TOOLCHAIN_TYPE" = xxlc; then
    $2CFLAGS_JDK="${$2CFLAGS_JDK} -qchars=signed -qfullpath -qsaveopt"
    $2CXXFLAGS_JDK="${$2CXXFLAGS_JDK} -qchars=signed -qfullpath -qsaveopt"
  elif test "x$TOOLCHAIN_TYPE" = xgcc; then
    $2CXXSTD_CXXFLAG="-std=gnu++98"
    FLAGS_CXX_COMPILER_CHECK_ARGUMENTS(ARGUMENT: [[$]$2CXXSTD_CXXFLAG -Werror],
    						 IF_FALSE: [$2CXXSTD_CXXFLAG=""])
    $2CXXFLAGS_JDK="${$2CXXFLAGS_JDK} ${$2CXXSTD_CXXFLAG}"
    $2JVM_CFLAGS="${$2JVM_CFLAGS} ${$2CXXSTD_CXXFLAG}"
    AC_SUBST([$2CXXSTD_CXXFLAG])
  fi
  if test "x$OPENJDK_TARGET_OS" = xsolaris; then
    $2CFLAGS_JDK="${$2CFLAGS_JDK} -D__solaris__"
    $2CXXFLAGS_JDK="${$2CXXFLAGS_JDK} -D__solaris__"
  fi

  if test "x$OPENJDK_TARGET_OS" = xsolaris; then
    $2CFLAGS_JDK="${$2CFLAGS_JDK} -D__solaris__"
    $2CXXFLAGS_JDK="${$2CXXFLAGS_JDK} -D__solaris__"
  fi

  $2CFLAGS_JDK="${$2CFLAGS_JDK} ${$2EXTRA_CFLAGS}"
  $2CXXFLAGS_JDK="${$2CXXFLAGS_JDK} ${$2EXTRA_CXXFLAGS}"
  $2LDFLAGS_JDK="${$2LDFLAGS_JDK} ${$2EXTRA_LDFLAGS}"

  ###############################################################################
  #
  # Now setup the CFLAGS and LDFLAGS for the JDK build.
  # Later we will also have CFLAGS and LDFLAGS for the hotspot subrepo build.
  #

  # Setup compiler/platform specific flags into
  #    $2CFLAGS_JDK    - C Compiler flags
  #    $2CXXFLAGS_JDK  - C++ Compiler flags
  #    $2COMMON_CCXXFLAGS_JDK - common to C and C++
  if test "x$TOOLCHAIN_TYPE" = xgcc; then
    $2JVM_CFLAGS="[$]$2JVM_CFLAGS -D_GNU_SOURCE"
    $2JVM_CFLAGS="[$]$2JVM_CFLAGS -D_REENTRANT"
    $2JVM_CFLAGS="[$]$2JVM_CFLAGS -fcheck-new"
    if test "x$OPENJDK_$1_CPU" = xx86; then
      # Force compatibility with i586 on 32 bit intel platforms.
      $2COMMON_CCXXFLAGS="${$2COMMON_CCXXFLAGS} -march=i586"
      $2JVM_CFLAGS="[$]$2JVM_CFLAGS -march=i586"
    fi
    $2COMMON_CCXXFLAGS_JDK="[$]$2COMMON_CCXXFLAGS [$]$2COMMON_CCXXFLAGS_JDK -Wall -Wextra -Wno-unused -Wno-unused-parameter -Wformat=2 \
        -pipe -D_GNU_SOURCE -D_REENTRANT -D_LARGEFILE64_SOURCE"
    case $OPENJDK_$1_CPU_ARCH in
      arm )
        # on arm we don't prevent gcc to omit frame pointer but do prevent strict aliasing
        $2CFLAGS_JDK="${$2CFLAGS_JDK} -fno-strict-aliasing"
        ;;
      ppc )
        # on ppc we don't prevent gcc to omit frame pointer but do prevent strict aliasing
        $2CFLAGS_JDK="${$2CFLAGS_JDK} -fno-strict-aliasing"
        ;;
      s390 )
        $2COMMON_CCXXFLAGS_JDK="[$]$2COMMON_CCXXFLAGS_JDK -fno-omit-frame-pointer -mbackchain -march=z10"
        $2CFLAGS_JDK="${$2CFLAGS_JDK} -fno-strict-aliasing"
        ;;
      * )
        $2COMMON_CCXXFLAGS_JDK="[$]$2COMMON_CCXXFLAGS_JDK -fno-omit-frame-pointer"
        $2CFLAGS_JDK="${$2CFLAGS_JDK} -fno-strict-aliasing"
        ;;
    esac
    TOOLCHAIN_CHECK_COMPILER_VERSION(VERSION: 6, PREFIX: $2, IF_AT_LEAST: FLAGS_SETUP_GCC6_COMPILER_FLAGS($2))
  elif test "x$TOOLCHAIN_TYPE" = xclang; then
    $2JVM_CFLAGS="[$]$2JVM_CFLAGS -D_GNU_SOURCE"

    # Restrict the debug information created by Clang to avoid
    # too big object files and speed the build up a little bit
    # (see http://llvm.org/bugs/show_bug.cgi?id=7554)
    $2JVM_CFLAGS="[$]$2JVM_CFLAGS -flimit-debug-info"
    if test "x$OPENJDK_$1_OS" = xlinux; then
      if test "x$OPENJDK_$1_CPU" = xx86; then
        # Force compatibility with i586 on 32 bit intel platforms.
        $2COMMON_CCXXFLAGS="${$2COMMON_CCXXFLAGS} -march=i586"
        $2JVM_CFLAGS="[$]$2JVM_CFLAGS -march=i586"
      fi
      $2JVM_CFLAGS="[$]$2JVM_CFLAGS -Wno-sometimes-uninitialized"
      $2COMMON_CCXXFLAGS_JDK="[$]$2COMMON_CCXXFLAGS [$]$2COMMON_CCXXFLAGS_JDK -Wall -Wextra -Wno-unused -Wno-unused-parameter -Wformat=2 \
          -pipe -D_GNU_SOURCE -D_REENTRANT -D_LARGEFILE64_SOURCE"
      case $OPENJDK_$1_CPU_ARCH in
        ppc )
          # on ppc we don't prevent gcc to omit frame pointer but do prevent strict aliasing
          $2CFLAGS_JDK="${$2CFLAGS_JDK} -fno-strict-aliasing"
          ;;
        * )
          $2COMMON_CCXXFLAGS_JDK="[$]$2COMMON_CCXXFLAGS_JDK -fno-omit-frame-pointer"
          $2CFLAGS_JDK="${$2CFLAGS_JDK} -fno-strict-aliasing"
          ;;
      esac
    fi
  elif test "x$TOOLCHAIN_TYPE" = xsolstudio; then
    $2JVM_CFLAGS="[$]$2JVM_CFLAGS -DSPARC_WORKS"
    $2COMMON_CCXXFLAGS_JDK="[$]$2COMMON_CCXXFLAGS [$]$2COMMON_CCXXFLAGS_JDK -DTRACING -DMACRO_MEMSYS_OPS -DBREAKPTS"
    if test "x$OPENJDK_$1_CPU_ARCH" = xx86; then
      $2COMMON_CCXXFLAGS_JDK="[$]$2COMMON_CCXXFLAGS_JDK -DcpuIntel -Di586 -D$OPENJDK_$1_CPU_LEGACY_LIB"
    fi

    $2CFLAGS_JDK="[$]$2CFLAGS_JDK -xc99=%none -xCC -errshort=tags -Xa -v -mt -W0,-noglobal"
    $2CXXFLAGS_JDK="[$]$2CXXFLAGS_JDK -errtags=yes +w -mt -features=no%except -DCC_NOEX -norunpath -xnolib"
  elif test "x$TOOLCHAIN_TYPE" = xxlc; then
    $2JVM_CFLAGS="[$]$2JVM_CFLAGS -D_REENTRANT -D__STDC_FORMAT_MACROS"
    $2CFLAGS_JDK="[$]$2CFLAGS_JDK -D_GNU_SOURCE -D_REENTRANT -D_LARGEFILE64_SOURCE -DSTDC"
    $2CXXFLAGS_JDK="[$]$2CXXFLAGS_JDK -D_GNU_SOURCE -D_REENTRANT -D_LARGEFILE64_SOURCE -DSTDC"
  elif test "x$TOOLCHAIN_TYPE" = xmicrosoft; then
    $2COMMON_CCXXFLAGS_JDK="[$]$2COMMON_CCXXFLAGS [$]$2COMMON_CCXXFLAGS_JDK \
        -MD -Zc:wchar_t- -W3 -wd4800 \
        -DWIN32_LEAN_AND_MEAN \
        -D_CRT_SECURE_NO_DEPRECATE -D_CRT_NONSTDC_NO_DEPRECATE \
        -D_WINSOCK_DEPRECATED_NO_WARNINGS \
        -DWIN32 -DIAL"
    if test "x$OPENJDK_$1_CPU" = xx86_64; then
      $2COMMON_CCXXFLAGS_JDK="[$]$2COMMON_CCXXFLAGS_JDK -D_AMD64_ -Damd64"
    else
      $2COMMON_CCXXFLAGS_JDK="[$]$2COMMON_CCXXFLAGS_JDK -D_X86_ -Dx86"
    fi
    # If building with Visual Studio 2010, we can still use _STATIC_CPPLIB to
    # avoid bundling msvcpNNN.dll. Doesn't work with newer versions of visual
    # studio.
    if test "x$TOOLCHAIN_VERSION" = "x2010"; then
      STATIC_CPPLIB_FLAGS="-D_STATIC_CPPLIB -D_DISABLE_DEPRECATE_STATIC_CPPLIB"
      $2COMMON_CCXXFLAGS_JDK="[$]$2COMMON_CCXXFLAGS_JDK $STATIC_CPPLIB_FLAGS"
      $2JVM_CFLAGS="[$]$2JVM_CFLAGS $STATIC_CPPLIB_FLAGS"
    fi
  fi

  ###############################################################################

  # Adjust flags according to debug level.
  case $DEBUG_LEVEL in
    fastdebug | slowdebug )
      $2CFLAGS_JDK="[$]$2CFLAGS_JDK $CFLAGS_DEBUG_SYMBOLS $CFLAGS_DEBUG_OPTIONS"
      $2CXXFLAGS_JDK="[$]$2CXXFLAGS_JDK $CXXFLAGS_DEBUG_SYMBOLS $CXXFLAGS_DEBUG_OPTIONS"
      ;;
    release )
      ;;
    * )
      AC_MSG_ERROR([Unrecognized \$DEBUG_LEVEL: $DEBUG_LEVEL])
      ;;
  esac

  # Set some common defines. These works for all compilers, but assume
  # -D is universally accepted.

  # Setup endianness
  if test "x$OPENJDK_$1_CPU_ENDIAN" = xlittle; then
    # The macro _LITTLE_ENDIAN needs to be defined the same to avoid the
    #   Sun C compiler warning message: warning: macro redefined: _LITTLE_ENDIAN
    #   (The Solaris X86 system defines this in file /usr/include/sys/isa_defs.h).
    #   Note: -Dmacro         is the same as    #define macro 1
    #         -Dmacro=        is the same as    #define macro
    if test "x$OPENJDK_$1_OS" = xsolaris; then
      $2COMMON_CCXXFLAGS_JDK="[$]$2COMMON_CCXXFLAGS_JDK -D_LITTLE_ENDIAN="
    else
      $2COMMON_CCXXFLAGS_JDK="[$]$2COMMON_CCXXFLAGS_JDK -D_LITTLE_ENDIAN"
    fi
  else
    # Same goes for _BIG_ENDIAN. Do we really need to set *ENDIAN on Solaris if they
    # are defined in the system?
    if test "x$OPENJDK_$1_OS" = xsolaris; then
      $2COMMON_CCXXFLAGS_JDK="[$]$2COMMON_CCXXFLAGS_JDK -D_BIG_ENDIAN="
    else
      $2COMMON_CCXXFLAGS_JDK="[$]$2COMMON_CCXXFLAGS_JDK -D_BIG_ENDIAN"
    fi
  fi

  # Setup target OS define. Use OS target name but in upper case.
  OPENJDK_$1_OS_UPPERCASE=`$ECHO $OPENJDK_$1_OS | $TR 'abcdefghijklmnopqrstuvwxyz' 'ABCDEFGHIJKLMNOPQRSTUVWXYZ'`
  $2COMMON_CCXXFLAGS_JDK="[$]$2COMMON_CCXXFLAGS_JDK -D$OPENJDK_$1_OS_UPPERCASE"

  # Setup target CPU
  $2COMMON_CCXXFLAGS_JDK="[$]$2COMMON_CCXXFLAGS_JDK \
      $OPENJDK_$1_ADD_LP64 \
      -DARCH='\"$OPENJDK_$1_CPU_LEGACY\"' -D$OPENJDK_$1_CPU_LEGACY"

  # Setup debug/release defines
  if test "x$DEBUG_LEVEL" = xrelease; then
    $2COMMON_CCXXFLAGS_JDK="[$]$2COMMON_CCXXFLAGS_JDK -DNDEBUG"
    if test "x$OPENJDK_$1_OS" = xsolaris; then
      $2COMMON_CCXXFLAGS_JDK="[$]$2COMMON_CCXXFLAGS_JDK -DTRIMMED"
    fi
  else
    $2COMMON_CCXXFLAGS_JDK="[$]$2COMMON_CCXXFLAGS_JDK -DDEBUG"
  fi

  # Set some additional per-OS defines.
  if test "x$OPENJDK_$1_OS" = xlinux; then
    $2JVM_CFLAGS="[$]$2JVM_CFLAGS -DLINUX"
    $2JVM_CFLAGS="[$]$2JVM_CFLAGS -pipe $PICFLAG -fno-rtti -fno-exceptions \
        -fvisibility=hidden -fno-strict-aliasing -fno-omit-frame-pointer"
  elif test "x$OPENJDK_$1_OS" = xsolaris; then
    $2JVM_CFLAGS="[$]$2JVM_CFLAGS -DSOLARIS"
    $2JVM_CFLAGS="[$]$2JVM_CFLAGS -template=no%extdef -features=no%split_init \
        -D_Crun_inline_placement -library=%none $PICFLAG -mt -features=no%except"
  elif test "x$OPENJDK_$1_OS" = xmacosx; then
    $2COMMON_CCXXFLAGS_JDK="[$]$2COMMON_CCXXFLAGS_JDK -D_ALLBSD_SOURCE -D_DARWIN_UNLIMITED_SELECT"
    $2JVM_CFLAGS="[$]$2JVM_CFLAGS -D_ALLBSD_SOURCE"
    $2JVM_CFLAGS="[$]$2JVM_CFLAGS -D_DARWIN_C_SOURCE -D_XOPEN_SOURCE"
    $2JVM_CFLAGS="[$]$2JVM_CFLAGS -fno-rtti -fno-exceptions -fvisibility=hidden \
        -mno-omit-leaf-frame-pointer -mstack-alignment=16 -pipe -fno-strict-aliasing \
        -DMAC_OS_X_VERSION_MAX_ALLOWED=1070 -mmacosx-version-min=10.7.0 \
        -fno-omit-frame-pointer"
  elif test "x$OPENJDK_$1_OS" = xaix; then
    $2JVM_CFLAGS="[$]$2JVM_CFLAGS -DAIX"
    # We may need '-qminimaltoc' or '-qpic=large -bbigtoc' if the TOC overflows.
    $2JVM_CFLAGS="[$]$2JVM_CFLAGS -qtune=balanced \
        -qalias=noansi -qstrict -qtls=default -qlanglvl=c99vla \
        -qlanglvl=noredefmac -qnortti -qnoeh -qignerrno"
  elif test "x$OPENJDK_$1_OS" = xbsd; then
    $2COMMON_CCXXFLAGS_JDK="[$]$2COMMON_CCXXFLAGS_JDK -D_ALLBSD_SOURCE"
  elif test "x$OPENJDK_$1_OS" = xwindows; then
    $2JVM_CFLAGS="[$]$2JVM_CFLAGS -D_WINDOWS -DWIN32 -D_JNI_IMPLEMENTATION_"
    $2JVM_CFLAGS="[$]$2JVM_CFLAGS -nologo -W3 -MD -MP"
  fi

  # Set some additional per-CPU defines.
  if test "x$OPENJDK_$1_OS-$OPENJDK_$1_CPU" = xwindows-x86; then
    $2JVM_CFLAGS="[$]$2JVM_CFLAGS -arch:IA32"
  elif test "x$OPENJDK_$1_CPU" = xsparcv9; then
    $2JVM_CFLAGS="[$]$2JVM_CFLAGS -xarch=sparc"
  elif test "x$OPENJDK_$1_CPU" = xppc64; then
    if test "x$OPENJDK_$1_OS" = xlinux; then
      $2JVM_CFLAGS="[$]$2JVM_CFLAGS -minsert-sched-nops=regroup_exact -mno-multiple -mno-string"
      # fixes `relocation truncated to fit' error for gcc 4.1.
      $2JVM_CFLAGS="[$]$2JVM_CFLAGS -mminimal-toc"
      # Use ppc64 instructions, but schedule for power5
      $2JVM_CFLAGS="[$]$2JVM_CFLAGS -mcpu=powerpc64 -mtune=power5"
    elif test "x$OPENJDK_$1_OS" = xaix; then
      $2JVM_CFLAGS="[$]$2JVM_CFLAGS -qarch=ppc64"
    fi
  elif test "x$OPENJDK_$1_CPU" = xppc64le; then
    if test "x$OPENJDK_$1_OS" = xlinux; then
      $2JVM_CFLAGS="[$]$2JVM_CFLAGS -minsert-sched-nops=regroup_exact -mno-multiple -mno-string"
      # Little endian machine uses ELFv2 ABI.
      $2JVM_CFLAGS="[$]$2JVM_CFLAGS -DABI_ELFv2"
      # Use Power8, this is the first CPU to support PPC64 LE with ELFv2 ABI.
      $2JVM_CFLAGS="[$]$2JVM_CFLAGS -mcpu=power8 -mtune=power8"
    fi
  elif test "x$OPENJDK_$1_CPU" = xs390x; then
    if test "x$OPENJDK_$1_OS" = xlinux; then
      $2JVM_CFLAGS="[$]$2JVM_CFLAGS -mbackchain -march=z10"
    fi
  fi

  if test "x$OPENJDK_$1_CPU_ENDIAN" = xlittle; then
    $2JVM_CFLAGS="[$]$2JVM_CFLAGS -DVM_LITTLE_ENDIAN"
  fi

  if test "x$OPENJDK_$1_CPU_BITS" = x64; then
    if test "x$OPENJDK_$1_OS" != xsolaris && test "x$OPENJDK_$1_OS" != xaix; then
      # Solaris does not have _LP64=1 in the old build.
      # xlc on AIX defines _LP64=1 by default and issues a warning if we redefine it.
      $2JVM_CFLAGS="[$]$2JVM_CFLAGS -D_LP64=1"
    fi
  fi

  # Set $2JVM_CFLAGS warning handling
  if test "x$OPENJDK_$1_OS" = xlinux; then
    $2JVM_CFLAGS="[$]$2JVM_CFLAGS -Wpointer-arith -Wsign-compare -Wunused-function \
        -Wunused-value -Woverloaded-virtual"

    if test "x$TOOLCHAIN_TYPE" = xgcc; then
      TOOLCHAIN_CHECK_COMPILER_VERSION(VERSION: [4.8], PREFIX: $2,
          IF_AT_LEAST: [
            # These flags either do not work or give spurious warnings prior to gcc 4.8.
            $2JVM_CFLAGS="[$]$2JVM_CFLAGS -Wno-format-zero-length -Wtype-limits -Wuninitialized"
          ]
      )
    fi
    if ! HOTSPOT_CHECK_JVM_VARIANT(zero) && ! HOTSPOT_CHECK_JVM_VARIANT(zeroshark); then
      # Non-zero builds have stricter warnings
      $2JVM_CFLAGS="[$]$2JVM_CFLAGS -Wreturn-type -Wundef -Wformat=2"
    else
      if test "x$TOOLCHAIN_TYPE" = xclang; then
        # Some versions of llvm do not like -Wundef
        $2JVM_CFLAGS="[$]$2JVM_CFLAGS -Wno-undef"
      fi
    fi
  elif test "x$OPENJDK_$1_OS" = xmacosx; then
    $2JVM_CFLAGS="[$]$2JVM_CFLAGS -Wno-deprecated -Wpointer-arith \
        -Wsign-compare -Wundef -Wunused-function -Wformat=2"
  fi

  # Additional macosx handling
  if test "x$OPENJDK_$1_OS" = xmacosx; then
    # Setting these parameters makes it an error to link to macosx APIs that are
    # newer than the given OS version and makes the linked binaries compatible
    # even if built on a newer version of the OS.
    # The expected format is X.Y.Z
    MACOSX_VERSION_MIN=10.7.0
    AC_SUBST(MACOSX_VERSION_MIN)

    # The macro takes the version with no dots, ex: 1070
    # Let the flags variables get resolved in make for easier override on make
    # command line.
    $2COMMON_CCXXFLAGS_JDK="[$]$2COMMON_CCXXFLAGS_JDK -DMAC_OS_X_VERSION_MAX_ALLOWED=\$(subst .,,\$(MACOSX_VERSION_MIN)) -mmacosx-version-min=\$(MACOSX_VERSION_MIN)"
    $2LDFLAGS_JDK="[$]$2LDFLAGS_JDK -mmacosx-version-min=\$(MACOSX_VERSION_MIN)"
  fi

  # Setup some hard coded includes
  $2COMMON_CCXXFLAGS_JDK="[$]$2COMMON_CCXXFLAGS_JDK \
      -I\$(SUPPORT_OUTPUTDIR)/modules_include/java.base \
      -I${JDK_TOPDIR}/src/java.base/share/native/include \
      -I${JDK_TOPDIR}/src/java.base/$OPENJDK_$1_OS/native/include \
      -I${JDK_TOPDIR}/src/java.base/$OPENJDK_$1_OS_TYPE/native/include \
      -I${JDK_TOPDIR}/src/java.base/share/native/libjava \
      -I${JDK_TOPDIR}/src/java.base/$OPENJDK_$1_OS_TYPE/native/libjava"

  # The shared libraries are compiled using the picflag.
  $2CFLAGS_JDKLIB="[$]$2COMMON_CCXXFLAGS_JDK \
      [$]$2CFLAGS_JDK [$]$2EXTRA_CFLAGS_JDK $PICFLAG [$]$2CFLAGS_JDKLIB_EXTRA"
  $2CXXFLAGS_JDKLIB="[$]$2COMMON_CCXXFLAGS_JDK \
      [$]$2CXXFLAGS_JDK [$]$2EXTRA_CXXFLAGS_JDK $PICFLAG [$]$2CXXFLAGS_JDKLIB_EXTRA"

  # Executable flags
  $2CFLAGS_JDKEXE="[$]$2COMMON_CCXXFLAGS_JDK [$]$2CFLAGS_JDK [$]$2EXTRA_CFLAGS_JDK"
  $2CXXFLAGS_JDKEXE="[$]$2COMMON_CCXXFLAGS_JDK [$]$2CXXFLAGS_JDK [$]$2EXTRA_CXXFLAGS_JDK"

  AC_SUBST($2CFLAGS_JDKLIB)
  AC_SUBST($2CFLAGS_JDKEXE)
  AC_SUBST($2CXXFLAGS_JDKLIB)
  AC_SUBST($2CXXFLAGS_JDKEXE)

  # Setup LDFLAGS et al.
  #

  if test "x$TOOLCHAIN_TYPE" = xmicrosoft; then
    LDFLAGS_MICROSOFT="-nologo -opt:ref"
    $2LDFLAGS_JDK="[$]$2LDFLAGS_JDK $LDFLAGS_MICROSOFT -incremental:no"
    $2JVM_LDFLAGS="[$]$2JVM_LDFLAGS $LDFLAGS_MICROSOFT -opt:icf,8 -subsystem:windows -base:0x8000000"
    if test "x$OPENJDK_$1_CPU_BITS" = "x32"; then
      LDFLAGS_SAFESH="-safeseh"
      $2LDFLAGS_JDK="[$]$2LDFLAGS_JDK $LDFLAGS_SAFESH"
      $2JVM_LDFLAGS="[$]$2JVM_LDFLAGS $LDFLAGS_SAFESH"
      # NOTE: Old build added -machine. Probably not needed.
      $2JVM_LDFLAGS="[$]$2JVM_LDFLAGS -machine:I386"
    else
      $2JVM_LDFLAGS="[$]$2JVM_LDFLAGS -machine:AMD64"
    fi
  elif test "x$TOOLCHAIN_TYPE" = xclang; then
      $2JVM_LDFLAGS="[$]$2JVM_LDFLAGS -mno-omit-leaf-frame-pointer -mstack-alignment=16 -stdlib=libstdc++ -fPIC"
      if test "x$OPENJDK_$1_OS" = xmacosx; then
        # FIXME: We should really generalize SET_SHARED_LIBRARY_ORIGIN instead.
        $2JVM_LDFLAGS="[$]$2JVM_LDFLAGS -Wl,-rpath,@loader_path/. -Wl,-rpath,@loader_path/.."
    fi
  elif test "x$TOOLCHAIN_TYPE" = xgcc; then
    # If this is a --hash-style=gnu system, use --hash-style=both, why?
    # We have previously set HAS_GNU_HASH if this is the case
    if test -n "$HAS_GNU_HASH"; then
      $2LDFLAGS_HASH_STYLE="-Wl,--hash-style=both"
      $2LDFLAGS_JDK="${$2LDFLAGS_JDK} [$]$2LDFLAGS_HASH_STYLE"
      $2JVM_LDFLAGS="[$]$2JVM_LDFLAGS [$]$2LDFLAGS_HASH_STYLE"
    fi
      if test "x$OPENJDK_$1_OS" = xmacosx; then
        $2JVM_LDFLAGS="[$]$2JVM_LDFLAGS -Wl,-rpath,@loader_path/. -Wl,-rpath,@loader_path/.."
    fi
    if test "x$OPENJDK_$1_OS" = xlinux; then
      # And since we now know that the linker is gnu, then add -z defs, to forbid
      # undefined symbols in object files.
      LDFLAGS_NO_UNDEF_SYM="-Wl,-z,defs"
      $2LDFLAGS_JDK="${$2LDFLAGS_JDK} $LDFLAGS_NO_UNDEF_SYM"
      $2JVM_LDFLAGS="[$]$2JVM_LDFLAGS  $LDFLAGS_NO_UNDEF_SYM"
      LDFLAGS_NO_EXEC_STACK="-Wl,-z,noexecstack"
      $2JVM_LDFLAGS="[$]$2JVM_LDFLAGS $LDFLAGS_NO_EXEC_STACK"
      if test "x$OPENJDK_$1_CPU" = xx86; then
        $2JVM_LDFLAGS="[$]$2JVM_LDFLAGS -march=i586"
      fi
      case $DEBUG_LEVEL in
        release )
          # tell linker to optimize libraries.
          # Should this be supplied to the OSS linker as well?
          LDFLAGS_DEBUGLEVEL_release="-Wl,-O1"
          $2LDFLAGS_JDK="${$2LDFLAGS_JDK} $LDFLAGS_DEBUGLEVEL_release"
          $2JVM_LDFLAGS="[$]$2JVM_LDFLAGS $LDFLAGS_DEBUGLEVEL_release"
          if test "x$HAS_LINKER_RELRO" = "xtrue"; then
            $2JVM_LDFLAGS="[$]$2JVM_LDFLAGS $LINKER_RELRO_FLAG"
          fi
          ;;
        slowdebug )
          # Hotspot always let the linker optimize
          $2JVM_LDFLAGS="[$]$2JVM_LDFLAGS -Wl,-O1"
          if test "x$HAS_LINKER_NOW" = "xtrue"; then
            # do relocations at load
            $2LDFLAGS_JDK="[$]$2LDFLAGS_JDK $LINKER_NOW_FLAG"
            $2LDFLAGS_CXX_JDK="[$]$2LDFLAGS_CXX_JDK $LINKER_NOW_FLAG"
            $2JVM_LDFLAGS="[$]$2JVM_LDFLAGS $LINKER_NOW_FLAG"
          fi
          if test "x$HAS_LINKER_RELRO" = "xtrue"; then
            # mark relocations read only
            $2LDFLAGS_JDK="[$]$2LDFLAGS_JDK $LINKER_RELRO_FLAG"
            $2LDFLAGS_CXX_JDK="[$]$2LDFLAGS_CXX_JDK $LINKER_RELRO_FLAG"
            $2JVM_LDFLAGS="[$]$2JVM_LDFLAGS $LINKER_RELRO_FLAG"
          fi
          ;;
        fastdebug )
          # Hotspot always let the linker optimize
          $2JVM_LDFLAGS="[$]$2JVM_LDFLAGS -Wl,-O1"
          if test "x$HAS_LINKER_RELRO" = "xtrue"; then
            # mark relocations read only
            $2LDFLAGS_JDK="[$]$2LDFLAGS_JDK $LINKER_RELRO_FLAG"
            $2LDFLAGS_CXX_JDK="[$]$2LDFLAGS_CXX_JDK $LINKER_RELRO_FLAG"
            $2JVM_LDFLAGS="[$]$2JVM_LDFLAGS $LINKER_RELRO_FLAG"
          fi
          ;;
        * )
          AC_MSG_ERROR([Unrecognized \$DEBUG_LEVEL: $DEBUG_LEVEL])
          ;;
        esac
    fi
  elif test "x$TOOLCHAIN_TYPE" = xsolstudio; then
    LDFLAGS_SOLSTUDIO="-Wl,-z,defs"
    $2LDFLAGS_JDK="[$]$2LDFLAGS_JDK $LDFLAGS_SOLSTUDIO -ztext"
    LDFLAGS_CXX_SOLSTUDIO="-norunpath"
    $2LDFLAGS_CXX_JDK="[$]$2LDFLAGS_CXX_JDK $LDFLAGS_CXX_SOLSTUDIO -xnolib"
    $2JVM_LDFLAGS="[$]$2JVM_LDFLAGS $LDFLAGS_SOLSTUDIO -library=%none -mt $LDFLAGS_CXX_SOLSTUDIO -z noversion"
    if test "x$OPENJDK_$1_CPU_ARCH" = "xsparc"; then
      $2JVM_LDFLAGS="[$]$2JVM_LDFLAGS -xarch=sparc"
    fi
  elif test "x$TOOLCHAIN_TYPE" = xxlc; then
    LDFLAGS_XLC="-b64 -brtl -bnolibpath -bexpall -bernotok"
    $2LDFLAGS_JDK="${$2LDFLAGS_JDK} $LDFLAGS_XLC"
    $2JVM_LDFLAGS="[$]$2JVM_LDFLAGS $LDFLAGS_XLC"
  fi

  # Customize LDFLAGS for executables

  $2LDFLAGS_JDKEXE="${$2LDFLAGS_JDK}"

  if test "x$TOOLCHAIN_TYPE" = xmicrosoft; then
    if test "x$OPENJDK_$1_CPU_BITS" = "x64"; then
      LDFLAGS_STACK_SIZE=1048576
    else
      LDFLAGS_STACK_SIZE=327680
    fi
    $2LDFLAGS_JDKEXE="${$2LDFLAGS_JDKEXE} /STACK:$LDFLAGS_STACK_SIZE"
  elif test "x$OPENJDK_$1_OS" = xlinux; then
    $2LDFLAGS_JDKEXE="[$]$2LDFLAGS_JDKEXE -Wl,--allow-shlib-undefined"
  fi

  $2LDFLAGS_JDKEXE="${$2LDFLAGS_JDKEXE} ${$2EXTRA_LDFLAGS_JDK}"

  # Customize LDFLAGS for libs
  $2LDFLAGS_JDKLIB="${$2LDFLAGS_JDK}"

  $2LDFLAGS_JDKLIB="${$2LDFLAGS_JDKLIB} ${SHARED_LIBRARY_FLAGS}"
  if test "x$TOOLCHAIN_TYPE" = xmicrosoft; then
    $2JAVA_BASE_LDFLAGS="${$2JAVA_BASE_LDFLAGS} \
        -libpath:${OUTPUT_ROOT}/support/modules_libs/java.base"
    $2JDKLIB_LIBS=""
  else
    $2JAVA_BASE_LDFLAGS="${$2JAVA_BASE_LDFLAGS} \
        -L\$(SUPPORT_OUTPUTDIR)/modules_libs/java.base"

    if test "x$1" = "xTARGET"; then
      # On some platforms (mac) the linker warns about non existing -L dirs.
      # For any of the variants server, client or minimal, the dir matches the
      # variant name. The "main" variant should be used for linking. For the
      # rest, the dir is just server.
      if HOTSPOT_CHECK_JVM_VARIANT(server) || HOTSPOT_CHECK_JVM_VARIANT(client) \
          || HOTSPOT_CHECK_JVM_VARIANT(minimal); then
        $2JAVA_BASE_LDFLAGS="${$2JAVA_BASE_LDFLAGS} \
<<<<<<< HEAD
            -L\$(SUPPORT_OUTPUTDIR)/modules_libs/java.base\$(OPENJDK_$1_CPU_LIBDIR)/$JVM_VARIANT_MAIN"
      else
        $2JAVA_BASE_LDFLAGS="${$2JAVA_BASE_LDFLAGS} \
            -L\$(SUPPORT_OUTPUTDIR)/modules_libs/java.base\$(OPENJDK_$1_CPU_LIBDIR)/server"
=======
            -L\$(SUPPORT_OUTPUTDIR)/modules_libs/java.base/$JVM_VARIANT_MAIN"
      else
        $2JAVA_BASE_LDFLAGS="${$2JAVA_BASE_LDFLAGS} \
            -L\$(SUPPORT_OUTPUTDIR)/modules_libs/java.base/server"
>>>>>>> 3f5d8794
      fi
    elif test "x$1" = "xBUILD"; then
      # When building a buildjdk, it's always only the server variant
      $2JAVA_BASE_LDFLAGS="${$2JAVA_BASE_LDFLAGS} \
          -L\$(SUPPORT_OUTPUTDIR)/modules_libs/java.base/server"
    fi

    $2JDKLIB_LIBS="-ljava -ljvm"
    if test "x$TOOLCHAIN_TYPE" = xsolstudio; then
      $2JDKLIB_LIBS="[$]$2JDKLIB_LIBS -lc"
    fi

  fi

$2LDFLAGS_JDKLIB="${$2LDFLAGS_JDKLIB} ${$2JAVA_BASE_LDFLAGS}"

  # Set $2JVM_LIBS (per os)
  if test "x$OPENJDK_$1_OS" = xlinux; then
    $2JVM_LIBS="[$]$2JVM_LIBS -lm -ldl -lpthread"
  elif test "x$OPENJDK_$1_OS" = xsolaris; then
    # FIXME: This hard-coded path is not really proper.
    if test "x$OPENJDK_$1_CPU" = xx86_64; then
      $2SOLARIS_LIBM_LIBS="/usr/lib/amd64/libm.so.1"
    elif test "x$OPENJDK_$1_CPU" = xsparcv9; then
      $2SOLARIS_LIBM_LIBS="/usr/lib/sparcv9/libm.so.1"
    fi
    $2JVM_LIBS="[$]$2JVM_LIBS -lsocket -lsched -ldl $SOLARIS_LIBM_LIBS -lCrun \
        -lthread -ldoor -lc -ldemangle -lnsl -lkstat -lrt"
  elif test "x$OPENJDK_$1_OS" = xmacosx; then
    $2JVM_LIBS="[$]$2JVM_LIBS -lm"
  elif test "x$OPENJDK_$1_OS" = xaix; then
    $2JVM_LIBS="[$]$2JVM_LIBS -Wl,-lC_r -lm -ldl -lpthread"
  elif test "x$OPENJDK_$1_OS" = xbsd; then
    $2JVM_LIBS="[$]$2JVM_LIBS -lm"
  elif test "x$OPENJDK_$1_OS" = xwindows; then
    $2JVM_LIBS="[$]$2JVM_LIBS kernel32.lib user32.lib gdi32.lib winspool.lib \
        comdlg32.lib advapi32.lib shell32.lib ole32.lib oleaut32.lib uuid.lib \
        wsock32.lib winmm.lib version.lib psapi.lib"
    fi

  # Set $2JVM_ASFLAGS
  if test "x$OPENJDK_$1_OS" = xlinux; then
    if test "x$OPENJDK_$1_CPU" = xx86; then
      $2JVM_ASFLAGS="[$]$2JVM_ASFLAGS -march=i586"
    fi
  elif test "x$OPENJDK_$1_OS" = xmacosx; then
    $2JVM_ASFLAGS="[$]$2JVM_ASFLAGS -x assembler-with-cpp -mno-omit-leaf-frame-pointer -mstack-alignment=16"
  fi

  $2LDFLAGS_JDKLIB="${$2LDFLAGS_JDKLIB} ${$2EXTRA_LDFLAGS_JDK}"

  AC_SUBST($2LDFLAGS_JDKLIB)
  AC_SUBST($2LDFLAGS_JDKEXE)
  AC_SUBST($2JDKLIB_LIBS)
  AC_SUBST($2JDKEXE_LIBS)
  AC_SUBST($2LDFLAGS_CXX_JDK)
  AC_SUBST($2LDFLAGS_HASH_STYLE)

  AC_SUBST($2JVM_CFLAGS)
  AC_SUBST($2JVM_LDFLAGS)
  AC_SUBST($2JVM_ASFLAGS)
  AC_SUBST($2JVM_LIBS)

])

# FLAGS_C_COMPILER_CHECK_ARGUMENTS(ARGUMENT: [ARGUMENT], IF_TRUE: [RUN-IF-TRUE],
#                                  IF_FALSE: [RUN-IF-FALSE])
# ------------------------------------------------------------
# Check that the C compiler supports an argument
BASIC_DEFUN_NAMED([FLAGS_C_COMPILER_CHECK_ARGUMENTS],
    [*ARGUMENT IF_TRUE IF_FALSE], [$@],
[
  AC_MSG_CHECKING([if the C compiler supports "ARG_ARGUMENT"])
  supports=yes

  saved_cflags="$CFLAGS"
  CFLAGS="$CFLAGS ARG_ARGUMENT"
  AC_LANG_PUSH([C])
  AC_COMPILE_IFELSE([AC_LANG_SOURCE([[int i;]])], [],
      [supports=no])
  AC_LANG_POP([C])
  CFLAGS="$saved_cflags"

  AC_MSG_RESULT([$supports])
  if test "x$supports" = "xyes" ; then
    :
    ARG_IF_TRUE
  else
    :
    ARG_IF_FALSE
  fi
])

# FLAGS_CXX_COMPILER_CHECK_ARGUMENTS(ARGUMENT: [ARGUMENT], IF_TRUE: [RUN-IF-TRUE],
#                                    IF_FALSE: [RUN-IF-FALSE])
# ------------------------------------------------------------
# Check that the C++ compiler supports an argument
BASIC_DEFUN_NAMED([FLAGS_CXX_COMPILER_CHECK_ARGUMENTS],
    [*ARGUMENT IF_TRUE IF_FALSE], [$@],
[
  AC_MSG_CHECKING([if the C++ compiler supports "ARG_ARGUMENT"])
  supports=yes

  saved_cxxflags="$CXXFLAGS"
  CXXFLAGS="$CXXFLAG ARG_ARGUMENT"
  AC_LANG_PUSH([C++])
  AC_COMPILE_IFELSE([AC_LANG_SOURCE([[int i;]])], [],
      [supports=no])
  AC_LANG_POP([C++])
  CXXFLAGS="$saved_cxxflags"

  AC_MSG_RESULT([$supports])
  if test "x$supports" = "xyes" ; then
    :
    ARG_IF_TRUE
  else
    :
    ARG_IF_FALSE
  fi
])

# FLAGS_COMPILER_CHECK_ARGUMENTS(ARGUMENT: [ARGUMENT], IF_TRUE: [RUN-IF-TRUE],
#                                IF_FALSE: [RUN-IF-FALSE])
# ------------------------------------------------------------
# Check that the C and C++ compilers support an argument
BASIC_DEFUN_NAMED([FLAGS_COMPILER_CHECK_ARGUMENTS],
    [*ARGUMENT IF_TRUE IF_FALSE], [$@],
[
  FLAGS_C_COMPILER_CHECK_ARGUMENTS(ARGUMENT: [ARG_ARGUMENT],
  					     IF_TRUE: [C_COMP_SUPPORTS="yes"],
					     IF_FALSE: [C_COMP_SUPPORTS="no"])
  FLAGS_CXX_COMPILER_CHECK_ARGUMENTS(ARGUMENT: [ARG_ARGUMENT],
  					       IF_TRUE: [CXX_COMP_SUPPORTS="yes"],
					       IF_FALSE: [CXX_COMP_SUPPORTS="no"])

  AC_MSG_CHECKING([if both compilers support "ARG_ARGUMENT"])
  supports=no
  if test "x$C_COMP_SUPPORTS" = "xyes" -a "x$CXX_COMP_SUPPORTS" = "xyes"; then supports=yes; fi

  AC_MSG_RESULT([$supports])
  if test "x$supports" = "xyes" ; then
    :
    ARG_IF_TRUE
  else
    :
    ARG_IF_FALSE
  fi
])

# FLAGS_LINKER_CHECK_ARGUMENTS(ARGUMENT: [ARGUMENT], IF_TRUE: [RUN-IF-TRUE],
#                                   IF_FALSE: [RUN-IF-FALSE])
# ------------------------------------------------------------
# Check that the linker support an argument
BASIC_DEFUN_NAMED([FLAGS_LINKER_CHECK_ARGUMENTS],
    [*ARGUMENT IF_TRUE IF_FALSE], [$@],
[
  AC_MSG_CHECKING([if linker supports "ARG_ARGUMENT"])
  supports=yes

  saved_ldflags="$LDFLAGS"
  LDFLAGS="$LDFLAGS ARG_ARGUMENT"
  AC_LANG_PUSH([C])
  AC_LINK_IFELSE([AC_LANG_PROGRAM([[]],[[]])],
      [], [supports=no])
  AC_LANG_POP([C])
  LDFLAGS="$saved_ldflags"

  AC_MSG_RESULT([$supports])
  if test "x$supports" = "xyes" ; then
    :
    ARG_IF_TRUE
  else
    :
    ARG_IF_FALSE
  fi
])

AC_DEFUN_ONCE([FLAGS_SETUP_COMPILER_FLAGS_MISC],
[
  # Some Zero and Shark settings.
  # ZERO_ARCHFLAG tells the compiler which mode to build for
  case "${OPENJDK_TARGET_CPU}" in
    s390)
      ZERO_ARCHFLAG="${COMPILER_TARGET_BITS_FLAG}31"
      ;;
    *)
      ZERO_ARCHFLAG="${COMPILER_TARGET_BITS_FLAG}${OPENJDK_TARGET_CPU_BITS}"
  esac
  FLAGS_COMPILER_CHECK_ARGUMENTS(ARGUMENT: [$ZERO_ARCHFLAG], IF_FALSE: [ZERO_ARCHFLAG=""])
  AC_SUBST(ZERO_ARCHFLAG)

  # Check that the compiler supports -mX (or -qX on AIX) flags
  # Set COMPILER_SUPPORTS_TARGET_BITS_FLAG to 'true' if it does
  FLAGS_COMPILER_CHECK_ARGUMENTS(ARGUMENT: [${COMPILER_TARGET_BITS_FLAG}${OPENJDK_TARGET_CPU_BITS}],
      IF_TRUE: [COMPILER_SUPPORTS_TARGET_BITS_FLAG=true],
      IF_FALSE: [COMPILER_SUPPORTS_TARGET_BITS_FLAG=false])
  AC_SUBST(COMPILER_SUPPORTS_TARGET_BITS_FLAG)

  AC_ARG_ENABLE([warnings-as-errors], [AS_HELP_STRING([--disable-warnings-as-errors],
      [do not consider native warnings to be an error @<:@enabled@:>@])])

  AC_MSG_CHECKING([if native warnings are errors])
  if test "x$enable_warnings_as_errors" = "xyes"; then
    AC_MSG_RESULT([yes (explicitly set)])
    WARNINGS_AS_ERRORS=true
  elif test "x$enable_warnings_as_errors" = "xno"; then
    AC_MSG_RESULT([no])
    WARNINGS_AS_ERRORS=false
  elif test "x$enable_warnings_as_errors" = "x"; then
    AC_MSG_RESULT([yes (default)])
    WARNINGS_AS_ERRORS=true
  else
    AC_MSG_ERROR([--enable-warnings-as-errors accepts no argument])
  fi

  if test "x$WARNINGS_AS_ERRORS" = "xfalse"; then
    # Set legacy hotspot variable
    HOTSPOT_SET_WARNINGS_AS_ERRORS="WARNINGS_ARE_ERRORS="
  else
    HOTSPOT_SET_WARNINGS_AS_ERRORS=""
  fi

  AC_SUBST(WARNINGS_AS_ERRORS)
  AC_SUBST(HOTSPOT_SET_WARNINGS_AS_ERRORS)

  case "${TOOLCHAIN_TYPE}" in
    microsoft)
      DISABLE_WARNING_PREFIX="-wd"
      CFLAGS_WARNINGS_ARE_ERRORS="-WX"
      ;;
    solstudio)
      DISABLE_WARNING_PREFIX="-erroff="
      CFLAGS_WARNINGS_ARE_ERRORS="-errtags -errwarn=%all"
      ;;
    gcc)
      # Prior to gcc 4.4, a -Wno-X where X is unknown for that version of gcc will cause an error
      FLAGS_COMPILER_CHECK_ARGUMENTS(ARGUMENT: [-Wno-this-is-a-warning-that-do-not-exist],
          IF_TRUE: [GCC_CAN_DISABLE_WARNINGS=true],
          IF_FALSE: [GCC_CAN_DISABLE_WARNINGS=false]
      )
      if test "x$GCC_CAN_DISABLE_WARNINGS" = "xtrue"; then
        DISABLE_WARNING_PREFIX="-Wno-"
      else
        DISABLE_WARNING_PREFIX=
      fi
      CFLAGS_WARNINGS_ARE_ERRORS="-Werror"
      # Repeate the check for the BUILD_CC and BUILD_CXX. Need to also reset
      # CFLAGS since any target specific flags will likely not work with the
      # build compiler
      CC_OLD="$CC"
      CXX_OLD="$CXX"
      CC="$BUILD_CC"
      CXX="$BUILD_CXX"
      CFLAGS_OLD="$CFLAGS"
      CFLAGS=""
      FLAGS_COMPILER_CHECK_ARGUMENTS(ARGUMENT: [-Wno-this-is-a-warning-that-do-not-exist],
          IF_TRUE: [BUILD_CC_CAN_DISABLE_WARNINGS=true],
          IF_FALSE: [BUILD_CC_CAN_DISABLE_WARNINGS=false]
      )
      if test "x$BUILD_CC_CAN_DISABLE_WARNINGS" = "xtrue"; then
        BUILD_CC_DISABLE_WARNING_PREFIX="-Wno-"
      else
        BUILD_CC_DISABLE_WARNING_PREFIX=
      fi
      CC="$CC_OLD"
      CXX="$CXX_OLD"
      CFLAGS="$CFLAGS_OLD"
      ;;
    clang)
      DISABLE_WARNING_PREFIX="-Wno-"
      CFLAGS_WARNINGS_ARE_ERRORS="-Werror"
      ;;
    xlc)
      DISABLE_WARNING_PREFIX="-qsuppress="
      CFLAGS_WARNINGS_ARE_ERRORS="-qhalt=w"
      ;;
  esac
  AC_SUBST(DISABLE_WARNING_PREFIX)
  AC_SUBST(BUILD_CC_DISABLE_WARNING_PREFIX)
  AC_SUBST(CFLAGS_WARNINGS_ARE_ERRORS)
])

# FLAGS_SETUP_GCC6_COMPILER_FLAGS([PREFIX])
# Arguments:
# $1 - Optional prefix for each variable defined.
AC_DEFUN([FLAGS_SETUP_GCC6_COMPILER_FLAGS],
[
  # These flags are required for GCC 6 builds as undefined behaviour in OpenJDK code
  # runs afoul of the more aggressive versions of these optimisations.
  # Notably, value range propagation now assumes that the this pointer of C++
  # member functions is non-null.
  NO_DELETE_NULL_POINTER_CHECKS_CFLAG="-fno-delete-null-pointer-checks"
  dnl Argument check is disabled until FLAGS_COMPILER_CHECK_ARGUMENTS handles cross-compilation
  dnl FLAGS_COMPILER_CHECK_ARGUMENTS(ARGUMENT: [$NO_DELETE_NULL_POINTER_CHECKS_CFLAG -Werror],
  dnl					     IF_FALSE: [NO_DELETE_NULL_POINTER_CHECKS_CFLAG=""])
  NO_LIFETIME_DSE_CFLAG="-fno-lifetime-dse"
  dnl Argument check is disabled until FLAGS_COMPILER_CHECK_ARGUMENTS handles cross-compilation
  dnl FLAGS_COMPILER_CHECK_ARGUMENTS(ARGUMENT: [$NO_LIFETIME_DSE_CFLAG -Werror],
  dnl					     IF_FALSE: [NO_LIFETIME_DSE_CFLAG=""])
  AC_MSG_NOTICE([GCC >= 6 detected; adding ${NO_DELETE_NULL_POINTER_CHECKS_CFLAG} and ${NO_LIFETIME_DSE_CFLAG}])
  $1CFLAGS_JDK="[$]$1CFLAGS_JDK ${NO_DELETE_NULL_POINTER_CHECKS_CFLAG} ${NO_LIFETIME_DSE_CFLAG}"
  $1JVM_CFLAGS="[$]$1JVM_CFLAGS ${NO_DELETE_NULL_POINTER_CHECKS_CFLAG} ${NO_LIFETIME_DSE_CFLAG}"
])<|MERGE_RESOLUTION|>--- conflicted
+++ resolved
@@ -1170,17 +1170,10 @@
       if HOTSPOT_CHECK_JVM_VARIANT(server) || HOTSPOT_CHECK_JVM_VARIANT(client) \
           || HOTSPOT_CHECK_JVM_VARIANT(minimal); then
         $2JAVA_BASE_LDFLAGS="${$2JAVA_BASE_LDFLAGS} \
-<<<<<<< HEAD
-            -L\$(SUPPORT_OUTPUTDIR)/modules_libs/java.base\$(OPENJDK_$1_CPU_LIBDIR)/$JVM_VARIANT_MAIN"
-      else
-        $2JAVA_BASE_LDFLAGS="${$2JAVA_BASE_LDFLAGS} \
-            -L\$(SUPPORT_OUTPUTDIR)/modules_libs/java.base\$(OPENJDK_$1_CPU_LIBDIR)/server"
-=======
             -L\$(SUPPORT_OUTPUTDIR)/modules_libs/java.base/$JVM_VARIANT_MAIN"
       else
         $2JAVA_BASE_LDFLAGS="${$2JAVA_BASE_LDFLAGS} \
             -L\$(SUPPORT_OUTPUTDIR)/modules_libs/java.base/server"
->>>>>>> 3f5d8794
       fi
     elif test "x$1" = "xBUILD"; then
       # When building a buildjdk, it's always only the server variant
