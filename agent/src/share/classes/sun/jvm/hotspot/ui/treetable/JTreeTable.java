/*
 * Copyright 2001-2008 Sun Microsystems, Inc.  All Rights Reserved.
 * DO NOT ALTER OR REMOVE COPYRIGHT NOTICES OR THIS FILE HEADER.
 *
 * This code is free software; you can redistribute it and/or modify it
 * under the terms of the GNU General Public License version 2 only, as
 * published by the Free Software Foundation.
 *
 * This code is distributed in the hope that it will be useful, but WITHOUT
 * ANY WARRANTY; without even the implied warranty of MERCHANTABILITY or
 * FITNESS FOR A PARTICULAR PURPOSE.  See the GNU General Public License
 * version 2 for more details (a copy is included in the LICENSE file that
 * accompanied this code).
 *
 * You should have received a copy of the GNU General Public License version
 * 2 along with this work; if not, write to the Free Software Foundation,
 * Inc., 51 Franklin St, Fifth Floor, Boston, MA 02110-1301 USA.
 *
 * Please contact Sun Microsystems, Inc., 4150 Network Circle, Santa Clara,
 * CA 95054 USA or visit www.sun.com if you need additional information or
 * have any questions.
 *  
 */

package sun.jvm.hotspot.ui.treetable;

import java.awt.*;

import javax.swing.*;
import javax.swing.border.*;
import javax.swing.event.*;
import javax.swing.tree.*;
import javax.swing.table.*;

import java.awt.event.*;

import java.util.EventObject;

/**
 * This example shows how to create a simple JTreeTable component, 
 * by using a JTree as a renderer (and editor) for the cells in a 
 * particular column in the JTable.  
 *
 * @version 1.2 10/27/98
 *
 * @author Philip Milne
 * @author Scott Violet
 */
public class JTreeTable extends JTable {
    /** A subclass of JTree. */
    protected TreeTableCellRenderer tree;

    //////////////////////////
    // Convenience routines //
    //////////////////////////

    private boolean treeEditable = true;
    private boolean showsIcons   = true;

    public boolean getTreeEditable() {
        return treeEditable;
    }

    public void setTreeEditable(boolean editable) {
        treeEditable = editable;
    }

    public boolean getShowsIcons() {
        return showsIcons;
    }

    public void setShowsIcons(boolean show) {
        showsIcons = show;
    }
    
    public void setRootVisible(boolean visible) {
        tree.setRootVisible(visible);
    }

    public boolean getShowsRootHandles() {
        return tree.getShowsRootHandles();
    }

    public void setShowsRootHandles(boolean newValue) {
        tree.setShowsRootHandles(newValue);
    }

    public JTreeTable(TreeTableModel treeTableModel) {
	super();

	// Create the tree. It will be used as a renderer and editor. 
	tree = new TreeTableCellRenderer(treeTableModel);

	// Install a tableModel representing the visible rows in the tree. 
	super.setModel(new TreeTableModelAdapter(treeTableModel, tree));

	// Force the JTable and JTree to share their row selection models. 
	ListToTreeSelectionModelWrapper selectionWrapper = new 
	                        ListToTreeSelectionModelWrapper();
	tree.setSelectionModel(selectionWrapper);
	setSelectionModel(selectionWrapper.getListSelectionModel()); 

	// Install the tree editor renderer and editor. 
	setDefaultRenderer(TreeTableModel.class, tree); 
        setDefaultEditor(TreeTableModel.class, new TreeTableCellEditor());

	// No grid.
	setShowGrid(false);

	// No intercell spacing
	setIntercellSpacing(new Dimension(0, 0));	

	// And update the height of the trees row to match that of
	// the table.
	if (tree.getRowHeight() < 1) {
	    // Metal looks better like this.
	    setRowHeight(20);
	}
    }

    /**
     * Overridden to message super and forward the method to the tree.
     * Since the tree is not actually in the component hieachy it will
     * never receive this unless we forward it in this manner.
     */
    public void updateUI() {
	super.updateUI();
	if(tree != null) {
	    tree.updateUI();
	    // Do this so that the editor is referencing the current renderer
	    // from the tree. The renderer can potentially change each time
	    // laf changes.
	    setDefaultEditor(TreeTableModel.class, new TreeTableCellEditor());
	}
	// Use the tree's default foreground and background colors in the
	// table. 
        LookAndFeel.installColorsAndFont(this, "Tree.background",
                                         "Tree.foreground", "Tree.font");
    }

    /**
     * Workaround for BasicTableUI anomaly. Make sure the UI never tries to 
     * resize the editor. The UI currently uses different techniques to 
     * paint the renderers and editors and overriding setBounds() below 
     * is not the right thing to do for an editor. Returning -1 for the 
     * editing row in this case, ensures the editor is never painted. 
     */
    public int getEditingRow() {
        return (getColumnClass(editingColumn) == TreeTableModel.class) ? -1 :
	        editingRow;  
    }

    /**
     * Returns the actual row that is editing as <code>getEditingRow</code>
     * will always return -1.
     */
    private int realEditingRow() {
	return editingRow;
    }

    /**
     * This is overriden to invoke supers implementation, and then,
     * if the receiver is editing a Tree column, the editors bounds is
     * reset. The reason we have to do this is because JTable doesn't
     * think the table is being edited, as <code>getEditingRow</code> returns
     * -1, and therefore doesn't automaticly resize the editor for us.
     */
    public void sizeColumnsToFit(int resizingColumn) { 
	super.sizeColumnsToFit(resizingColumn);
	if (getEditingColumn() != -1 && getColumnClass(editingColumn) ==
	    TreeTableModel.class) {
	    Rectangle cellRect = getCellRect(realEditingRow(),
					     getEditingColumn(), false);
            Component component = getEditorComponent();
	    component.setBounds(cellRect);
            component.validate();
	}
    }

    /**
     * Overridden to pass the new rowHeight to the tree.
     */
    public void setRowHeight(int rowHeight) { 
        super.setRowHeight(rowHeight); 
	if (tree != null && tree.getRowHeight() != rowHeight) {
            tree.setRowHeight(getRowHeight()); 
	}
    }

    /**
     * Returns the tree that is being shared between the model.
     */
    public JTree getTree() {
	return tree;
    }

    /**
     * Overriden to invoke repaint for the particular location if
     * the column contains the tree. This is done as the tree editor does
     * not fill the bounds of the cell, we need the renderer to paint
     * the tree in the background, and then draw the editor over it.
     */
    public boolean editCellAt(int row, int column, EventObject e){
	boolean retValue = super.editCellAt(row, column, e);
	if (retValue && getColumnClass(column) == TreeTableModel.class) {
	    repaint(getCellRect(row, column, false));
	}
	return retValue;
    }

    /** A DefaultTreeCellRenderer which can optionally skip drawing
        all icons. */
    class JTreeTableCellRenderer extends DefaultTreeCellRenderer {
        public Icon getClosedIcon()        { return (showsIcons ? super.getClosedIcon()        : null); }
        public Icon getDefaultClosedIcon() { return (showsIcons ? super.getDefaultClosedIcon() : null); }
        public Icon getDefaultLeafIcon()   { return (showsIcons ? super.getDefaultLeafIcon()   : null); }
        public Icon getDefaultOpenIcon()   { return (showsIcons ? super.getDefaultOpenIcon()   : null); }
        public Icon getLeafIcon()          { return (showsIcons ? super.getLeafIcon()          : null); }
        public Icon getOpenIcon()          { return (showsIcons ? super.getOpenIcon()          : null); }
    }

    /**
     * A TreeCellRenderer that displays a JTree.
     */
    public class TreeTableCellRenderer extends JTree implements
	         TableCellRenderer {
	/** Last table/tree row asked to renderer. */
	protected int visibleRow;
	/** Border to draw around the tree, if this is non-null, it will
	 * be painted. */
	protected Border highlightBorder;

	public TreeTableCellRenderer(TreeModel model) {
	    super(model); 
            setCellRenderer(new JTreeTableCellRenderer());
	}

	/**
	 * updateUI is overridden to set the colors of the Tree's renderer
	 * to match that of the table.
	 */
	public void updateUI() {
	    super.updateUI();
	    // Make the tree's cell renderer use the table's cell selection
	    // colors. 
	    TreeCellRenderer tcr = getCellRenderer();
	    if (tcr instanceof DefaultTreeCellRenderer) {
		DefaultTreeCellRenderer dtcr = ((DefaultTreeCellRenderer)tcr); 
		// For 1.1 uncomment this, 1.2 has a bug that will cause an
		// exception to be thrown if the border selection color is
		// null.
		// dtcr.setBorderSelectionColor(null);
		dtcr.setTextSelectionColor(UIManager.getColor
					   ("Table.selectionForeground"));
		dtcr.setBackgroundSelectionColor(UIManager.getColor
						("Table.selectionBackground"));
	    }
	}

	/**
	 * Sets the row height of the tree, and forwards the row height to
	 * the table.
	 */
	public void setRowHeight(int rowHeight) { 
	    if (rowHeight > 0) {
		super.setRowHeight(rowHeight); 
		if (JTreeTable.this != null &&
		    JTreeTable.this.getRowHeight() != rowHeight) {
		    JTreeTable.this.setRowHeight(getRowHeight()); 
		}
	    }
	}

	/**
	 * This is overridden to set the height to match that of the JTable.
	 */
	public void setBounds(int x, int y, int w, int h) {
	    super.setBounds(x, 0, w, JTreeTable.this.getHeight());
	}

	/**
	 * Sublcassed to translate the graphics such that the last visible
	 * row will be drawn at 0,0.
	 */
	public void paint(Graphics g) {
	    g.translate(0, -visibleRow * getRowHeight());
	    super.paint(g);
	    // Draw the Table border if we have focus.
	    if (highlightBorder != null) {
		highlightBorder.paintBorder(this, g, 0, visibleRow *
					    getRowHeight(), getWidth(),
					    getRowHeight());
	    }
	}

	/**
	 * TreeCellRenderer method. Overridden to update the visible row.
	 */
	public Component getTableCellRendererComponent(JTable table,
						       Object value,
						       boolean isSelected,
						       boolean hasFocus,
						       int row, int column) {
	    Color background;
	    Color foreground;

	    if(isSelected) {
		background = table.getSelectionBackground();
		foreground = table.getSelectionForeground();
	    }
	    else {
		background = table.getBackground();
		foreground = table.getForeground();
	    }
	    highlightBorder = null;
	    if (realEditingRow() == row && getEditingColumn() == column) {
		background = UIManager.getColor("Table.focusCellBackground");
		foreground = UIManager.getColor("Table.focusCellForeground");
	    }
	    else if (hasFocus) {
		highlightBorder = UIManager.getBorder
		                  ("Table.focusCellHighlightBorder");
		if (isCellEditable(row, column)) {
		    background = UIManager.getColor
			         ("Table.focusCellBackground");
		    foreground = UIManager.getColor
			         ("Table.focusCellForeground");
		}
	    }

	    visibleRow = row;
	    setBackground(background);
	    
	    TreeCellRenderer tcr = getCellRenderer();
	    if (tcr instanceof DefaultTreeCellRenderer) {
		DefaultTreeCellRenderer dtcr = ((DefaultTreeCellRenderer)tcr); 
		if (isSelected) {
		    dtcr.setTextSelectionColor(foreground);
		    dtcr.setBackgroundSelectionColor(background);
		}
		else {
		    dtcr.setTextNonSelectionColor(foreground);
		    dtcr.setBackgroundNonSelectionColor(background);
		}
	    }
	    return this;
	}
    }


    /**
     * An editor that can be used to edit the tree column. This extends
     * DefaultCellEditor and uses a JTextField (actually, TreeTableTextField)
     * to perform the actual editing.
     * <p>To support editing of the tree column we can not make the tree
     * editable. The reason this doesn't work is that you can not use
     * the same component for editing and renderering. The table may have
     * the need to paint cells, while a cell is being edited. If the same
     * component were used for the rendering and editing the component would
     * be moved around, and the contents would change. When editing, this
     * is undesirable, the contents of the text field must stay the same,
     * including the caret blinking, and selections persisting. For this
     * reason the editing is done via a TableCellEditor.
     * <p>Another interesting thing to be aware of is how tree positions
     * its render and editor. The render/editor is responsible for drawing the
     * icon indicating the type of node (leaf, branch...). The tree is
     * responsible for drawing any other indicators, perhaps an additional
     * +/- sign, or lines connecting the various nodes. So, the renderer
     * is positioned based on depth. On the other hand, table always makes
     * its editor fill the contents of the cell. To get the allusion
     * that the table cell editor is part of the tree, we don't want the
     * table cell editor to fill the cell bounds. We want it to be placed
     * in the same manner as tree places it editor, and have table message
     * the tree to paint any decorations the tree wants. Then, we would
     * only have to worry about the editing part. The approach taken
     * here is to determine where tree would place the editor, and to override
     * the <code>reshape</code> method in the JTextField component to
     * nudge the textfield to the location tree would place it. Since
     * JTreeTable will paint the tree behind the editor everything should
     * just work. So, that is what we are doing here. Determining of
     * the icon position will only work if the TreeCellRenderer is
     * an instance of DefaultTreeCellRenderer. If you need custom
     * TreeCellRenderers, that don't descend from DefaultTreeCellRenderer, 
     * and you want to support editing in JTreeTable, you will have
     * to do something similiar.
     */
    public class TreeTableCellEditor extends DefaultCellEditor {
	public TreeTableCellEditor() {
	    super(new TreeTableTextField());
	}

	/**
	 * Overriden to determine an offset that tree would place the
	 * editor at. The offset is determined from the
	 * <code>getRowBounds</code> JTree method, and additionaly
	 * from the icon DefaultTreeCellRenderer will use.
	 * <p>The offset is then set on the TreeTableTextField component
	 * created in the constructor, and returned.
	 */
	public Component getTableCellEditorComponent(JTable table,
						     Object value,
						     boolean isSelected,
						     int r, int c) {
	    Component component = super.getTableCellEditorComponent
		(table, value, isSelected, r, c);
	    JTree t = getTree();
	    boolean rv = t.isRootVisible();
	    int offsetRow = rv ? r : r - 1;
	    Rectangle bounds = t.getRowBounds(offsetRow);
	    int offset = bounds.x;
	    TreeCellRenderer tcr = t.getCellRenderer();
	    if (tcr instanceof DefaultTreeCellRenderer) {
		Object node = t.getPathForRow(offsetRow).
		                getLastPathComponent();
		Icon icon;
		if (t.getModel().isLeaf(node))
		    icon = ((DefaultTreeCellRenderer)tcr).getLeafIcon();
		else if (tree.isExpanded(offsetRow))
		    icon = ((DefaultTreeCellRenderer)tcr).getOpenIcon();
		else
		    icon = ((DefaultTreeCellRenderer)tcr).getClosedIcon();
		if (icon != null) {
		    offset += ((DefaultTreeCellRenderer)tcr).getIconTextGap() +
			      icon.getIconWidth();
		}
	    }
	    ((TreeTableTextField)getComponent()).offset = offset;
	    return component;
	}

	/**
	 * This is overriden to forward the event to the tree. This will
	 * return true if the click count >= 3, or the event is null.
	 */
	public boolean isCellEditable(EventObject e) {
	    if (e instanceof MouseEvent) {
		MouseEvent me = (MouseEvent)e;
		// If the modifiers are not 0 (or the left mouse button),
                // tree may try and toggle the selection, and table
                // will then try and toggle, resulting in the
                // selection remaining the same. To avoid this, we
                // only dispatch when the modifiers are 0 (or the left mouse
                // button).
		if (me.getModifiers() == 0 ||
                    me.getModifiers() == InputEvent.BUTTON1_MASK) {
		    for (int counter = getColumnCount() - 1; counter >= 0;
			 counter--) {
			if (getColumnClass(counter) == TreeTableModel.class) {
			    MouseEvent newME = new MouseEvent
			          (JTreeTable.this.tree, me.getID(),
				   me.getWhen(), me.getModifiers(),
				   me.getX() - getCellRect(0, counter, true).x,
				   me.getY(), me.getClickCount(),
                                   me.isPopupTrigger());
			    JTreeTable.this.tree.dispatchEvent(newME);
			    break;
			}
		    }
		}
		if (me.getClickCount() >= 3) {
		    return treeEditable;
		}
		return false;
	    }
	    if (e == null) {
		return treeEditable;
	    }
	    return false;
	}
    }


    /**
     * Component used by TreeTableCellEditor. The only thing this does
     * is to override the <code>reshape</code> method, and to ALWAYS
     * make the x location be <code>offset</code>.
     */
    static class TreeTableTextField extends JTextField {
	public int offset;

<<<<<<< HEAD
        public void setBounds(int x, int y, int w, int h) {
            int newX = Math.max(x, offset);
            super.setBounds(newX, y, w - (newX - x), h);
        }
=======
	public void setBounds(int x, int y, int w, int h) {
	    int newX = Math.max(x, offset);
	    super.setBounds(newX, y, w - (newX - x), h);
	}
>>>>>>> 2571633a
    }


    /**
     * ListToTreeSelectionModelWrapper extends DefaultTreeSelectionModel
     * to listen for changes in the ListSelectionModel it maintains. Once
     * a change in the ListSelectionModel happens, the paths are updated
     * in the DefaultTreeSelectionModel.
     */
    class ListToTreeSelectionModelWrapper extends DefaultTreeSelectionModel { 
	/** Set to true when we are updating the ListSelectionModel. */
	protected boolean         updatingListSelectionModel;

	public ListToTreeSelectionModelWrapper() {
	    super();
	    getListSelectionModel().addListSelectionListener
	                            (createListSelectionListener());
	}

	/**
	 * Returns the list selection model. ListToTreeSelectionModelWrapper
	 * listens for changes to this model and updates the selected paths
	 * accordingly.
	 */
	ListSelectionModel getListSelectionModel() {
	    return listSelectionModel; 
	}

	/**
	 * This is overridden to set <code>updatingListSelectionModel</code>
	 * and message super. This is the only place DefaultTreeSelectionModel
	 * alters the ListSelectionModel.
	 */
	public void resetRowSelection() {
	    if(!updatingListSelectionModel) {
		updatingListSelectionModel = true;
		try {
		    super.resetRowSelection();
		}
		finally {
		    updatingListSelectionModel = false;
		}
	    }
	    // Notice how we don't message super if
	    // updatingListSelectionModel is true. If
	    // updatingListSelectionModel is true, it implies the
	    // ListSelectionModel has already been updated and the
	    // paths are the only thing that needs to be updated.
	}

	/**
	 * Creates and returns an instance of ListSelectionHandler.
	 */
	protected ListSelectionListener createListSelectionListener() {
	    return new ListSelectionHandler();
	}

	/**
	 * If <code>updatingListSelectionModel</code> is false, this will
	 * reset the selected paths from the selected rows in the list
	 * selection model.
	 */
	protected void updateSelectedPathsFromSelectedRows() {
	    if(!updatingListSelectionModel) {
		updatingListSelectionModel = true;
		try {
		    // This is way expensive, ListSelectionModel needs an
		    // enumerator for iterating.
		    int        min = listSelectionModel.getMinSelectionIndex();
		    int        max = listSelectionModel.getMaxSelectionIndex();

		    clearSelection();
		    if(min != -1 && max != -1) {
			for(int counter = min; counter <= max; counter++) {
			    if(listSelectionModel.isSelectedIndex(counter)) {
				TreePath     selPath = tree.getPathForRow
				                            (counter);

				if(selPath != null) {
				    addSelectionPath(selPath);
				}
			    }
			}
		    }
		}
		finally {
		    updatingListSelectionModel = false;
		}
	    }
	}

	/**
	 * Class responsible for calling updateSelectedPathsFromSelectedRows
	 * when the selection of the list changse.
	 */
	class ListSelectionHandler implements ListSelectionListener {
	    public void valueChanged(ListSelectionEvent e) {
		updateSelectedPathsFromSelectedRows();
	    }
	}
    }
}<|MERGE_RESOLUTION|>--- conflicted
+++ resolved
@@ -19,7 +19,7 @@
  * Please contact Sun Microsystems, Inc., 4150 Network Circle, Santa Clara,
  * CA 95054 USA or visit www.sun.com if you need additional information or
  * have any questions.
- *  
+ *
  */
 
 package sun.jvm.hotspot.ui.treetable;
@@ -37,9 +37,9 @@
 import java.util.EventObject;
 
 /**
- * This example shows how to create a simple JTreeTable component, 
- * by using a JTree as a renderer (and editor) for the cells in a 
- * particular column in the JTable.  
+ * This example shows how to create a simple JTreeTable component,
+ * by using a JTree as a renderer (and editor) for the cells in a
+ * particular column in the JTable.
  *
  * @version 1.2 10/27/98
  *
@@ -72,7 +72,7 @@
     public void setShowsIcons(boolean show) {
         showsIcons = show;
     }
-    
+
     public void setRootVisible(boolean visible) {
         tree.setRootVisible(visible);
     }
@@ -86,36 +86,36 @@
     }
 
     public JTreeTable(TreeTableModel treeTableModel) {
-	super();
-
-	// Create the tree. It will be used as a renderer and editor. 
-	tree = new TreeTableCellRenderer(treeTableModel);
-
-	// Install a tableModel representing the visible rows in the tree. 
-	super.setModel(new TreeTableModelAdapter(treeTableModel, tree));
-
-	// Force the JTable and JTree to share their row selection models. 
-	ListToTreeSelectionModelWrapper selectionWrapper = new 
-	                        ListToTreeSelectionModelWrapper();
-	tree.setSelectionModel(selectionWrapper);
-	setSelectionModel(selectionWrapper.getListSelectionModel()); 
-
-	// Install the tree editor renderer and editor. 
-	setDefaultRenderer(TreeTableModel.class, tree); 
+        super();
+
+        // Create the tree. It will be used as a renderer and editor.
+        tree = new TreeTableCellRenderer(treeTableModel);
+
+        // Install a tableModel representing the visible rows in the tree.
+        super.setModel(new TreeTableModelAdapter(treeTableModel, tree));
+
+        // Force the JTable and JTree to share their row selection models.
+        ListToTreeSelectionModelWrapper selectionWrapper = new
+                                ListToTreeSelectionModelWrapper();
+        tree.setSelectionModel(selectionWrapper);
+        setSelectionModel(selectionWrapper.getListSelectionModel());
+
+        // Install the tree editor renderer and editor.
+        setDefaultRenderer(TreeTableModel.class, tree);
         setDefaultEditor(TreeTableModel.class, new TreeTableCellEditor());
 
-	// No grid.
-	setShowGrid(false);
-
-	// No intercell spacing
-	setIntercellSpacing(new Dimension(0, 0));	
-
-	// And update the height of the trees row to match that of
-	// the table.
-	if (tree.getRowHeight() < 1) {
-	    // Metal looks better like this.
-	    setRowHeight(20);
-	}
+        // No grid.
+        setShowGrid(false);
+
+        // No intercell spacing
+        setIntercellSpacing(new Dimension(0, 0));
+
+        // And update the height of the trees row to match that of
+        // the table.
+        if (tree.getRowHeight() < 1) {
+            // Metal looks better like this.
+            setRowHeight(20);
+        }
     }
 
     /**
@@ -124,30 +124,30 @@
      * never receive this unless we forward it in this manner.
      */
     public void updateUI() {
-	super.updateUI();
-	if(tree != null) {
-	    tree.updateUI();
-	    // Do this so that the editor is referencing the current renderer
-	    // from the tree. The renderer can potentially change each time
-	    // laf changes.
-	    setDefaultEditor(TreeTableModel.class, new TreeTableCellEditor());
-	}
-	// Use the tree's default foreground and background colors in the
-	// table. 
+        super.updateUI();
+        if(tree != null) {
+            tree.updateUI();
+            // Do this so that the editor is referencing the current renderer
+            // from the tree. The renderer can potentially change each time
+            // laf changes.
+            setDefaultEditor(TreeTableModel.class, new TreeTableCellEditor());
+        }
+        // Use the tree's default foreground and background colors in the
+        // table.
         LookAndFeel.installColorsAndFont(this, "Tree.background",
                                          "Tree.foreground", "Tree.font");
     }
 
     /**
-     * Workaround for BasicTableUI anomaly. Make sure the UI never tries to 
-     * resize the editor. The UI currently uses different techniques to 
-     * paint the renderers and editors and overriding setBounds() below 
-     * is not the right thing to do for an editor. Returning -1 for the 
-     * editing row in this case, ensures the editor is never painted. 
+     * Workaround for BasicTableUI anomaly. Make sure the UI never tries to
+     * resize the editor. The UI currently uses different techniques to
+     * paint the renderers and editors and overriding setBounds() below
+     * is not the right thing to do for an editor. Returning -1 for the
+     * editing row in this case, ensures the editor is never painted.
      */
     public int getEditingRow() {
         return (getColumnClass(editingColumn) == TreeTableModel.class) ? -1 :
-	        editingRow;  
+                editingRow;
     }
 
     /**
@@ -155,7 +155,7 @@
      * will always return -1.
      */
     private int realEditingRow() {
-	return editingRow;
+        return editingRow;
     }
 
     /**
@@ -165,33 +165,33 @@
      * think the table is being edited, as <code>getEditingRow</code> returns
      * -1, and therefore doesn't automaticly resize the editor for us.
      */
-    public void sizeColumnsToFit(int resizingColumn) { 
-	super.sizeColumnsToFit(resizingColumn);
-	if (getEditingColumn() != -1 && getColumnClass(editingColumn) ==
-	    TreeTableModel.class) {
-	    Rectangle cellRect = getCellRect(realEditingRow(),
-					     getEditingColumn(), false);
+    public void sizeColumnsToFit(int resizingColumn) {
+        super.sizeColumnsToFit(resizingColumn);
+        if (getEditingColumn() != -1 && getColumnClass(editingColumn) ==
+            TreeTableModel.class) {
+            Rectangle cellRect = getCellRect(realEditingRow(),
+                                             getEditingColumn(), false);
             Component component = getEditorComponent();
-	    component.setBounds(cellRect);
+            component.setBounds(cellRect);
             component.validate();
-	}
+        }
     }
 
     /**
      * Overridden to pass the new rowHeight to the tree.
      */
-    public void setRowHeight(int rowHeight) { 
-        super.setRowHeight(rowHeight); 
-	if (tree != null && tree.getRowHeight() != rowHeight) {
-            tree.setRowHeight(getRowHeight()); 
-	}
+    public void setRowHeight(int rowHeight) {
+        super.setRowHeight(rowHeight);
+        if (tree != null && tree.getRowHeight() != rowHeight) {
+            tree.setRowHeight(getRowHeight());
+        }
     }
 
     /**
      * Returns the tree that is being shared between the model.
      */
     public JTree getTree() {
-	return tree;
+        return tree;
     }
 
     /**
@@ -201,11 +201,11 @@
      * the tree in the background, and then draw the editor over it.
      */
     public boolean editCellAt(int row, int column, EventObject e){
-	boolean retValue = super.editCellAt(row, column, e);
-	if (retValue && getColumnClass(column) == TreeTableModel.class) {
-	    repaint(getCellRect(row, column, false));
-	}
-	return retValue;
+        boolean retValue = super.editCellAt(row, column, e);
+        if (retValue && getColumnClass(column) == TreeTableModel.class) {
+            repaint(getCellRect(row, column, false));
+        }
+        return retValue;
     }
 
     /** A DefaultTreeCellRenderer which can optionally skip drawing
@@ -223,128 +223,128 @@
      * A TreeCellRenderer that displays a JTree.
      */
     public class TreeTableCellRenderer extends JTree implements
-	         TableCellRenderer {
-	/** Last table/tree row asked to renderer. */
-	protected int visibleRow;
-	/** Border to draw around the tree, if this is non-null, it will
-	 * be painted. */
-	protected Border highlightBorder;
-
-	public TreeTableCellRenderer(TreeModel model) {
-	    super(model); 
+                 TableCellRenderer {
+        /** Last table/tree row asked to renderer. */
+        protected int visibleRow;
+        /** Border to draw around the tree, if this is non-null, it will
+         * be painted. */
+        protected Border highlightBorder;
+
+        public TreeTableCellRenderer(TreeModel model) {
+            super(model);
             setCellRenderer(new JTreeTableCellRenderer());
-	}
-
-	/**
-	 * updateUI is overridden to set the colors of the Tree's renderer
-	 * to match that of the table.
-	 */
-	public void updateUI() {
-	    super.updateUI();
-	    // Make the tree's cell renderer use the table's cell selection
-	    // colors. 
-	    TreeCellRenderer tcr = getCellRenderer();
-	    if (tcr instanceof DefaultTreeCellRenderer) {
-		DefaultTreeCellRenderer dtcr = ((DefaultTreeCellRenderer)tcr); 
-		// For 1.1 uncomment this, 1.2 has a bug that will cause an
-		// exception to be thrown if the border selection color is
-		// null.
-		// dtcr.setBorderSelectionColor(null);
-		dtcr.setTextSelectionColor(UIManager.getColor
-					   ("Table.selectionForeground"));
-		dtcr.setBackgroundSelectionColor(UIManager.getColor
-						("Table.selectionBackground"));
-	    }
-	}
-
-	/**
-	 * Sets the row height of the tree, and forwards the row height to
-	 * the table.
-	 */
-	public void setRowHeight(int rowHeight) { 
-	    if (rowHeight > 0) {
-		super.setRowHeight(rowHeight); 
-		if (JTreeTable.this != null &&
-		    JTreeTable.this.getRowHeight() != rowHeight) {
-		    JTreeTable.this.setRowHeight(getRowHeight()); 
-		}
-	    }
-	}
-
-	/**
-	 * This is overridden to set the height to match that of the JTable.
-	 */
-	public void setBounds(int x, int y, int w, int h) {
-	    super.setBounds(x, 0, w, JTreeTable.this.getHeight());
-	}
-
-	/**
-	 * Sublcassed to translate the graphics such that the last visible
-	 * row will be drawn at 0,0.
-	 */
-	public void paint(Graphics g) {
-	    g.translate(0, -visibleRow * getRowHeight());
-	    super.paint(g);
-	    // Draw the Table border if we have focus.
-	    if (highlightBorder != null) {
-		highlightBorder.paintBorder(this, g, 0, visibleRow *
-					    getRowHeight(), getWidth(),
-					    getRowHeight());
-	    }
-	}
-
-	/**
-	 * TreeCellRenderer method. Overridden to update the visible row.
-	 */
-	public Component getTableCellRendererComponent(JTable table,
-						       Object value,
-						       boolean isSelected,
-						       boolean hasFocus,
-						       int row, int column) {
-	    Color background;
-	    Color foreground;
-
-	    if(isSelected) {
-		background = table.getSelectionBackground();
-		foreground = table.getSelectionForeground();
-	    }
-	    else {
-		background = table.getBackground();
-		foreground = table.getForeground();
-	    }
-	    highlightBorder = null;
-	    if (realEditingRow() == row && getEditingColumn() == column) {
-		background = UIManager.getColor("Table.focusCellBackground");
-		foreground = UIManager.getColor("Table.focusCellForeground");
-	    }
-	    else if (hasFocus) {
-		highlightBorder = UIManager.getBorder
-		                  ("Table.focusCellHighlightBorder");
-		if (isCellEditable(row, column)) {
-		    background = UIManager.getColor
-			         ("Table.focusCellBackground");
-		    foreground = UIManager.getColor
-			         ("Table.focusCellForeground");
-		}
-	    }
-
-	    visibleRow = row;
-	    setBackground(background);
-	    
-	    TreeCellRenderer tcr = getCellRenderer();
-	    if (tcr instanceof DefaultTreeCellRenderer) {
-		DefaultTreeCellRenderer dtcr = ((DefaultTreeCellRenderer)tcr); 
-		if (isSelected) {
-		    dtcr.setTextSelectionColor(foreground);
-		    dtcr.setBackgroundSelectionColor(background);
-		}
-		else {
-		    dtcr.setTextNonSelectionColor(foreground);
-		    dtcr.setBackgroundNonSelectionColor(background);
-		}
-	    }
-	    return this;
-	}
+        }
+
+        /**
+         * updateUI is overridden to set the colors of the Tree's renderer
+         * to match that of the table.
+         */
+        public void updateUI() {
+            super.updateUI();
+            // Make the tree's cell renderer use the table's cell selection
+            // colors.
+            TreeCellRenderer tcr = getCellRenderer();
+            if (tcr instanceof DefaultTreeCellRenderer) {
+                DefaultTreeCellRenderer dtcr = ((DefaultTreeCellRenderer)tcr);
+                // For 1.1 uncomment this, 1.2 has a bug that will cause an
+                // exception to be thrown if the border selection color is
+                // null.
+                // dtcr.setBorderSelectionColor(null);
+                dtcr.setTextSelectionColor(UIManager.getColor
+                                           ("Table.selectionForeground"));
+                dtcr.setBackgroundSelectionColor(UIManager.getColor
+                                                ("Table.selectionBackground"));
+            }
+        }
+
+        /**
+         * Sets the row height of the tree, and forwards the row height to
+         * the table.
+         */
+        public void setRowHeight(int rowHeight) {
+            if (rowHeight > 0) {
+                super.setRowHeight(rowHeight);
+                if (JTreeTable.this != null &&
+                    JTreeTable.this.getRowHeight() != rowHeight) {
+                    JTreeTable.this.setRowHeight(getRowHeight());
+                }
+            }
+        }
+
+        /**
+         * This is overridden to set the height to match that of the JTable.
+         */
+        public void setBounds(int x, int y, int w, int h) {
+            super.setBounds(x, 0, w, JTreeTable.this.getHeight());
+        }
+
+        /**
+         * Sublcassed to translate the graphics such that the last visible
+         * row will be drawn at 0,0.
+         */
+        public void paint(Graphics g) {
+            g.translate(0, -visibleRow * getRowHeight());
+            super.paint(g);
+            // Draw the Table border if we have focus.
+            if (highlightBorder != null) {
+                highlightBorder.paintBorder(this, g, 0, visibleRow *
+                                            getRowHeight(), getWidth(),
+                                            getRowHeight());
+            }
+        }
+
+        /**
+         * TreeCellRenderer method. Overridden to update the visible row.
+         */
+        public Component getTableCellRendererComponent(JTable table,
+                                                       Object value,
+                                                       boolean isSelected,
+                                                       boolean hasFocus,
+                                                       int row, int column) {
+            Color background;
+            Color foreground;
+
+            if(isSelected) {
+                background = table.getSelectionBackground();
+                foreground = table.getSelectionForeground();
+            }
+            else {
+                background = table.getBackground();
+                foreground = table.getForeground();
+            }
+            highlightBorder = null;
+            if (realEditingRow() == row && getEditingColumn() == column) {
+                background = UIManager.getColor("Table.focusCellBackground");
+                foreground = UIManager.getColor("Table.focusCellForeground");
+            }
+            else if (hasFocus) {
+                highlightBorder = UIManager.getBorder
+                                  ("Table.focusCellHighlightBorder");
+                if (isCellEditable(row, column)) {
+                    background = UIManager.getColor
+                                 ("Table.focusCellBackground");
+                    foreground = UIManager.getColor
+                                 ("Table.focusCellForeground");
+                }
+            }
+
+            visibleRow = row;
+            setBackground(background);
+
+            TreeCellRenderer tcr = getCellRenderer();
+            if (tcr instanceof DefaultTreeCellRenderer) {
+                DefaultTreeCellRenderer dtcr = ((DefaultTreeCellRenderer)tcr);
+                if (isSelected) {
+                    dtcr.setTextSelectionColor(foreground);
+                    dtcr.setBackgroundSelectionColor(background);
+                }
+                else {
+                    dtcr.setTextNonSelectionColor(foreground);
+                    dtcr.setBackgroundNonSelectionColor(background);
+                }
+            }
+            return this;
+        }
     }
 
 
@@ -380,93 +380,93 @@
      * just work. So, that is what we are doing here. Determining of
      * the icon position will only work if the TreeCellRenderer is
      * an instance of DefaultTreeCellRenderer. If you need custom
-     * TreeCellRenderers, that don't descend from DefaultTreeCellRenderer, 
+     * TreeCellRenderers, that don't descend from DefaultTreeCellRenderer,
      * and you want to support editing in JTreeTable, you will have
      * to do something similiar.
      */
     public class TreeTableCellEditor extends DefaultCellEditor {
-	public TreeTableCellEditor() {
-	    super(new TreeTableTextField());
-	}
-
-	/**
-	 * Overriden to determine an offset that tree would place the
-	 * editor at. The offset is determined from the
-	 * <code>getRowBounds</code> JTree method, and additionaly
-	 * from the icon DefaultTreeCellRenderer will use.
-	 * <p>The offset is then set on the TreeTableTextField component
-	 * created in the constructor, and returned.
-	 */
-	public Component getTableCellEditorComponent(JTable table,
-						     Object value,
-						     boolean isSelected,
-						     int r, int c) {
-	    Component component = super.getTableCellEditorComponent
-		(table, value, isSelected, r, c);
-	    JTree t = getTree();
-	    boolean rv = t.isRootVisible();
-	    int offsetRow = rv ? r : r - 1;
-	    Rectangle bounds = t.getRowBounds(offsetRow);
-	    int offset = bounds.x;
-	    TreeCellRenderer tcr = t.getCellRenderer();
-	    if (tcr instanceof DefaultTreeCellRenderer) {
-		Object node = t.getPathForRow(offsetRow).
-		                getLastPathComponent();
-		Icon icon;
-		if (t.getModel().isLeaf(node))
-		    icon = ((DefaultTreeCellRenderer)tcr).getLeafIcon();
-		else if (tree.isExpanded(offsetRow))
-		    icon = ((DefaultTreeCellRenderer)tcr).getOpenIcon();
-		else
-		    icon = ((DefaultTreeCellRenderer)tcr).getClosedIcon();
-		if (icon != null) {
-		    offset += ((DefaultTreeCellRenderer)tcr).getIconTextGap() +
-			      icon.getIconWidth();
-		}
-	    }
-	    ((TreeTableTextField)getComponent()).offset = offset;
-	    return component;
-	}
-
-	/**
-	 * This is overriden to forward the event to the tree. This will
-	 * return true if the click count >= 3, or the event is null.
-	 */
-	public boolean isCellEditable(EventObject e) {
-	    if (e instanceof MouseEvent) {
-		MouseEvent me = (MouseEvent)e;
-		// If the modifiers are not 0 (or the left mouse button),
+        public TreeTableCellEditor() {
+            super(new TreeTableTextField());
+        }
+
+        /**
+         * Overriden to determine an offset that tree would place the
+         * editor at. The offset is determined from the
+         * <code>getRowBounds</code> JTree method, and additionaly
+         * from the icon DefaultTreeCellRenderer will use.
+         * <p>The offset is then set on the TreeTableTextField component
+         * created in the constructor, and returned.
+         */
+        public Component getTableCellEditorComponent(JTable table,
+                                                     Object value,
+                                                     boolean isSelected,
+                                                     int r, int c) {
+            Component component = super.getTableCellEditorComponent
+                (table, value, isSelected, r, c);
+            JTree t = getTree();
+            boolean rv = t.isRootVisible();
+            int offsetRow = rv ? r : r - 1;
+            Rectangle bounds = t.getRowBounds(offsetRow);
+            int offset = bounds.x;
+            TreeCellRenderer tcr = t.getCellRenderer();
+            if (tcr instanceof DefaultTreeCellRenderer) {
+                Object node = t.getPathForRow(offsetRow).
+                                getLastPathComponent();
+                Icon icon;
+                if (t.getModel().isLeaf(node))
+                    icon = ((DefaultTreeCellRenderer)tcr).getLeafIcon();
+                else if (tree.isExpanded(offsetRow))
+                    icon = ((DefaultTreeCellRenderer)tcr).getOpenIcon();
+                else
+                    icon = ((DefaultTreeCellRenderer)tcr).getClosedIcon();
+                if (icon != null) {
+                    offset += ((DefaultTreeCellRenderer)tcr).getIconTextGap() +
+                              icon.getIconWidth();
+                }
+            }
+            ((TreeTableTextField)getComponent()).offset = offset;
+            return component;
+        }
+
+        /**
+         * This is overriden to forward the event to the tree. This will
+         * return true if the click count >= 3, or the event is null.
+         */
+        public boolean isCellEditable(EventObject e) {
+            if (e instanceof MouseEvent) {
+                MouseEvent me = (MouseEvent)e;
+                // If the modifiers are not 0 (or the left mouse button),
                 // tree may try and toggle the selection, and table
                 // will then try and toggle, resulting in the
                 // selection remaining the same. To avoid this, we
                 // only dispatch when the modifiers are 0 (or the left mouse
                 // button).
-		if (me.getModifiers() == 0 ||
+                if (me.getModifiers() == 0 ||
                     me.getModifiers() == InputEvent.BUTTON1_MASK) {
-		    for (int counter = getColumnCount() - 1; counter >= 0;
-			 counter--) {
-			if (getColumnClass(counter) == TreeTableModel.class) {
-			    MouseEvent newME = new MouseEvent
-			          (JTreeTable.this.tree, me.getID(),
-				   me.getWhen(), me.getModifiers(),
-				   me.getX() - getCellRect(0, counter, true).x,
-				   me.getY(), me.getClickCount(),
+                    for (int counter = getColumnCount() - 1; counter >= 0;
+                         counter--) {
+                        if (getColumnClass(counter) == TreeTableModel.class) {
+                            MouseEvent newME = new MouseEvent
+                                  (JTreeTable.this.tree, me.getID(),
+                                   me.getWhen(), me.getModifiers(),
+                                   me.getX() - getCellRect(0, counter, true).x,
+                                   me.getY(), me.getClickCount(),
                                    me.isPopupTrigger());
-			    JTreeTable.this.tree.dispatchEvent(newME);
-			    break;
-			}
-		    }
-		}
-		if (me.getClickCount() >= 3) {
-		    return treeEditable;
-		}
-		return false;
-	    }
-	    if (e == null) {
-		return treeEditable;
-	    }
-	    return false;
-	}
+                            JTreeTable.this.tree.dispatchEvent(newME);
+                            break;
+                        }
+                    }
+                }
+                if (me.getClickCount() >= 3) {
+                    return treeEditable;
+                }
+                return false;
+            }
+            if (e == null) {
+                return treeEditable;
+            }
+            return false;
+        }
     }
 
 
@@ -476,19 +476,12 @@
      * make the x location be <code>offset</code>.
      */
     static class TreeTableTextField extends JTextField {
-	public int offset;
-
-<<<<<<< HEAD
+        public int offset;
+
         public void setBounds(int x, int y, int w, int h) {
             int newX = Math.max(x, offset);
             super.setBounds(newX, y, w - (newX - x), h);
         }
-=======
-	public void setBounds(int x, int y, int w, int h) {
-	    int newX = Math.max(x, offset);
-	    super.setBounds(newX, y, w - (newX - x), h);
-	}
->>>>>>> 2571633a
     }
 
 
@@ -498,96 +491,96 @@
      * a change in the ListSelectionModel happens, the paths are updated
      * in the DefaultTreeSelectionModel.
      */
-    class ListToTreeSelectionModelWrapper extends DefaultTreeSelectionModel { 
-	/** Set to true when we are updating the ListSelectionModel. */
-	protected boolean         updatingListSelectionModel;
-
-	public ListToTreeSelectionModelWrapper() {
-	    super();
-	    getListSelectionModel().addListSelectionListener
-	                            (createListSelectionListener());
-	}
-
-	/**
-	 * Returns the list selection model. ListToTreeSelectionModelWrapper
-	 * listens for changes to this model and updates the selected paths
-	 * accordingly.
-	 */
-	ListSelectionModel getListSelectionModel() {
-	    return listSelectionModel; 
-	}
-
-	/**
-	 * This is overridden to set <code>updatingListSelectionModel</code>
-	 * and message super. This is the only place DefaultTreeSelectionModel
-	 * alters the ListSelectionModel.
-	 */
-	public void resetRowSelection() {
-	    if(!updatingListSelectionModel) {
-		updatingListSelectionModel = true;
-		try {
-		    super.resetRowSelection();
-		}
-		finally {
-		    updatingListSelectionModel = false;
-		}
-	    }
-	    // Notice how we don't message super if
-	    // updatingListSelectionModel is true. If
-	    // updatingListSelectionModel is true, it implies the
-	    // ListSelectionModel has already been updated and the
-	    // paths are the only thing that needs to be updated.
-	}
-
-	/**
-	 * Creates and returns an instance of ListSelectionHandler.
-	 */
-	protected ListSelectionListener createListSelectionListener() {
-	    return new ListSelectionHandler();
-	}
-
-	/**
-	 * If <code>updatingListSelectionModel</code> is false, this will
-	 * reset the selected paths from the selected rows in the list
-	 * selection model.
-	 */
-	protected void updateSelectedPathsFromSelectedRows() {
-	    if(!updatingListSelectionModel) {
-		updatingListSelectionModel = true;
-		try {
-		    // This is way expensive, ListSelectionModel needs an
-		    // enumerator for iterating.
-		    int        min = listSelectionModel.getMinSelectionIndex();
-		    int        max = listSelectionModel.getMaxSelectionIndex();
-
-		    clearSelection();
-		    if(min != -1 && max != -1) {
-			for(int counter = min; counter <= max; counter++) {
-			    if(listSelectionModel.isSelectedIndex(counter)) {
-				TreePath     selPath = tree.getPathForRow
-				                            (counter);
-
-				if(selPath != null) {
-				    addSelectionPath(selPath);
-				}
-			    }
-			}
-		    }
-		}
-		finally {
-		    updatingListSelectionModel = false;
-		}
-	    }
-	}
-
-	/**
-	 * Class responsible for calling updateSelectedPathsFromSelectedRows
-	 * when the selection of the list changse.
-	 */
-	class ListSelectionHandler implements ListSelectionListener {
-	    public void valueChanged(ListSelectionEvent e) {
-		updateSelectedPathsFromSelectedRows();
-	    }
-	}
+    class ListToTreeSelectionModelWrapper extends DefaultTreeSelectionModel {
+        /** Set to true when we are updating the ListSelectionModel. */
+        protected boolean         updatingListSelectionModel;
+
+        public ListToTreeSelectionModelWrapper() {
+            super();
+            getListSelectionModel().addListSelectionListener
+                                    (createListSelectionListener());
+        }
+
+        /**
+         * Returns the list selection model. ListToTreeSelectionModelWrapper
+         * listens for changes to this model and updates the selected paths
+         * accordingly.
+         */
+        ListSelectionModel getListSelectionModel() {
+            return listSelectionModel;
+        }
+
+        /**
+         * This is overridden to set <code>updatingListSelectionModel</code>
+         * and message super. This is the only place DefaultTreeSelectionModel
+         * alters the ListSelectionModel.
+         */
+        public void resetRowSelection() {
+            if(!updatingListSelectionModel) {
+                updatingListSelectionModel = true;
+                try {
+                    super.resetRowSelection();
+                }
+                finally {
+                    updatingListSelectionModel = false;
+                }
+            }
+            // Notice how we don't message super if
+            // updatingListSelectionModel is true. If
+            // updatingListSelectionModel is true, it implies the
+            // ListSelectionModel has already been updated and the
+            // paths are the only thing that needs to be updated.
+        }
+
+        /**
+         * Creates and returns an instance of ListSelectionHandler.
+         */
+        protected ListSelectionListener createListSelectionListener() {
+            return new ListSelectionHandler();
+        }
+
+        /**
+         * If <code>updatingListSelectionModel</code> is false, this will
+         * reset the selected paths from the selected rows in the list
+         * selection model.
+         */
+        protected void updateSelectedPathsFromSelectedRows() {
+            if(!updatingListSelectionModel) {
+                updatingListSelectionModel = true;
+                try {
+                    // This is way expensive, ListSelectionModel needs an
+                    // enumerator for iterating.
+                    int        min = listSelectionModel.getMinSelectionIndex();
+                    int        max = listSelectionModel.getMaxSelectionIndex();
+
+                    clearSelection();
+                    if(min != -1 && max != -1) {
+                        for(int counter = min; counter <= max; counter++) {
+                            if(listSelectionModel.isSelectedIndex(counter)) {
+                                TreePath     selPath = tree.getPathForRow
+                                                            (counter);
+
+                                if(selPath != null) {
+                                    addSelectionPath(selPath);
+                                }
+                            }
+                        }
+                    }
+                }
+                finally {
+                    updatingListSelectionModel = false;
+                }
+            }
+        }
+
+        /**
+         * Class responsible for calling updateSelectedPathsFromSelectedRows
+         * when the selection of the list changse.
+         */
+        class ListSelectionHandler implements ListSelectionListener {
+            public void valueChanged(ListSelectionEvent e) {
+                updateSelectedPathsFromSelectedRows();
+            }
+        }
     }
 }