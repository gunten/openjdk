--- conflicted
+++ resolved
@@ -177,32 +177,19 @@
             return builder.build();
         }
 
-<<<<<<< HEAD
         private Graph<Module> buildReducedGraph() {
             ModuleGraphBuilder rpBuilder = new ModuleGraphBuilder(configuration);
             rpBuilder.addModule(root);
-            requiresPublic.stream()
+            requiresTransitive.stream()
                           .forEach(m -> rpBuilder.addEdge(root, m));
 
-            // requires public graph
+            // requires transitive graph
             Graph<Module> rbg = rpBuilder.build().reduce();
 
             ModuleGraphBuilder gb = new ModuleGraphBuilder(configuration);
             gb.addModule(root);
             requires.stream()
                     .forEach(m -> gb.addEdge(root, m));
-=======
-        ModuleDescriptor reduced() {
-            Graph.Builder<Module> bd = new Graph.Builder<>();
-            requiresTransitive.stream()
-                .forEach(m -> {
-                    bd.addNode(m);
-                    bd.addEdge(root, m);
-                });
-
-            // requires transitive graph
-            Graph<Module> rbg = bd.build().reduce();
->>>>>>> 9319249a
 
             // transitive reduction
             Graph<Module> newGraph = gb.buildGraph().reduce(rbg);
@@ -210,12 +197,7 @@
                 System.err.println("after transitive reduction: ");
                 newGraph.printGraph(log);
             }
-<<<<<<< HEAD
             return newGraph;
-=======
-
-            return descriptor(requiresTransitive, newGraph.adjacentNodes(root));
->>>>>>> 9319249a
         }
 
         /**
@@ -224,7 +206,7 @@
          */
         ModuleDescriptor reduced() {
             Graph<Module> g = buildReducedGraph();
-            return descriptor(requiresPublic, g.adjacentNodes(root));
+            return descriptor(requiresTransitive, g.adjacentNodes(root));
         }
 
         /**
@@ -232,26 +214,6 @@
          * recommended requires.
          */
         private void analyzeDeps() {
-<<<<<<< HEAD
-=======
-            Graph.Builder<Module> builder = new Graph.Builder<>();
-            requiresTransitive.stream()
-                .forEach(m -> {
-                    builder.addNode(m);
-                    builder.addEdge(root, m);
-                });
-
-            // requires transitive graph
-            Graph<Module> rbg = buildGraph(requiresTransitive).reduce();
-
-            // transitive reduction
-            Graph<Module> newGraph = buildGraph(requires).reduce(builder.build().reduce());
-            if (DEBUG) {
-                System.err.println("after transitive reduction: ");
-                newGraph.printGraph(log);
-            }
-
->>>>>>> 9319249a
             printModuleDescriptor(log, root);
 
             ModuleDescriptor analyzedDescriptor = descriptor();
@@ -306,48 +268,6 @@
 
 
         /**
-<<<<<<< HEAD
-=======
-         * Returns a graph of modules required by the specified module.
-         *
-         * Requires transitive edges of the dependences are added to the graph.
-         */
-        private Graph<Module> buildGraph(Set<Module> deps) {
-            Graph.Builder<Module> builder = new Graph.Builder<>();
-            builder.addNode(root);
-            Set<Module> visited = new HashSet<>();
-            visited.add(root);
-            Deque<Module> deque = new LinkedList<>();
-            deps.stream()
-                .forEach(m -> {
-                    deque.add(m);
-                    builder.addEdge(root, m);
-                });
-
-            // read requires transitive from ModuleDescription
-            Module source;
-            while ((source = deque.poll()) != null) {
-                if (visited.contains(source))
-                    continue;
-
-                visited.add(source);
-                builder.addNode(source);
-                Module from = source;
-                source.descriptor().requires().stream()
-                    .filter(req -> req.modifiers().contains(TRANSITIVE))
-                    .map(ModuleDescriptor.Requires::name)
-                    .map(configuration::findModule)
-                    .flatMap(Optional::stream)
-                    .forEach(m -> {
-                        deque.add(m);
-                        builder.addEdge(from, m);
-                    });
-            }
-            return builder.build();
-        }
-
-        /**
->>>>>>> 9319249a
          * Detects any qualified exports not used by the target module.
          */
         private Map<String, Set<String>> unusedQualifiedExports() {
