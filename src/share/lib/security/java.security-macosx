#
# This is the "master security properties file".
#
# In this file, various security properties are set for use by
# java.security classes. This is where users can statically register
# Cryptography Package Providers ("providers" for short). The term
# "provider" refers to a package or set of packages that supply a
# concrete implementation of a subset of the cryptography aspects of
# the Java Security API. A provider may, for example, implement one or
# more digital signature algorithms or message digest algorithms.
#
# Each provider must implement a subclass of the Provider class.
# To register a provider in this master security properties file,
# specify the Provider subclass name and priority in the format
#
#    security.provider.<n>=<className>
#
# This declares a provider, and specifies its preference
# order n. The preference order is the order in which providers are
# searched for requested algorithms (when no specific provider is
# requested). The order is 1-based; 1 is the most preferred, followed
# by 2, and so on.
#
# <className> must specify the subclass of the Provider class whose
# constructor sets the values of various properties that are required
# for the Java Security API to look up the algorithms or other
# facilities implemented by the provider.
#
# There must be at least one provider specification in java.security.
# There is a default provider that comes standard with the JDK. It
# is called the "SUN" provider, and its Provider subclass
# named Sun appears in the sun.security.provider package. Thus, the
# "SUN" provider is registered via the following:
#
#    security.provider.1=sun.security.provider.Sun
#
# (The number 1 is used for the default provider.)
#
# Note: Providers can be dynamically registered instead by calls to
# either the addProvider or insertProviderAt method in the Security
# class.

#
# List of providers and their preference orders (see above):
#
security.provider.1=sun.security.provider.Sun
security.provider.2=sun.security.rsa.SunRsaSign
security.provider.3=sun.security.ec.SunEC
security.provider.4=com.sun.net.ssl.internal.ssl.Provider
security.provider.5=com.sun.crypto.provider.SunJCE
security.provider.6=sun.security.jgss.SunProvider
security.provider.7=com.sun.security.sasl.Provider
security.provider.8=org.jcp.xml.dsig.internal.dom.XMLDSigRI
security.provider.9=sun.security.smartcardio.SunPCSC
security.provider.10=apple.security.AppleProvider

#
# Select the source of seed data for SecureRandom. By default an
# attempt is made to use the entropy gathering device specified by
# the securerandom.source property. If an exception occurs when
# accessing the URL then the traditional system/thread activity
# algorithm is used.
#
# On Solaris and Linux systems, if file:/dev/urandom is specified and it
# exists, a special SecureRandom implementation is activated by default.
# This "NativePRNG" reads random bytes directly from /dev/urandom.
#
# On Windows systems, the URLs file:/dev/random and file:/dev/urandom
# enables use of the Microsoft CryptoAPI seed functionality.
#
securerandom.source=file:/dev/urandom
#
# The entropy gathering device is described as a URL and can also
# be specified with the system property "java.security.egd". For example,
#   -Djava.security.egd=file:/dev/urandom
# Specifying this system property will override the securerandom.source
# setting.

#
# Class to instantiate as the javax.security.auth.login.Configuration
# provider.
#
login.configuration.provider=com.sun.security.auth.login.ConfigFile

#
# Default login configuration file
#
#login.config.url.1=file:${user.home}/.java.login.config

#
# Class to instantiate as the system Policy. This is the name of the class
# that will be used as the Policy object.
#
policy.provider=sun.security.provider.PolicyFile

# The default is to have a single system-wide policy file,
# and a policy file in the user's home directory.
policy.url.1=file:${java.home}/lib/security/java.policy
policy.url.2=file:${user.home}/.java.policy

# whether or not we expand properties in the policy file
# if this is set to false, properties (${...}) will not be expanded in policy
# files.
policy.expandProperties=true

# whether or not we allow an extra policy to be passed on the command line
# with -Djava.security.policy=somefile. Comment out this line to disable
# this feature.
policy.allowSystemProperty=true

# whether or not we look into the IdentityScope for trusted Identities
# when encountering a 1.1 signed JAR file. If the identity is found
# and is trusted, we grant it AllPermission.
policy.ignoreIdentityScope=false

#
# Default keystore type.
#
keystore.type=jks

#
# List of comma-separated packages that start with or equal this string
# will cause a security exception to be thrown when
# passed to checkPackageAccess unless the
# corresponding RuntimePermission ("accessClassInPackage."+package) has
# been granted.
package.access=sun.,\
               com.sun.xml.internal.,\
               com.sun.imageio.,\
               com.sun.istack.internal.,\
               com.sun.jmx.,\
               com.sun.proxy.,\
               com.sun.org.apache.bcel.internal.,\
               com.sun.org.apache.regexp.internal.,\
               com.sun.org.apache.xerces.internal.,\
               com.sun.org.apache.xpath.internal.,\
               com.sun.org.apache.xalan.internal.extensions.,\
               com.sun.org.apache.xalan.internal.lib.,\
               com.sun.org.apache.xalan.internal.res.,\
               com.sun.org.apache.xalan.internal.templates.,\
               com.sun.org.apache.xalan.internal.utils.,\
<<<<<<< HEAD
               com.sun.org.glassfish.external.,\
               com.sun.org.glassfish.gmbal.,\
               oracle.jrockit.jfr.,\
=======
               com.sun.org.apache.xalan.internal.xslt.,\
               com.sun.org.apache.xalan.internal.xsltc.cmdline.,\
               com.sun.org.apache.xalan.internal.xsltc.compiler.,\
               com.sun.org.apache.xalan.internal.xsltc.trax.,\
               com.sun.org.apache.xalan.internal.xsltc.util.,\
               com.sun.org.apache.xml.internal.res.,\
               com.sun.org.apache.xml.internal.serializer.utils.,\
               com.sun.org.apache.xml.internal.utils.,\
               com.sun.org.glassfish.,\
>>>>>>> 22ba2f6e
               apple.

#
# List of comma-separated packages that start with or equal this string
# will cause a security exception to be thrown when
# passed to checkPackageDefinition unless the
# corresponding RuntimePermission ("defineClassInPackage."+package) has
# been granted.
#
# by default, none of the class loaders supplied with the JDK call
# checkPackageDefinition.
#
package.definition=sun.,\
                   com.sun.xml.internal.,\
                   com.sun.imageio.,\
                   com.sun.istack.internal.,\
                   com.sun.jmx.,\
                   com.sun.proxy.,\
                   com.sun.org.apache.bcel.internal.,\
                   com.sun.org.apache.regexp.internal.,\
                   com.sun.org.apache.xerces.internal.,\
                   com.sun.org.apache.xpath.internal.,\
                   com.sun.org.apache.xalan.internal.extensions.,\
                   com.sun.org.apache.xalan.internal.lib.,\
                   com.sun.org.apache.xalan.internal.res.,\
                   com.sun.org.apache.xalan.internal.templates.,\
                   com.sun.org.apache.xalan.internal.utils.,\
<<<<<<< HEAD
                   com.sun.org.glassfish.external.,\
                   com.sun.org.glassfish.gmbal.,\
                   oracle.jrockit.jfr.,\
=======
                   com.sun.org.apache.xalan.internal.xslt.,\
                   com.sun.org.apache.xalan.internal.xsltc.cmdline.,\
                   com.sun.org.apache.xalan.internal.xsltc.compiler.,\
                   com.sun.org.apache.xalan.internal.xsltc.trax.,\
                   com.sun.org.apache.xalan.internal.xsltc.util.,\
                   com.sun.org.apache.xml.internal.res.,\
                   com.sun.org.apache.xml.internal.serializer.utils.,\
                   com.sun.org.apache.xml.internal.utils.,\
                   com.sun.org.glassfish.,\
>>>>>>> 22ba2f6e
                   apple.

#
# Determines whether this properties file can be appended to
# or overridden on the command line via -Djava.security.properties
#
security.overridePropertiesFile=true

#
# Determines the default key and trust manager factory algorithms for
# the javax.net.ssl package.
#
ssl.KeyManagerFactory.algorithm=SunX509
ssl.TrustManagerFactory.algorithm=PKIX

#
# The Java-level namelookup cache policy for successful lookups:
#
# any negative value: caching forever
# any positive value: the number of seconds to cache an address for
# zero: do not cache
#
# default value is forever (FOREVER). For security reasons, this
# caching is made forever when a security manager is set. When a security
# manager is not set, the default behavior in this implementation
# is to cache for 30 seconds.
#
# NOTE: setting this to anything other than the default value can have
#       serious security implications. Do not set it unless
#       you are sure you are not exposed to DNS spoofing attack.
#
#networkaddress.cache.ttl=-1

# The Java-level namelookup cache policy for failed lookups:
#
# any negative value: cache forever
# any positive value: the number of seconds to cache negative lookup results
# zero: do not cache
#
# In some Microsoft Windows networking environments that employ
# the WINS name service in addition to DNS, name service lookups
# that fail may take a noticeably long time to return (approx. 5 seconds).
# For this reason the default caching policy is to maintain these
# results for 10 seconds.
#
#
networkaddress.cache.negative.ttl=10

#
# Properties to configure OCSP for certificate revocation checking
#

# Enable OCSP
#
# By default, OCSP is not used for certificate revocation checking.
# This property enables the use of OCSP when set to the value "true".
#
# NOTE: SocketPermission is required to connect to an OCSP responder.
#
# Example,
#   ocsp.enable=true

#
# Location of the OCSP responder
#
# By default, the location of the OCSP responder is determined implicitly
# from the certificate being validated. This property explicitly specifies
# the location of the OCSP responder. The property is used when the
# Authority Information Access extension (defined in RFC 3280) is absent
# from the certificate or when it requires overriding.
#
# Example,
#   ocsp.responderURL=http://ocsp.example.net:80

#
# Subject name of the OCSP responder's certificate
#
# By default, the certificate of the OCSP responder is that of the issuer
# of the certificate being validated. This property identifies the certificate
# of the OCSP responder when the default does not apply. Its value is a string
# distinguished name (defined in RFC 2253) which identifies a certificate in
# the set of certificates supplied during cert path validation. In cases where
# the subject name alone is not sufficient to uniquely identify the certificate
# then both the "ocsp.responderCertIssuerName" and
# "ocsp.responderCertSerialNumber" properties must be used instead. When this
# property is set then those two properties are ignored.
#
# Example,
#   ocsp.responderCertSubjectName="CN=OCSP Responder, O=XYZ Corp"

#
# Issuer name of the OCSP responder's certificate
#
# By default, the certificate of the OCSP responder is that of the issuer
# of the certificate being validated. This property identifies the certificate
# of the OCSP responder when the default does not apply. Its value is a string
# distinguished name (defined in RFC 2253) which identifies a certificate in
# the set of certificates supplied during cert path validation. When this
# property is set then the "ocsp.responderCertSerialNumber" property must also
# be set. When the "ocsp.responderCertSubjectName" property is set then this
# property is ignored.
#
# Example,
#   ocsp.responderCertIssuerName="CN=Enterprise CA, O=XYZ Corp"

#
# Serial number of the OCSP responder's certificate
#
# By default, the certificate of the OCSP responder is that of the issuer
# of the certificate being validated. This property identifies the certificate
# of the OCSP responder when the default does not apply. Its value is a string
# of hexadecimal digits (colon or space separators may be present) which
# identifies a certificate in the set of certificates supplied during cert path
# validation. When this property is set then the "ocsp.responderCertIssuerName"
# property must also be set. When the "ocsp.responderCertSubjectName" property
# is set then this property is ignored.
#
# Example,
#   ocsp.responderCertSerialNumber=2A:FF:00

#
# Policy for failed Kerberos KDC lookups:
#
# When a KDC is unavailable (network error, service failure, etc), it is
# put inside a blacklist and accessed less often for future requests. The
# value (case-insensitive) for this policy can be:
#
# tryLast
#    KDCs in the blacklist are always tried after those not on the list.
#
# tryLess[:max_retries,timeout]
#    KDCs in the blacklist are still tried by their order in the configuration,
#    but with smaller max_retries and timeout values. max_retries and timeout
#    are optional numerical parameters (default 1 and 5000, which means once
#    and 5 seconds). Please notes that if any of the values defined here is
#    more than what is defined in krb5.conf, it will be ignored.
#
# Whenever a KDC is detected as available, it is removed from the blacklist.
# The blacklist is reset when krb5.conf is reloaded. You can add
# refreshKrb5Config=true to a JAAS configuration file so that krb5.conf is
# reloaded whenever a JAAS authentication is attempted.
#
# Example,
#   krb5.kdc.bad.policy = tryLast
#   krb5.kdc.bad.policy = tryLess:2,2000
krb5.kdc.bad.policy = tryLast

# Algorithm restrictions for certification path (CertPath) processing
#
# In some environments, certain algorithms or key lengths may be undesirable
# for certification path building and validation.  For example, "MD2" is
# generally no longer considered to be a secure hash algorithm.  This section
# describes the mechanism for disabling algorithms based on algorithm name
# and/or key length.  This includes algorithms used in certificates, as well
# as revocation information such as CRLs and signed OCSP Responses.
#
# The syntax of the disabled algorithm string is described as this Java
# BNF-style:
#   DisabledAlgorithms:
#       " DisabledAlgorithm { , DisabledAlgorithm } "
#
#   DisabledAlgorithm:
#       AlgorithmName [Constraint]
#
#   AlgorithmName:
#       (see below)
#
#   Constraint:
#       KeySizeConstraint
#
#   KeySizeConstraint:
#       keySize Operator DecimalInteger
#
#   Operator:
#       <= | < | == | != | >= | >
#
#   DecimalInteger:
#       DecimalDigits
#
#   DecimalDigits:
#       DecimalDigit {DecimalDigit}
#
#   DecimalDigit: one of
#       1 2 3 4 5 6 7 8 9 0
#
# The "AlgorithmName" is the standard algorithm name of the disabled
# algorithm. See "Java Cryptography Architecture Standard Algorithm Name
# Documentation" for information about Standard Algorithm Names.  Matching
# is performed using a case-insensitive sub-element matching rule.  (For
# example, in "SHA1withECDSA" the sub-elements are "SHA1" for hashing and
# "ECDSA" for signatures.)  If the assertion "AlgorithmName" is a
# sub-element of the certificate algorithm name, the algorithm will be
# rejected during certification path building and validation.  For example,
# the assertion algorithm name "DSA" will disable all certificate algorithms
# that rely on DSA, such as NONEwithDSA, SHA1withDSA.  However, the assertion
# will not disable algorithms related to "ECDSA".
#
# A "Constraint" provides further guidance for the algorithm being specified.
# The "KeySizeConstraint" requires a key of a valid size range if the
# "AlgorithmName" is of a key algorithm.  The "DecimalInteger" indicates the
# key size specified in number of bits.  For example, "RSA keySize <= 1024"
# indicates that any RSA key with key size less than or equal to 1024 bits
# should be disabled, and "RSA keySize < 1024, RSA keySize > 2048" indicates
# that any RSA key with key size less than 1024 or greater than 2048 should
# be disabled. Note that the "KeySizeConstraint" only makes sense to key
# algorithms.
#
# Note: This property is currently used by Oracle's PKIX implementation. It
# is not guaranteed to be examined and used by other implementations.
#
# Example:
#   jdk.certpath.disabledAlgorithms=MD2, DSA, RSA keySize < 2048
#
#
jdk.certpath.disabledAlgorithms=MD2, RSA keySize < 1024

# Algorithm restrictions for Secure Socket Layer/Transport Layer Security
# (SSL/TLS) processing
#
# In some environments, certain algorithms or key lengths may be undesirable
# when using SSL/TLS.  This section describes the mechanism for disabling
# algorithms during SSL/TLS security parameters negotiation, including cipher
# suites selection, peer authentication and key exchange mechanisms.
#
# For PKI-based peer authentication and key exchange mechanisms, this list
# of disabled algorithms will also be checked during certification path
# building and validation, including algorithms used in certificates, as
# well as revocation information such as CRLs and signed OCSP Responses.
# This is in addition to the jdk.certpath.disabledAlgorithms property above.
#
# See the specification of "jdk.certpath.disabledAlgorithms" for the
# syntax of the disabled algorithm string.
#
# Note: This property is currently used by Oracle's JSSE implementation.
# It is not guaranteed to be examined and used by other implementations.
#
# Example:
#   jdk.tls.disabledAlgorithms=MD5, SHA1, DSA, RSA keySize < 2048
<|MERGE_RESOLUTION|>--- conflicted
+++ resolved
@@ -139,11 +139,6 @@
                com.sun.org.apache.xalan.internal.res.,\
                com.sun.org.apache.xalan.internal.templates.,\
                com.sun.org.apache.xalan.internal.utils.,\
-<<<<<<< HEAD
-               com.sun.org.glassfish.external.,\
-               com.sun.org.glassfish.gmbal.,\
-               oracle.jrockit.jfr.,\
-=======
                com.sun.org.apache.xalan.internal.xslt.,\
                com.sun.org.apache.xalan.internal.xsltc.cmdline.,\
                com.sun.org.apache.xalan.internal.xsltc.compiler.,\
@@ -153,7 +148,7 @@
                com.sun.org.apache.xml.internal.serializer.utils.,\
                com.sun.org.apache.xml.internal.utils.,\
                com.sun.org.glassfish.,\
->>>>>>> 22ba2f6e
+               oracle.jrockit.jfr.,\
                apple.
 
 #
@@ -181,11 +176,6 @@
                    com.sun.org.apache.xalan.internal.res.,\
                    com.sun.org.apache.xalan.internal.templates.,\
                    com.sun.org.apache.xalan.internal.utils.,\
-<<<<<<< HEAD
-                   com.sun.org.glassfish.external.,\
-                   com.sun.org.glassfish.gmbal.,\
-                   oracle.jrockit.jfr.,\
-=======
                    com.sun.org.apache.xalan.internal.xslt.,\
                    com.sun.org.apache.xalan.internal.xsltc.cmdline.,\
                    com.sun.org.apache.xalan.internal.xsltc.compiler.,\
@@ -195,7 +185,7 @@
                    com.sun.org.apache.xml.internal.serializer.utils.,\
                    com.sun.org.apache.xml.internal.utils.,\
                    com.sun.org.glassfish.,\
->>>>>>> 22ba2f6e
+                   oracle.jrockit.jfr.,\
                    apple.
 
 #
