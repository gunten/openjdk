#
# This is the "master security properties file".
#
# An alternate java.security properties file may be specified
# from the command line via the system property
#
#    -Djava.security.properties=<URL>
#
# This properties file appends to the master security properties file.
# If both properties files specify values for the same key, the value
# from the command-line properties file is selected, as it is the last
# one loaded.
#
# Also, if you specify
#
#    -Djava.security.properties==<URL> (2 equals),
#
# then that properties file completely overrides the master security
# properties file.
#
# To disable the ability to specify an additional properties file from
# the command line, set the key security.overridePropertiesFile
# to false in the master security properties file. It is set to true
# by default.

# In this file, various security properties are set for use by
# java.security classes. This is where users can statically register
# Cryptography Package Providers ("providers" for short). The term
# "provider" refers to a package or set of packages that supply a
# concrete implementation of a subset of the cryptography aspects of
# the Java Security API. A provider may, for example, implement one or
# more digital signature algorithms or message digest algorithms.
#
# Each provider must implement a subclass of the Provider class.
# To register a provider in this master security properties file,
# specify the Provider subclass name and priority in the format
#
#    security.provider.<n>=<className>
#
# This declares a provider, and specifies its preference
# order n. The preference order is the order in which providers are
# searched for requested algorithms (when no specific provider is
# requested). The order is 1-based; 1 is the most preferred, followed
# by 2, and so on.
#
# <className> must specify the subclass of the Provider class whose
# constructor sets the values of various properties that are required
# for the Java Security API to look up the algorithms or other
# facilities implemented by the provider.
#
# There must be at least one provider specification in java.security.
# There is a default provider that comes standard with the JDK. It
# is called the "SUN" provider, and its Provider subclass
# named Sun appears in the sun.security.provider package. Thus, the
# "SUN" provider is registered via the following:
#
#    security.provider.1=sun.security.provider.Sun
#
# (The number 1 is used for the default provider.)
#
# Note: Providers can be dynamically registered instead by calls to
# either the addProvider or insertProviderAt method in the Security
# class.

#
# List of providers and their preference orders (see above):
#
security.provider.1=sun.security.provider.Sun
security.provider.2=sun.security.rsa.SunRsaSign
security.provider.3=sun.security.ec.SunEC
security.provider.4=com.sun.net.ssl.internal.ssl.Provider
security.provider.5=com.sun.crypto.provider.SunJCE
security.provider.6=sun.security.jgss.SunProvider
security.provider.7=com.sun.security.sasl.Provider
security.provider.8=org.jcp.xml.dsig.internal.dom.XMLDSigRI
security.provider.9=sun.security.smartcardio.SunPCSC

#
# Sun Provider SecureRandom seed source.
#
# Select the primary source of seed data for the "SHA1PRNG" and
# "NativePRNG" SecureRandom implementations in the "Sun" provider.
# (Other SecureRandom implementations might also use this property.)
#
# On Unix-like systems (for example, Solaris/Linux/MacOS), the
# "NativePRNG" and "SHA1PRNG" implementations obtains seed data from
# special device files such as file:/dev/random.
#
# On Windows systems, specifying the URLs "file:/dev/random" or
# "file:/dev/urandom" will enable the native Microsoft CryptoAPI seeding
# mechanism for SHA1PRNG.
#
# By default, an attempt is made to use the entropy gathering device
# specified by the "securerandom.source" Security property.  If an
# exception occurs while accessing the specified URL:
#
#     SHA1PRNG:
#         the traditional system/thread activity algorithm will be used.
#
#     NativePRNG:
#         a default value of /dev/random will be used.  If neither
#         are available, the implementation will be disabled.
#         "file" is the only currently supported protocol type.
#
# The entropy gathering device can also be specified with the System
# property "java.security.egd". For example:
#
#   % java -Djava.security.egd=file:/dev/random MainClass
#
# Specifying this System property will override the
# "securerandom.source" Security property.
#
# In addition, if "file:/dev/random" or "file:/dev/urandom" is
# specified, the "NativePRNG" implementation will be more preferred than
# SHA1PRNG in the Sun provider.
#
securerandom.source=file:/dev/random

#
# A list of known strong SecureRandom implementations.
#
# To help guide applications in selecting a suitable strong
# java.security.SecureRandom implementation, Java distributions should
# indicate a list of known strong implementations using the property.
#
# This is a comma-separated list of algorithm and/or algorithm:provider
# entries.
#
securerandom.strongAlgorithms=NativePRNGBlocking:SUN

#
# Class to instantiate as the javax.security.auth.login.Configuration
# provider.
#
login.configuration.provider=sun.security.provider.ConfigFile

#
# Default login configuration file
#
#login.config.url.1=file:${user.home}/.java.login.config

#
# Class to instantiate as the system Policy. This is the name of the class
# that will be used as the Policy object.
#
policy.provider=sun.security.provider.PolicyFile

# The default is to have a single system-wide policy file,
# and a policy file in the user's home directory.
policy.url.1=file:${java.home}/lib/security/java.policy
policy.url.2=file:${user.home}/.java.policy

# whether or not we expand properties in the policy file
# if this is set to false, properties (${...}) will not be expanded in policy
# files.
policy.expandProperties=true

# whether or not we allow an extra policy to be passed on the command line
# with -Djava.security.policy=somefile. Comment out this line to disable
# this feature.
policy.allowSystemProperty=true

# whether or not we look into the IdentityScope for trusted Identities
# when encountering a 1.1 signed JAR file. If the identity is found
# and is trusted, we grant it AllPermission.
policy.ignoreIdentityScope=false

#
# Default keystore type.
#
keystore.type=jks

#
# Controls compatibility mode for the JKS keystore type.
#
# When set to 'true', the JKS keystore type supports loading
# keystore files in either JKS or PKCS12 format. When set to 'false'
# it supports loading only JKS keystore files.
#
keystore.type.compat=true

#
# List of comma-separated packages that start with or equal this string
# will cause a security exception to be thrown when
# passed to checkPackageAccess unless the
# corresponding RuntimePermission ("accessClassInPackage."+package) has
# been granted.
package.access=sun.,\
               com.sun.xml.internal.,\
               com.sun.imageio.,\
               com.sun.istack.internal.,\
               com.sun.jmx.,\
               com.sun.media.sound.,\
               com.sun.naming.internal.,\
               com.sun.proxy.,\
               com.sun.corba.se.,\
               com.sun.org.apache.bcel.internal.,\
               com.sun.org.apache.regexp.internal.,\
               com.sun.org.apache.xerces.internal.,\
               com.sun.org.apache.xpath.internal.,\
               com.sun.org.apache.xalan.internal.extensions.,\
               com.sun.org.apache.xalan.internal.lib.,\
               com.sun.org.apache.xalan.internal.res.,\
               com.sun.org.apache.xalan.internal.templates.,\
               com.sun.org.apache.xalan.internal.utils.,\
               com.sun.org.apache.xalan.internal.xslt.,\
               com.sun.org.apache.xalan.internal.xsltc.cmdline.,\
               com.sun.org.apache.xalan.internal.xsltc.compiler.,\
               com.sun.org.apache.xalan.internal.xsltc.trax.,\
               com.sun.org.apache.xalan.internal.xsltc.util.,\
               com.sun.org.apache.xml.internal.res.,\
               com.sun.org.apache.xml.internal.security.,\
               com.sun.org.apache.xml.internal.serializer.utils.,\
               com.sun.org.apache.xml.internal.utils.,\
               com.sun.org.glassfish.,\
               com.oracle.xmlns.internal.,\
               com.oracle.webservices.internal.,\
               oracle.jrockit.jfr.,\
               org.jcp.xml.dsig.internal.,\
               jdk.internal.,\
               jdk.nashorn.internal.,\
               jdk.nashorn.tools.,\
               com.sun.activation.registries.

#
# List of comma-separated packages that start with or equal this string
# will cause a security exception to be thrown when
# passed to checkPackageDefinition unless the
# corresponding RuntimePermission ("defineClassInPackage."+package) has
# been granted.
#
# by default, none of the class loaders supplied with the JDK call
# checkPackageDefinition.
#
package.definition=sun.,\
                   com.sun.xml.internal.,\
                   com.sun.imageio.,\
                   com.sun.istack.internal.,\
                   com.sun.jmx.,\
                   com.sun.media.sound.,\
                   com.sun.naming.internal.,\
                   com.sun.proxy.,\
                   com.sun.corba.se.,\
                   com.sun.org.apache.bcel.internal.,\
                   com.sun.org.apache.regexp.internal.,\
                   com.sun.org.apache.xerces.internal.,\
                   com.sun.org.apache.xpath.internal.,\
                   com.sun.org.apache.xalan.internal.extensions.,\
                   com.sun.org.apache.xalan.internal.lib.,\
                   com.sun.org.apache.xalan.internal.res.,\
                   com.sun.org.apache.xalan.internal.templates.,\
                   com.sun.org.apache.xalan.internal.utils.,\
                   com.sun.org.apache.xalan.internal.xslt.,\
                   com.sun.org.apache.xalan.internal.xsltc.cmdline.,\
                   com.sun.org.apache.xalan.internal.xsltc.compiler.,\
                   com.sun.org.apache.xalan.internal.xsltc.trax.,\
                   com.sun.org.apache.xalan.internal.xsltc.util.,\
                   com.sun.org.apache.xml.internal.res.,\
                   com.sun.org.apache.xml.internal.security.,\
                   com.sun.org.apache.xml.internal.serializer.utils.,\
                   com.sun.org.apache.xml.internal.utils.,\
                   com.sun.org.glassfish.,\
                   com.oracle.xmlns.internal.,\
                   com.oracle.webservices.internal.,\
                   oracle.jrockit.jfr.,\
                   org.jcp.xml.dsig.internal.,\
                   jdk.internal.,\
                   jdk.nashorn.internal.,\
                   jdk.nashorn.tools.,\
                   com.sun.activation.registries.

#
# Determines whether this properties file can be appended to
# or overridden on the command line via -Djava.security.properties
#
security.overridePropertiesFile=true

#
# Determines the default key and trust manager factory algorithms for
# the javax.net.ssl package.
#
ssl.KeyManagerFactory.algorithm=SunX509
ssl.TrustManagerFactory.algorithm=PKIX

#
# The Java-level namelookup cache policy for successful lookups:
#
# any negative value: caching forever
# any positive value: the number of seconds to cache an address for
# zero: do not cache
#
# default value is forever (FOREVER). For security reasons, this
# caching is made forever when a security manager is set. When a security
# manager is not set, the default behavior in this implementation
# is to cache for 30 seconds.
#
# NOTE: setting this to anything other than the default value can have
#       serious security implications. Do not set it unless
#       you are sure you are not exposed to DNS spoofing attack.
#
#networkaddress.cache.ttl=-1

# The Java-level namelookup cache policy for failed lookups:
#
# any negative value: cache forever
# any positive value: the number of seconds to cache negative lookup results
# zero: do not cache
#
# In some Microsoft Windows networking environments that employ
# the WINS name service in addition to DNS, name service lookups
# that fail may take a noticeably long time to return (approx. 5 seconds).
# For this reason the default caching policy is to maintain these
# results for 10 seconds.
#
#
networkaddress.cache.negative.ttl=10

#
# Properties to configure OCSP for certificate revocation checking
#

# Enable OCSP
#
# By default, OCSP is not used for certificate revocation checking.
# This property enables the use of OCSP when set to the value "true".
#
# NOTE: SocketPermission is required to connect to an OCSP responder.
#
# Example,
#   ocsp.enable=true

#
# Location of the OCSP responder
#
# By default, the location of the OCSP responder is determined implicitly
# from the certificate being validated. This property explicitly specifies
# the location of the OCSP responder. The property is used when the
# Authority Information Access extension (defined in RFC 3280) is absent
# from the certificate or when it requires overriding.
#
# Example,
#   ocsp.responderURL=http://ocsp.example.net:80

#
# Subject name of the OCSP responder's certificate
#
# By default, the certificate of the OCSP responder is that of the issuer
# of the certificate being validated. This property identifies the certificate
# of the OCSP responder when the default does not apply. Its value is a string
# distinguished name (defined in RFC 2253) which identifies a certificate in
# the set of certificates supplied during cert path validation. In cases where
# the subject name alone is not sufficient to uniquely identify the certificate
# then both the "ocsp.responderCertIssuerName" and
# "ocsp.responderCertSerialNumber" properties must be used instead. When this
# property is set then those two properties are ignored.
#
# Example,
#   ocsp.responderCertSubjectName="CN=OCSP Responder, O=XYZ Corp"

#
# Issuer name of the OCSP responder's certificate
#
# By default, the certificate of the OCSP responder is that of the issuer
# of the certificate being validated. This property identifies the certificate
# of the OCSP responder when the default does not apply. Its value is a string
# distinguished name (defined in RFC 2253) which identifies a certificate in
# the set of certificates supplied during cert path validation. When this
# property is set then the "ocsp.responderCertSerialNumber" property must also
# be set. When the "ocsp.responderCertSubjectName" property is set then this
# property is ignored.
#
# Example,
#   ocsp.responderCertIssuerName="CN=Enterprise CA, O=XYZ Corp"

#
# Serial number of the OCSP responder's certificate
#
# By default, the certificate of the OCSP responder is that of the issuer
# of the certificate being validated. This property identifies the certificate
# of the OCSP responder when the default does not apply. Its value is a string
# of hexadecimal digits (colon or space separators may be present) which
# identifies a certificate in the set of certificates supplied during cert path
# validation. When this property is set then the "ocsp.responderCertIssuerName"
# property must also be set. When the "ocsp.responderCertSubjectName" property
# is set then this property is ignored.
#
# Example,
#   ocsp.responderCertSerialNumber=2A:FF:00

#
# Policy for failed Kerberos KDC lookups:
#
# When a KDC is unavailable (network error, service failure, etc), it is
# put inside a blacklist and accessed less often for future requests. The
# value (case-insensitive) for this policy can be:
#
# tryLast
#    KDCs in the blacklist are always tried after those not on the list.
#
# tryLess[:max_retries,timeout]
#    KDCs in the blacklist are still tried by their order in the configuration,
#    but with smaller max_retries and timeout values. max_retries and timeout
#    are optional numerical parameters (default 1 and 5000, which means once
#    and 5 seconds). Please notes that if any of the values defined here is
#    more than what is defined in krb5.conf, it will be ignored.
#
# Whenever a KDC is detected as available, it is removed from the blacklist.
# The blacklist is reset when krb5.conf is reloaded. You can add
# refreshKrb5Config=true to a JAAS configuration file so that krb5.conf is
# reloaded whenever a JAAS authentication is attempted.
#
# Example,
#   krb5.kdc.bad.policy = tryLast
#   krb5.kdc.bad.policy = tryLess:2,2000
krb5.kdc.bad.policy = tryLast

# Algorithm restrictions for certification path (CertPath) processing
#
# In some environments, certain algorithms or key lengths may be undesirable
# for certification path building and validation.  For example, "MD2" is
# generally no longer considered to be a secure hash algorithm.  This section
# describes the mechanism for disabling algorithms based on algorithm name
# and/or key length.  This includes algorithms used in certificates, as well
# as revocation information such as CRLs and signed OCSP Responses.
#
# The syntax of the disabled algorithm string is described as this Java
# BNF-style:
#   DisabledAlgorithms:
#       " DisabledAlgorithm { , DisabledAlgorithm } "
#
#   DisabledAlgorithm:
#       AlgorithmName [Constraint]
#
#   AlgorithmName:
#       (see below)
#
#   Constraint:
#       KeySizeConstraint
#
#   KeySizeConstraint:
#       keySize Operator DecimalInteger
#
#   Operator:
#       <= | < | == | != | >= | >
#
#   DecimalInteger:
#       DecimalDigits
#
#   DecimalDigits:
#       DecimalDigit {DecimalDigit}
#
#   DecimalDigit: one of
#       1 2 3 4 5 6 7 8 9 0
#
# The "AlgorithmName" is the standard algorithm name of the disabled
# algorithm. See "Java Cryptography Architecture Standard Algorithm Name
# Documentation" for information about Standard Algorithm Names.  Matching
# is performed using a case-insensitive sub-element matching rule.  (For
# example, in "SHA1withECDSA" the sub-elements are "SHA1" for hashing and
# "ECDSA" for signatures.)  If the assertion "AlgorithmName" is a
# sub-element of the certificate algorithm name, the algorithm will be
# rejected during certification path building and validation.  For example,
# the assertion algorithm name "DSA" will disable all certificate algorithms
# that rely on DSA, such as NONEwithDSA, SHA1withDSA.  However, the assertion
# will not disable algorithms related to "ECDSA".
#
# A "Constraint" provides further guidance for the algorithm being specified.
# The "KeySizeConstraint" requires a key of a valid size range if the
# "AlgorithmName" is of a key algorithm.  The "DecimalInteger" indicates the
# key size specified in number of bits.  For example, "RSA keySize <= 1024"
# indicates that any RSA key with key size less than or equal to 1024 bits
# should be disabled, and "RSA keySize < 1024, RSA keySize > 2048" indicates
# that any RSA key with key size less than 1024 or greater than 2048 should
# be disabled. Note that the "KeySizeConstraint" only makes sense to key
# algorithms.
#
# Note: This property is currently used by Oracle's PKIX implementation. It
# is not guaranteed to be examined and used by other implementations.
#
# Example:
#   jdk.certpath.disabledAlgorithms=MD2, DSA, RSA keySize < 2048
#
#
jdk.certpath.disabledAlgorithms=MD2, MD5, RSA keySize < 1024

# Algorithm restrictions for Secure Socket Layer/Transport Layer Security
# (SSL/TLS) processing
#
# In some environments, certain algorithms or key lengths may be undesirable
# when using SSL/TLS.  This section describes the mechanism for disabling
# algorithms during SSL/TLS security parameters negotiation, including
# protocol version negotiation, cipher suites selection, peer authentication
# and key exchange mechanisms.
#
# Disabled algorithms will not be negotiated for SSL/TLS connections, even
# if they are enabled explicitly in an application.
#
# For PKI-based peer authentication and key exchange mechanisms, this list
# of disabled algorithms will also be checked during certification path
# building and validation, including algorithms used in certificates, as
# well as revocation information such as CRLs and signed OCSP Responses.
# This is in addition to the jdk.certpath.disabledAlgorithms property above.
#
# See the specification of "jdk.certpath.disabledAlgorithms" for the
# syntax of the disabled algorithm string.
#
# Note: This property is currently used by Oracle's JSSE implementation.
# It is not guaranteed to be examined and used by other implementations.
#
# Example:
#   jdk.tls.disabledAlgorithms=MD5, SSLv3, DSA, RSA keySize < 2048
jdk.tls.disabledAlgorithms=SSLv3, RC4, MD5withRSA, DH keySize < 768

# Legacy algorithms for Secure Socket Layer/Transport Layer Security (SSL/TLS)
# processing in JSSE implementation.
#
# In some environments, a certain algorithm may be undesirable but it
# cannot be disabled because of its use in legacy applications.  Legacy
# algorithms may still be supported, but applications should not use them
# as the security strength of legacy algorithms are usually not strong enough
# in practice.
#
# During SSL/TLS security parameters negotiation, legacy algorithms will
# not be negotiated unless there are no other candidates.
#
# The syntax of the disabled algorithm string is described as this Java
# BNF-style:
#   LegacyAlgorithms:
#       " LegacyAlgorithm { , LegacyAlgorithm } "
#
#   LegacyAlgorithm:
#       AlgorithmName (standard JSSE algorithm name)
#
# See the specification of security property "jdk.certpath.disabledAlgorithms"
# for the syntax and description of the "AlgorithmName" notation.
#
# Per SSL/TLS specifications, cipher suites have the form:
#       SSL_KeyExchangeAlg_WITH_CipherAlg_MacAlg
# or
#       TLS_KeyExchangeAlg_WITH_CipherAlg_MacAlg
#
# For example, the cipher suite TLS_RSA_WITH_AES_128_CBC_SHA uses RSA as the
# key exchange algorithm, AES_128_CBC (128 bits AES cipher algorithm in CBC
# mode) as the cipher (encryption) algorithm, and SHA-1 as the message digest
# algorithm for HMAC.
#
# The LegacyAlgorithm can be one of the following standard algorithm names:
#     1. JSSE cipher suite name, e.g., TLS_RSA_WITH_AES_128_CBC_SHA
#     2. JSSE key exchange algorithm name, e.g., RSA
#     3. JSSE cipher (encryption) algorithm name, e.g., AES_128_CBC
#     4. JSSE message digest algorithm name, e.g., SHA
#
# See SSL/TLS specifications and "Java Cryptography Architecture Standard
# Algorithm Name Documentation" for information about the algorithm names.
#
# Note: This property is currently used by Oracle's JSSE implementation.
# It is not guaranteed to be examined and used by other implementations.
# There is no guarantee the property will continue to exist or be of the
# same syntax in future releases.
#
# Example:
#   jdk.tls.legacyAlgorithms=DH_anon, DES_CBC, SSL_RSA_WITH_RC4_128_MD5
#
jdk.tls.legacyAlgorithms= \
        K_NULL, C_NULL, M_NULL, \
        DHE_DSS_EXPORT, DHE_RSA_EXPORT, DH_anon_EXPORT, DH_DSS_EXPORT, \
        DH_RSA_EXPORT, RSA_EXPORT, \
        DH_anon, ECDH_anon, \
        RC4_128, RC4_40, DES_CBC, DES40_CBC

# The pre-defined default finite field Diffie-Hellman ephemeral (DHE)
# parameters for Transport Layer Security (SSL/TLS/DTLS) processing.
#
# In traditional SSL/TLS/DTLS connections where finite field DHE parameters
# negotiation mechanism is not used, the server offers the client group
# parameters, base generator g and prime modulus p, for DHE key exchange.
# It is recommended to use dynamic group parameters.  This property defines
# a mechanism that allows you to specify custom group parameters.
#
# The syntax of this property string is described as this Java BNF-style:
#   DefaultDHEParameters:
#       DefinedDHEParameters { , DefinedDHEParameters }
#
#   DefinedDHEParameters:
#       "{" DHEPrimeModulus , DHEBaseGenerator "}"
#
#   DHEPrimeModulus:
#       HexadecimalDigits
#
#   DHEBaseGenerator:
#       HexadecimalDigits
#
#   HexadecimalDigits:
#       HexadecimalDigit { HexadecimalDigit }
#
#   HexadecimalDigit: one of
#       0 1 2 3 4 5 6 7 8 9 A B C D E F a b c d e f
#
# Whitespace characters are ignored.
#
# The "DefinedDHEParameters" defines the custom group parameters, prime
# modulus p and base generator g, for a particular size of prime modulus p.
# The "DHEPrimeModulus" defines the hexadecimal prime modulus p, and the
# "DHEBaseGenerator" defines the hexadecimal base generator g of a group
# parameter.  It is recommended to use safe primes for the custom group
# parameters.
#
# If this property is not defined or the value is empty, the underlying JSSE
# provider's default group parameter is used for each connection.
#
# If the property value does not follow the grammar, or a particular group
# parameter is not valid, the connection will fall back and use the
# underlying JSSE provider's default group parameter.
#
# Note: This property is currently used by OpenJDK's JSSE implementation. It
# is not guaranteed to be examined and used by other implementations.
#
# Example:
#   jdk.tls.server.defaultDHEParameters=
#       { \
#       FFFFFFFF FFFFFFFF C90FDAA2 2168C234 C4C6628B 80DC1CD1 \
#       29024E08 8A67CC74 020BBEA6 3B139B22 514A0879 8E3404DD \
#       EF9519B3 CD3A431B 302B0A6D F25F1437 4FE1356D 6D51C245 \
#       E485B576 625E7EC6 F44C42E9 A637ED6B 0BFF5CB6 F406B7ED \
#       EE386BFB 5A899FA5 AE9F2411 7C4B1FE6 49286651 ECE65381 \
#       FFFFFFFF FFFFFFFF, 2}

# Algorithm restrictions for signed JAR files
#
# In some environments, certain algorithms or key lengths may be undesirable
# for signed JAR validation.  For example, "MD2" is generally no longer
# considered to be a secure hash algorithm.  This section describes the
# mechanism for disabling algorithms based on algorithm name and/or key length.
# JARs signed with any of the disabled algorithms or key sizes will be treated
# as unsigned.
#
# The syntax of the disabled algorithm string is described as follows:
#   DisabledAlgorithms:
#       " DisabledAlgorithm { , DisabledAlgorithm } "
#
#   DisabledAlgorithm:
#       AlgorithmName [Constraint]
#
#   AlgorithmName:
#       (see below)
#
#   Constraint:
#       KeySizeConstraint
#
#   KeySizeConstraint:
#       keySize Operator KeyLength
#
#   Operator:
#       <= | < | == | != | >= | >
#
#   KeyLength:
#       Integer value of the algorithm's key length in bits
#
# Note: This property is currently used by the JDK Reference
# implementation. It is not guaranteed to be examined and used by other
# implementations.
#
<<<<<<< HEAD
jdk.jar.disabledAlgorithms=MD2, MD5, RSA keySize < 1024, \
      DSA keySize < 1024
=======
jdk.jar.disabledAlgorithms=MD2, MD5, RSA keySize < 1024
>>>>>>> ef4ff2c7
<|MERGE_RESOLUTION|>--- conflicted
+++ resolved
@@ -660,9 +660,4 @@
 # implementation. It is not guaranteed to be examined and used by other
 # implementations.
 #
-<<<<<<< HEAD
-jdk.jar.disabledAlgorithms=MD2, MD5, RSA keySize < 1024, \
-      DSA keySize < 1024
-=======
-jdk.jar.disabledAlgorithms=MD2, MD5, RSA keySize < 1024
->>>>>>> ef4ff2c7
+jdk.jar.disabledAlgorithms=MD2, MD5, RSA keySize < 1024