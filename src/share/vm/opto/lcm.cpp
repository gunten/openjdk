--- conflicted
+++ resolved
@@ -139,14 +139,9 @@
       // are storing the checked value, which does NOT check the value!
       if( mach->in(2) != val ) continue;
       break;                    // Found a memory op?
-<<<<<<< HEAD
     case Op_StrComp:
     case Op_AryEq:
       // Not a legit memory op for implicit null check regardless of
-=======
-    case Op_StrComp:            
-      // Not a legit memory op for implicit null check regardless of 
->>>>>>> 2571633a
       // embedded loads
       continue;
     default:                    // Also check for embedded loads
