--- conflicted
+++ resolved
@@ -266,11 +266,7 @@
 # endif // ENABLE_ZAP_DEAD_LOCALS
 
 //------------------------------compute_loop_first_inst_sizes------------------
-<<<<<<< HEAD
 // Compute the size of first NumberOfLoopInstrToAlign instructions at the top
-=======
-// Compute the size of first NumberOfLoopInstrToAlign instructions at head 
->>>>>>> 2571633a
 // of a loop. When aligning a loop we need to provide enough instructions
 // in cpu's fetch buffer to feed decoders. The loop alignment could be
 // avoided if we have enough instructions in fetch buffer at the head of a loop.
@@ -291,7 +287,6 @@
     for( uint i=1; i <= last_block; i++ ) {
       Block *b = _cfg->_blocks[i];
       // Check the first loop's block which requires an alignment.
-<<<<<<< HEAD
       if( b->loop_alignment() > (uint)relocInfo::addr_unit() ) {
         uint sum_size = 0;
         uint inst_cnt = NumberOfLoopInstrToAlign;
@@ -309,36 +304,6 @@
           inst_cnt  = nb->compute_first_inst_size(sum_size, inst_cnt, _regalloc);
         } // while( inst_cnt > 0 && i < last_block  )
 
-=======
-      if( b->head()->is_Loop() && 
-          b->code_alignment() > (uint)relocInfo::addr_unit() ) {
-        uint sum_size = 0;
-        uint inst_cnt = NumberOfLoopInstrToAlign;
-        inst_cnt = b->compute_first_inst_size(sum_size, inst_cnt,
-                                              _regalloc);
-        // Check the next fallthrough block if first loop's block does not have
-        // enough instructions.
-        if( inst_cnt > 0 && i < last_block ) {
-          // First, check if the first loop's block contains whole loop.
-          // LoopNode::LoopBackControl == 2.
-          Block *bx = _cfg->_bbs[b->pred(2)->_idx];
-          // Skip connector blocks (with limit in case of irreducible loops).
-          int search_limit = 16;
-          while( bx->is_connector() && search_limit-- > 0) {
-            bx = _cfg->_bbs[bx->pred(1)->_idx];
-          }
-          if( bx != b ) { // loop body is in several blocks.
-            Block *nb = NULL;
-            while( inst_cnt > 0 && i < last_block && nb != bx &&
-                  !_cfg->_blocks[i+1]->head()->is_Loop() ) {
-              i++;
-              nb = _cfg->_blocks[i];
-              inst_cnt  = nb->compute_first_inst_size(sum_size, inst_cnt, 
-                                                      _regalloc);
-            } // while( inst_cnt > 0 && i < last_block  )
-          } // if( bx != b )
-        } // if( inst_cnt > 0 && i < last_block )
->>>>>>> 2571633a
         b->set_first_inst_size(sum_size);
       } // f( b->head()->is_Loop() )
     } // for( i <= last_block )
@@ -475,12 +440,8 @@
             // We've got a winner.  Replace this branch.
             MachNode* replacement = mach->short_branch_version(this);
             b->_nodes.map(j, replacement);
-<<<<<<< HEAD
             mach->subsume_by(replacement);
 
-=======
-          
->>>>>>> 2571633a
             // Update the jmp_end size to save time in our
             // next pass.
             jmp_end[i] -= (mach->size(_regalloc) - replacement->size(_regalloc));
@@ -739,7 +700,6 @@
   case Type::KlassPtr:          // fall through
     array->append(new ConstantOopWriteValue(t->isa_oopptr()->const_oop()->encoding()));
     break;
-<<<<<<< HEAD
   case Type::NarrowOop:
     if (t == TypeNarrowOop::NULL_PTR) {
       array->append(new ConstantOopWriteValue(NULL));
@@ -749,10 +709,6 @@
     break;
   case Type::Int:
     array->append(new ConstantIntValue(t->is_int()->get_con()));
-=======
-  case Type::Int:    
-    array->append(new ConstantIntValue(t->is_int()->get_con())); 
->>>>>>> 2571633a
     break;
   case Type::RawPtr:
     // A return address (T_ADDRESS).
@@ -934,15 +890,10 @@
       }
 
       OptoReg::Name box_reg = BoxLockNode::stack_slot(box_node);
-<<<<<<< HEAD
       Location basic_lock = Location::new_stk_loc(Location::normal,_regalloc->reg2offset(box_reg));
       while( !box_node->is_BoxLock() )  box_node = box_node->in(1);
       monarray->append(new MonitorValue(scval, basic_lock, box_node->as_BoxLock()->is_eliminated()));
     }
-=======
-      monarray->append(new MonitorValue(scval, Location::new_stk_loc(Location::normal,_regalloc->reg2offset(box_reg))));
-    }     
->>>>>>> 2571633a
 
     // We dump the object pool first, since deoptimization reads it in first.
     debug_info()->dump_object_pool(objs);
@@ -1055,13 +1006,7 @@
     // blown the code cache size.
     C->record_failure("excessive request to CodeCache");
   } else {
-<<<<<<< HEAD
     // Let CompilerBroker disable further compilations.
-=======
-    UseInterpreter            = true;
-    UseCompiler               = false;    
-    AlwaysCompileLoopMethods  = false;
->>>>>>> 2571633a
     C->record_failure("CodeCache is full");
   }
 }
