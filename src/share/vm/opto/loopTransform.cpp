--- conflicted
+++ resolved
@@ -2393,316 +2393,6 @@
   return true;
 }
 
-<<<<<<< HEAD
-//------------------------------rc_predicate-----------------------------------
-// Create a range check predicate
-//
-// for (i = init; i < limit; i += stride) {
-//    a[scale*i+offset]
-// }
-//
-// Compute max(scale*i + offset) for init <= i < limit and build the predicate
-// as "max(scale*i + offset) u< a.length".
-//
-// There are two cases for max(scale*i + offset):
-// (1) stride*scale > 0
-//   max(scale*i + offset) = scale*(limit-stride) + offset
-// (2) stride*scale < 0
-//   max(scale*i + offset) = scale*init + offset
-BoolNode* PhaseIdealLoop::rc_predicate(Node* ctrl,
-                                       int scale, Node* offset,
-                                       Node* init, Node* limit, Node* stride,
-                                       Node* range, bool upper) {
-  DEBUG_ONLY(ttyLocker ttyl);
-  if (TraceLoopPredicate) tty->print("rc_predicate ");
-
-  Node* max_idx_expr  = init;
-  int stride_con = stride->get_int();
-  if ((stride_con > 0) == (scale > 0) == upper) {
-    max_idx_expr = new (C, 3) SubINode(limit, stride);
-    register_new_node(max_idx_expr, ctrl);
-    if (TraceLoopPredicate) tty->print("(limit - stride) ");
-  } else {
-    if (TraceLoopPredicate) tty->print("init ");
-  }
-
-  if (scale != 1) {
-    ConNode* con_scale = _igvn.intcon(scale);
-    max_idx_expr = new (C, 3) MulINode(max_idx_expr, con_scale);
-    register_new_node(max_idx_expr, ctrl);
-    if (TraceLoopPredicate) tty->print("* %d ", scale);
-  }
-
-  if (offset && (!offset->is_Con() || offset->get_int() != 0)){
-    max_idx_expr = new (C, 3) AddINode(max_idx_expr, offset);
-    register_new_node(max_idx_expr, ctrl);
-    if (TraceLoopPredicate)
-      if (offset->is_Con()) tty->print("+ %d ", offset->get_int());
-      else tty->print("+ offset ");
-  }
-
-  CmpUNode* cmp = new (C, 3) CmpUNode(max_idx_expr, range);
-  register_new_node(cmp, ctrl);
-  BoolNode* bol = new (C, 2) BoolNode(cmp, BoolTest::lt);
-  register_new_node(bol, ctrl);
-
-  if (TraceLoopPredicate) tty->print_cr("<u range");
-  return bol;
-}
-
-//------------------------------ loop_predication_impl--------------------------
-// Insert loop predicates for null checks and range checks
-bool PhaseIdealLoop::loop_predication_impl(IdealLoopTree *loop) {
-  if (!UseLoopPredicate) return false;
-
-  if (!loop->_head->is_Loop()) {
-    // Could be a simple region when irreducible loops are present.
-    return false;
-  }
-
-  CountedLoopNode *cl = NULL;
-  if (loop->_head->is_CountedLoop()) {
-    cl = loop->_head->as_CountedLoop();
-    // do nothing for iteration-splitted loops
-    if (!cl->is_normal_loop()) return false;
-    // Avoid RCE if Counted loop is broken or loop's test is '!='.
-    if (cl->loopexit() == NULL) {
-      cl = NULL;
-    } else {
-      BoolTest::mask bt = cl->loopexit()->test_trip();
-      if (bt != BoolTest::lt && bt != BoolTest::gt)
-        cl = NULL;
-    }
-  }
-
-  // Too many traps seen?
-  bool tmt = C->too_many_traps(C->method(), 0, Deoptimization::Reason_predicate);
-  int tc = C->trap_count(Deoptimization::Reason_predicate);
-  if (tmt || tc > 0) {
-    if (TraceLoopPredicate) {
-      tty->print_cr("too many predicate traps: %d", tc);
-      C->method()->print(); // which method has too many predicate traps
-      tty->print_cr("");
-    }
-    return false;
-  }
-
-  LoopNode *lpn  = loop->_head->as_Loop();
-  Node* entry = lpn->in(LoopNode::EntryControl);
-
-  ProjNode *predicate_proj = find_predicate_insertion_point(entry);
-  if (!predicate_proj){
-#ifndef PRODUCT
-    if (TraceLoopPredicate) {
-      tty->print("missing predicate:");
-      loop->dump_head();
-    }
-#endif
-    return false;
-  }
-
-  ConNode* zero = _igvn.intcon(0);
-  set_ctrl(zero, C->root());
-  Node *cond_false = new (C, 2) Conv2BNode(zero);
-  register_new_node(cond_false, C->root());
-  ConNode* one = _igvn.intcon(1);
-  set_ctrl(one, C->root());
-  Node *cond_true = new (C, 2) Conv2BNode(one);
-  register_new_node(cond_true, C->root());
-
-  ResourceArea *area = Thread::current()->resource_area();
-  Invariance invar(area, loop);
-
-  // Create list of if-projs such that a newer proj dominates all older
-  // projs in the list, and they all dominate loop->tail()
-  Node_List if_proj_list(area);
-  LoopNode *head  = loop->_head->as_Loop();
-  Node *current_proj = loop->tail(); //start from tail
-  while ( current_proj != head ) {
-    if (loop == get_loop(current_proj) && // still in the loop ?
-        current_proj->is_Proj()        && // is a projection  ?
-        current_proj->in(0)->Opcode() == Op_If) { // is a if projection ?
-      if_proj_list.push(current_proj);
-    }
-    current_proj = idom(current_proj);
-  }
-
-  bool hoisted = false; // true if at least one proj is promoted
-  while (if_proj_list.size() > 0) {
-    // Following are changed to nonnull when a predicate can be hoisted
-    ProjNode* new_predicate_proj = NULL;
-
-    ProjNode* proj = if_proj_list.pop()->as_Proj();
-    IfNode*   iff  = proj->in(0)->as_If();
-
-    if (!is_uncommon_trap_if_pattern(proj)) {
-      if (loop->is_loop_exit(iff)) {
-        // stop processing the remaining projs in the list because the execution of them
-        // depends on the condition of "iff" (iff->in(1)).
-        break;
-      } else {
-        // Both arms are inside the loop. There are two cases:
-        // (1) there is one backward branch. In this case, any remaining proj
-        //     in the if_proj list post-dominates "iff". So, the condition of "iff"
-        //     does not determine the execution the remining projs directly, and we
-        //     can safely continue.
-        // (2) both arms are forwarded, i.e. a diamond shape. In this case, "proj"
-        //     does not dominate loop->tail(), so it can not be in the if_proj list.
-        continue;
-      }
-    }
-
-    Node*     test = iff->in(1);
-    if (!test->is_Bool()){ //Conv2B, ...
-      continue;
-    }
-    BoolNode* bol = test->as_Bool();
-    if (invar.is_invariant(bol)) {
-      // Invariant test
-      new_predicate_proj = create_new_if_for_predicate(predicate_proj);
-      Node* ctrl = new_predicate_proj->in(0)->as_If()->in(0);
-      BoolNode* new_predicate_bol = invar.clone(bol, ctrl)->as_Bool();
-
-      // Negate test if necessary
-      bool negated = false;
-      if (proj->_con != predicate_proj->_con) {
-        new_predicate_bol = new (C, 2) BoolNode(new_predicate_bol->in(1), new_predicate_bol->_test.negate());
-        register_new_node(new_predicate_bol, ctrl);
-        negated = true;
-      }
-      IfNode* new_predicate_iff = new_predicate_proj->in(0)->as_If();
-      _igvn.hash_delete(new_predicate_iff);
-      new_predicate_iff->set_req(1, new_predicate_bol);
-      if (TraceLoopPredicate) tty->print_cr("invariant if%s: %d", negated ? " negated" : "", new_predicate_iff->_idx);
-
-    } else if (cl != NULL && loop->is_range_check_if(iff, this, invar)) {
-      assert(proj->_con == predicate_proj->_con, "must match");
-
-      // Range check for counted loops
-      const Node*    cmp    = bol->in(1)->as_Cmp();
-      Node*          idx    = cmp->in(1);
-      assert(!invar.is_invariant(idx), "index is variant");
-      assert(cmp->in(2)->Opcode() == Op_LoadRange || OptimizeFill, "must be");
-      Node* rng = cmp->in(2);
-      assert(invar.is_invariant(rng), "range must be invariant");
-      int scale    = 1;
-      Node* offset = zero;
-      bool ok = is_scaled_iv_plus_offset(idx, cl->phi(), &scale, &offset);
-      assert(ok, "must be index expression");
-
-      Node* init    = cl->init_trip();
-      Node* limit   = cl->limit();
-      Node* stride  = cl->stride();
-
-      // Build if's for the upper and lower bound tests.  The
-      // lower_bound test will dominate the upper bound test and all
-      // cloned or created nodes will use the lower bound test as
-      // their declared control.
-      ProjNode* lower_bound_proj = create_new_if_for_predicate(predicate_proj);
-      ProjNode* upper_bound_proj = create_new_if_for_predicate(predicate_proj);
-      assert(upper_bound_proj->in(0)->as_If()->in(0) == lower_bound_proj, "should dominate");
-      Node *ctrl = lower_bound_proj->in(0)->as_If()->in(0);
-
-      // Perform cloning to keep Invariance state correct since the
-      // late schedule will place invariant things in the loop.
-      rng = invar.clone(rng, ctrl);
-      if (offset && offset != zero) {
-        assert(invar.is_invariant(offset), "offset must be loop invariant");
-        offset = invar.clone(offset, ctrl);
-      }
-
-      // Test the lower bound
-      Node*  lower_bound_bol = rc_predicate(ctrl, scale, offset, init, limit, stride, rng, false);
-      IfNode* lower_bound_iff = lower_bound_proj->in(0)->as_If();
-      _igvn.hash_delete(lower_bound_iff);
-      lower_bound_iff->set_req(1, lower_bound_bol);
-      if (TraceLoopPredicate) tty->print_cr("lower bound check if: %d", lower_bound_iff->_idx);
-
-      // Test the upper bound
-      Node* upper_bound_bol = rc_predicate(lower_bound_proj, scale, offset, init, limit, stride, rng, true);
-      IfNode* upper_bound_iff = upper_bound_proj->in(0)->as_If();
-      _igvn.hash_delete(upper_bound_iff);
-      upper_bound_iff->set_req(1, upper_bound_bol);
-      if (TraceLoopPredicate) tty->print_cr("upper bound check if: %d", lower_bound_iff->_idx);
-
-      // Fall through into rest of the clean up code which will move
-      // any dependent nodes onto the upper bound test.
-      new_predicate_proj = upper_bound_proj;
-    } else {
-      // The other proj of the "iff" is a uncommon trap projection, and we can assume
-      // the other proj will not be executed ("executed" means uct raised).
-      continue;
-    }
-
-    // Success - attach condition (new_predicate_bol) to predicate if
-    invar.map_ctrl(proj, new_predicate_proj); // so that invariance test can be appropriate
-
-    // Eliminate the old if in the loop body
-    _igvn.hash_delete(iff);
-    iff->set_req(1, proj->is_IfFalse() ? cond_false : cond_true);
-
-    Node* ctrl = new_predicate_proj; // new control
-    ProjNode* dp = proj;     // old control
-    assert(get_loop(dp) == loop, "guaranteed at the time of collecting proj");
-    // Find nodes (depends only on the test) off the surviving projection;
-    // move them outside the loop with the control of proj_clone
-    for (DUIterator_Fast imax, i = dp->fast_outs(imax); i < imax; i++) {
-      Node* cd = dp->fast_out(i); // Control-dependent node
-      if (cd->depends_only_on_test()) {
-        assert(cd->in(0) == dp, "");
-        _igvn.hash_delete(cd);
-        cd->set_req(0, ctrl); // ctrl, not NULL
-        set_early_ctrl(cd);
-        _igvn._worklist.push(cd);
-        IdealLoopTree *new_loop = get_loop(get_ctrl(cd));
-        if (new_loop != loop) {
-          if (!loop->_child) loop->_body.yank(cd);
-          if (!new_loop->_child ) new_loop->_body.push(cd);
-        }
-        --i;
-        --imax;
-      }
-    }
-
-    hoisted = true;
-    C->set_major_progress();
-  } // end while
-
-#ifndef PRODUCT
-  // report that the loop predication has been actually performed
-  // for this loop
-  if (TraceLoopPredicate && hoisted) {
-    tty->print("Loop Predication Performed:");
-    loop->dump_head();
-  }
-#endif
-
-  return hoisted;
-}
-
-//------------------------------loop_predication--------------------------------
-// driver routine for loop predication optimization
-bool IdealLoopTree::loop_predication( PhaseIdealLoop *phase) {
-  bool hoisted = false;
-  // Recursively promote predicates
-  if ( _child ) {
-    hoisted = _child->loop_predication( phase);
-  }
-
-  // self
-  if (!_irreducible && !tail()->is_top()) {
-    hoisted |= phase->loop_predication_impl(this);
-  }
-
-  if ( _next ) { //sibling
-    hoisted |= _next->loop_predication( phase);
-  }
-
-  return hoisted;
-}
-
-=======
->>>>>>> 7b452e39
 
 //=============================================================================
 // Process all the loops in the loop tree and replace any fill
