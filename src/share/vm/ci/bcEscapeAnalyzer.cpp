--- conflicted
+++ resolved
@@ -220,7 +220,6 @@
   ciInstanceKlass* calling_klass = method()->holder();
   ciInstanceKlass* callee_holder = ciEnv::get_instance_klass_for_declared_method_holder(holder);
   ciInstanceKlass* actual_recv = callee_holder;
-<<<<<<< HEAD
 
   // some methods are obviously bindable without any type checks so
   // convert them directly to an invokespecial.
@@ -229,9 +228,6 @@
     code = Bytecodes::_invokespecial;
   }
 
-=======
-  
->>>>>>> 2571633a
   // compute size of arguments
   int arg_size = target->arg_size();
   if (!target->is_loaded() && code == Bytecodes::_invokestatic) {
