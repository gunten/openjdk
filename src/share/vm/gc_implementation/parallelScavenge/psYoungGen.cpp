--- conflicted
+++ resolved
@@ -55,13 +55,8 @@
   _reserved = MemRegion((HeapWord*)virtual_space()->low_boundary(),
                         (HeapWord*)virtual_space()->high_boundary());
 
-<<<<<<< HEAD
   MemRegion cmr((HeapWord*)virtual_space()->low(),
                 (HeapWord*)virtual_space()->high());
-=======
-  MemRegion cmr((HeapWord*)_virtual_space->low(),
-		(HeapWord*)_virtual_space->high());
->>>>>>> 2571633a
   Universe::heap()->barrier_set()->resize_covered_region(cmr);
 
   if (ZapUnusedHeapArea) {
@@ -351,13 +346,8 @@
     }
   }
 
-<<<<<<< HEAD
   guarantee(eden_plus_survivors <= virtual_space()->committed_size() ||
             virtual_space()->committed_size() == max_size(), "Sanity");
-=======
-  guarantee(eden_plus_survivors <= _virtual_space->committed_size() ||
-	    _virtual_space->committed_size() == max_size(), "Sanity");
->>>>>>> 2571633a
 
   return true;
 }
@@ -496,13 +486,8 @@
   char* to_end     = (char*)to_space()->end();
 
   ParallelScavengeHeap* heap = (ParallelScavengeHeap*)Universe::heap();
-<<<<<<< HEAD
   const size_t alignment = heap->intra_heap_alignment();
   const bool maintain_minimum =
-=======
-  const size_t alignment = heap->intra_generation_alignment();
-  const bool maintain_minimum = 
->>>>>>> 2571633a
     (requested_eden_size + 2 * requested_survivor_size) <= min_gen_size();
 
   bool eden_from_to_order = from_start < to_start;
@@ -546,15 +531,9 @@
     // extra calculations.
 
     // First calculate an optimal to-space
-<<<<<<< HEAD
     to_end   = (char*)virtual_space()->high();
     to_start = (char*)pointer_delta(to_end, (char*)requested_survivor_size,
                                     sizeof(char));
-=======
-    to_end   = (char*)_virtual_space->high();
-    to_start = (char*)pointer_delta(to_end, (char*)requested_survivor_size, 
-				    sizeof(char));
->>>>>>> 2571633a
 
     // Does the optimal to-space overlap from-space?
     if (to_start < (char*)from_space()->end()) {
@@ -608,15 +587,9 @@
     // to space as if we were able to resize from space, even though from
     // space is not modified.
     // Giving eden priority was tried and gave poorer performance.
-<<<<<<< HEAD
     to_end   = (char*)pointer_delta(virtual_space()->high(),
                                     (char*)requested_survivor_size,
                                     sizeof(char));
-=======
-    to_end   = (char*)pointer_delta(_virtual_space->high(), 
-                                    (char*)requested_survivor_size, 
-				    sizeof(char));
->>>>>>> 2571633a
     to_end   = MIN2(to_end, from_start);
     to_start = (char*)pointer_delta(to_end, (char*)requested_survivor_size, 
 				    sizeof(char));
