--- conflicted
+++ resolved
@@ -75,7 +75,6 @@
 // ------------------------  End don't putback if not needed
 
  private:
-<<<<<<< HEAD
   static ParCompactionManager** _manager_array;
   static OopTaskQueueSet*       _stack_array;
   static ObjectStartArray*      _start_array;
@@ -84,16 +83,6 @@
 
   OopTaskQueue                  _marking_stack;
   GrowableArray<oop>*           _overflow_stack;
-=======
-  static ParCompactionManager**  _manager_array;
-  static OopTaskQueueSet*      _stack_array;
-  static ObjectStartArray*     _start_array;
-  static ChunkTaskQueueSet*    _chunk_array;
-  static PSOldGen*             _old_gen;
-
-  OopTaskQueue		       _marking_stack;
-  GrowableArray<oop>*          _overflow_stack;
->>>>>>> 2571633a
   // Is there a way to reuse the _marking_stack for the
   // saving empty regions?  For now just create a different
   // type of TaskQueue.
@@ -101,13 +90,8 @@
 #ifdef USE_RegionTaskQueueWithOverflow
   RegionTaskQueueWithOverflow   _region_stack;
 #else
-<<<<<<< HEAD
   RegionTaskQueue               _region_stack;
   GrowableArray<size_t>*        _region_overflow_stack;
-=======
-  ChunkTaskQueue	       _chunk_stack;
-  GrowableArray<size_t>*       _chunk_overflow_stack;
->>>>>>> 2571633a
 #endif
 
 #if 1  // does this happen enough to need a per thread stack?
