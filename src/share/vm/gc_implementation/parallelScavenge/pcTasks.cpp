--- conflicted
+++ resolved
@@ -218,11 +218,7 @@
 void StealRegionCompactionTask::do_it(GCTaskManager* manager, uint which) {
   assert(Universe::heap()->is_gc_active(), "called outside gc");
 
-<<<<<<< HEAD
   NOT_PRODUCT(TraceTime tm("StealRegionCompactionTask",
-=======
-  NOT_PRODUCT(TraceTime tm("StealChunkCompactionTask", 
->>>>>>> 2571633a
     PrintGCDetails && TraceParallelOldGCTasks, true, gclog_or_tty));
 
   ParCompactionManager* cm = 
@@ -255,20 +251,11 @@
 }
 
 UpdateDensePrefixTask::UpdateDensePrefixTask(
-<<<<<<< HEAD
                                    PSParallelCompact::SpaceId space_id,
                                    size_t region_index_start,
                                    size_t region_index_end) :
   _space_id(space_id), _region_index_start(region_index_start),
   _region_index_end(region_index_end) {}
-=======
-				   PSParallelCompact::SpaceId space_id,
-                                   size_t chunk_index_start,
-                                   size_t chunk_index_end) :
-  _space_id(space_id), _chunk_index_start(chunk_index_start),
-  _chunk_index_end(chunk_index_end)
-{}
->>>>>>> 2571633a
 
 void UpdateDensePrefixTask::do_it(GCTaskManager* manager, uint which) {
 
@@ -293,12 +280,6 @@
   ParCompactionManager* cm =
     ParCompactionManager::gc_thread_compaction_manager(which);
 
-<<<<<<< HEAD
   // Process any regions already in the compaction managers stacks.
   cm->drain_region_stacks();
 }
-=======
-  // Process any chunks already in the compaction managers stacks.
-  cm->drain_chunk_stacks();
-}
->>>>>>> 2571633a
