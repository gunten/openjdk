--- conflicted
+++ resolved
@@ -1,9 +1,5 @@
 /*
-<<<<<<< HEAD
- * Copyright (c) 2002, 2009, Oracle and/or its affiliates. All rights reserved.
-=======
  * Copyright (c) 2002, 2010, Oracle and/or its affiliates. All rights reserved.
->>>>>>> eb8bd999
  * DO NOT ALTER OR REMOVE COPYRIGHT NOTICES OR THIS FILE HEADER.
  *
  * This code is free software; you can redistribute it and/or modify it
@@ -38,10 +34,9 @@
 int                        PSScavenge::_tenuring_threshold = 0;
 HeapWord*                  PSScavenge::_young_generation_boundary = NULL;
 elapsedTimer               PSScavenge::_accumulated_time;
-Stack<markOop>             PSScavenge::_preserved_mark_stack;
-Stack<oop>                 PSScavenge::_preserved_oop_stack;
+GrowableArray<markOop>*    PSScavenge::_preserved_mark_stack = NULL;
+GrowableArray<oop>*        PSScavenge::_preserved_oop_stack = NULL;
 CollectorCounters*         PSScavenge::_counters = NULL;
-bool                       PSScavenge::_promotion_failed = false;
 
 // Define before use
 class PSIsAliveClosure: public BoolObjectClosure {
@@ -227,9 +222,6 @@
 bool PSScavenge::invoke_no_policy() {
   assert(SafepointSynchronize::is_at_safepoint(), "should be at safepoint");
   assert(Thread::current() == (Thread*)VMThread::vm_thread(), "should be in vm thread");
-
-  assert(_preserved_mark_stack.is_empty(), "should be empty");
-  assert(_preserved_oop_stack.is_empty(), "should be empty");
 
   TimeStamp scavenge_entry;
   TimeStamp scavenge_midpoint;
@@ -644,20 +636,24 @@
     young_gen->object_iterate(&unforward_closure);
 
     if (PrintGC && Verbose) {
-      gclog_or_tty->print_cr("Restoring %d marks", _preserved_oop_stack.size());
+      gclog_or_tty->print_cr("Restoring %d marks",
+                              _preserved_oop_stack->length());
     }
 
     // Restore any saved marks.
-    while (!_preserved_oop_stack.is_empty()) {
-      oop obj      = _preserved_oop_stack.pop();
-      markOop mark = _preserved_mark_stack.pop();
+    for (int i=0; i < _preserved_oop_stack->length(); i++) {
+      oop obj       = _preserved_oop_stack->at(i);
+      markOop mark  = _preserved_mark_stack->at(i);
       obj->set_mark(mark);
     }
 
-    // Clear the preserved mark and oop stack caches.
-    _preserved_mark_stack.clear(true);
-    _preserved_oop_stack.clear(true);
-    _promotion_failed = false;
+    // Deallocate the preserved mark and oop stacks.
+    // The stacks were allocated as CHeap objects, so
+    // we must call delete to prevent mem leaks.
+    delete _preserved_mark_stack;
+    _preserved_mark_stack = NULL;
+    delete _preserved_oop_stack;
+    _preserved_oop_stack = NULL;
   }
 
   // Reset the PromotionFailureALot counters.
@@ -665,16 +661,27 @@
 }
 
 // This method is called whenever an attempt to promote an object
-// fails. Some markOops will need preservation, some will not. Note
+// fails. Some markOops will need preserving, some will not. Note
 // that the entire eden is traversed after a failed promotion, with
 // all forwarded headers replaced by the default markOop. This means
 // it is not neccessary to preserve most markOops.
 void PSScavenge::oop_promotion_failed(oop obj, markOop obj_mark) {
-  _promotion_failed = true;
+  if (_preserved_mark_stack == NULL) {
+    ThreadCritical tc; // Lock and retest
+    if (_preserved_mark_stack == NULL) {
+      assert(_preserved_oop_stack == NULL, "Sanity");
+      _preserved_mark_stack = new (ResourceObj::C_HEAP) GrowableArray<markOop>(40, true);
+      _preserved_oop_stack = new (ResourceObj::C_HEAP) GrowableArray<oop>(40, true);
+    }
+  }
+
+  // Because we must hold the ThreadCritical lock before using
+  // the stacks, we should be safe from observing partial allocations,
+  // which are also guarded by the ThreadCritical lock.
   if (obj_mark->must_be_preserved_for_promotion_failure(obj)) {
     ThreadCritical tc;
-    _preserved_oop_stack.push(obj);
-    _preserved_mark_stack.push(obj_mark);
+    _preserved_oop_stack->push(obj);
+    _preserved_mark_stack->push(obj_mark);
   }
 }
 
