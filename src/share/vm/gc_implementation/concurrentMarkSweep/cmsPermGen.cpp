--- conflicted
+++ resolved
@@ -52,49 +52,6 @@
     return mem_allocate_in_gen(size, _gen);
   }
 }
-<<<<<<< HEAD
-=======
-  
-HeapWord* CMSPermGen::mem_allocate_work(size_t size) {
-  assert(!_gen->freelistLock()->owned_by_self(), "Potetntial deadlock");
-
-  MutexLocker ml(Heap_lock);
-  HeapWord* obj = NULL;
-
-  obj = _gen->allocate(size, false);
-  // Since we want to minimize pause times, we will prefer
-  // expanding the perm gen rather than doing a stop-world
-  // collection to satisfy the allocation request.
-  if (obj == NULL) {
-    // Try to expand the perm gen and allocate space.
-    obj = _gen->expand_and_allocate(size, false, false);
-    if (obj == NULL) {
-      // Let's see if a normal stop-world full collection will
-      // free up enough space.
-      SharedHeap::heap()->collect_locked(GCCause::_permanent_generation_full);
-      obj = _gen->allocate(size, false);
-      if (obj == NULL) {
-        // The collection above may have shrunk the space, so try
-        // to expand again and allocate space.
-        obj = _gen->expand_and_allocate(size, false, false);
-      }
-      if (obj == NULL) {
-        // We have not been able to allocate space despite a
-        // full stop-world collection. We now make a last-ditch collection
-        // attempt (in which soft refs are all aggressively freed)
-        // that will try to reclaim as much space as possible.
-        SharedHeap::heap()->collect_locked(GCCause::_last_ditch_collection);
-        obj = _gen->allocate(size, false);
-        if (obj == NULL) {
-          // Expand generation in case it was shrunk following the collection.
-          obj = _gen->expand_and_allocate(size, false, false);
-        }
-      }
-    }
-  }
-  return obj;
-}
->>>>>>> 2571633a
 
 void CMSPermGen::compute_new_size() {
   _gen->compute_new_size();
