#ifdef USE_PRAGMA_IDENT_HDR
#pragma ident "@(#)mutableNUMASpace.cpp	1.8 07/05/05 17:05:35 JVM"
#endif

/*
 * Copyright 2006-2008 Sun Microsystems, Inc.  All Rights Reserved.
 * DO NOT ALTER OR REMOVE COPYRIGHT NOTICES OR THIS FILE HEADER.
 *
 * This code is free software; you can redistribute it and/or modify it
 * under the terms of the GNU General Public License version 2 only, as
 * published by the Free Software Foundation.
 *
 * This code is distributed in the hope that it will be useful, but WITHOUT
 * ANY WARRANTY; without even the implied warranty of MERCHANTABILITY or
 * FITNESS FOR A PARTICULAR PURPOSE.  See the GNU General Public License
 * version 2 for more details (a copy is included in the LICENSE file that
 * accompanied this code).
 *
 * You should have received a copy of the GNU General Public License version
 * 2 along with this work; if not, write to the Free Software Foundation,
 * Inc., 51 Franklin St, Fifth Floor, Boston, MA 02110-1301 USA.
 *
 * Please contact Sun Microsystems, Inc., 4150 Network Circle, Santa Clara,
 * CA 95054 USA or visit www.sun.com if you need additional information or
 * have any questions.
 *  
 */

# include "incls/_precompiled.incl"
# include "incls/_mutableNUMASpace.cpp.incl"


MutableNUMASpace::MutableNUMASpace() {
  _lgrp_spaces = new (ResourceObj::C_HEAP) GrowableArray<LGRPSpace*>(0, true);
  _page_size = os::vm_page_size();
  _adaptation_cycles = 0;
  _samples_count = 0;
  update_layout(true);
}

MutableNUMASpace::~MutableNUMASpace() {
  for (int i = 0; i < lgrp_spaces()->length(); i++) {
    delete lgrp_spaces()->at(i);
  }
  delete lgrp_spaces();
}

#ifndef PRODUCT
void MutableNUMASpace::mangle_unused_area() {
  // This method should do nothing.
  // It can be called on a numa space during a full compaction.
}
void MutableNUMASpace::mangle_unused_area_complete() {
  // This method should do nothing.
  // It can be called on a numa space during a full compaction.
}
void MutableNUMASpace::mangle_region(MemRegion mr) {
  // This method should do nothing because numa spaces are not mangled.
}
void MutableNUMASpace::set_top_for_allocations(HeapWord* v) {
  assert(false, "Do not mangle MutableNUMASpace's");
}
void MutableNUMASpace::set_top_for_allocations() {
  // This method should do nothing.
}
void MutableNUMASpace::check_mangled_unused_area(HeapWord* limit) {
  // This method should do nothing.
}
void MutableNUMASpace::check_mangled_unused_area_complete() {
  // This method should do nothing.
}
#endif  // NOT_PRODUCT

// There may be unallocated holes in the middle chunks
// that should be filled with dead objects to ensure parseability.
void MutableNUMASpace::ensure_parsability() {
  for (int i = 0; i < lgrp_spaces()->length(); i++) {
    LGRPSpace *ls = lgrp_spaces()->at(i);
    MutableSpace *s = ls->space();
    if (s->top() < top()) { // For all spaces preceeding the one containing top()
      if (s->free_in_words() > 0) {
        size_t area_touched_words = pointer_delta(s->end(), s->top());
        CollectedHeap::fill_with_object(s->top(), area_touched_words);
#ifndef ASSERT
        if (!ZapUnusedHeapArea) {
          area_touched_words = MIN2((size_t)align_object_size(typeArrayOopDesc::header_size(T_INT)),
                                    area_touched_words);
        }
#endif
<<<<<<< HEAD
        if (!os::numa_has_static_binding()) {
          MemRegion invalid;
          HeapWord *crossing_start = (HeapWord*)round_to((intptr_t)s->top(), os::vm_page_size());
          HeapWord *crossing_end = (HeapWord*)round_to((intptr_t)(s->top() + area_touched_words),
                                                       os::vm_page_size());
          if (crossing_start != crossing_end) {
            // If object header crossed a small page boundary we mark the area
            // as invalid rounding it to a page_size().
            HeapWord *start = MAX2((HeapWord*)round_down((intptr_t)s->top(), page_size()), s->bottom());
            HeapWord *end = MIN2((HeapWord*)round_to((intptr_t)(s->top() + area_touched_words), page_size()),
                                 s->end());
            invalid = MemRegion(start, end);
          }
=======
        MemRegion invalid;
        HeapWord *crossing_start = (HeapWord*)round_to((intptr_t)s->top(), os::vm_page_size());
        HeapWord *crossing_end = (HeapWord*)round_to((intptr_t)(s->top() + area_touched_words),
                                                     os::vm_page_size());
        if (crossing_start != crossing_end) {
          // If object header crossed a small page boundary we mark the area
	  // as invalid rounding it to a page_size().
          HeapWord *start = MAX2((HeapWord*)round_down((intptr_t)s->top(), page_size()), s->bottom());
          HeapWord *end = MIN2((HeapWord*)round_to((intptr_t)(s->top() + area_touched_words), page_size()),
                               s->end());
          invalid = MemRegion(start, end);
        }
>>>>>>> 2571633a

          ls->add_invalid_region(invalid);
        }
      }
    } else {
      if (!os::numa_has_static_binding()) {
#ifdef ASSERT
        MemRegion invalid(s->top(), s->end());
        ls->add_invalid_region(invalid);
#else
        if (ZapUnusedHeapArea) {
          MemRegion invalid(s->top(), s->end());
          ls->add_invalid_region(invalid);
        } else {
          return;
        }
#endif
      } else {
          return;
      }
    }
  }
}

size_t MutableNUMASpace::used_in_words() const {
  size_t s = 0;
  for (int i = 0; i < lgrp_spaces()->length(); i++) {
    s += lgrp_spaces()->at(i)->space()->used_in_words();
  }
  return s;
}

size_t MutableNUMASpace::free_in_words() const {
  size_t s = 0;
  for (int i = 0; i < lgrp_spaces()->length(); i++) {
    s += lgrp_spaces()->at(i)->space()->free_in_words();
  }
  return s;
}


size_t MutableNUMASpace::tlab_capacity(Thread *thr) const {
  guarantee(thr != NULL, "No thread");
  int lgrp_id = thr->lgrp_id();
  if (lgrp_id == -1) {
    // This case can occur after the topology of the system has
    // changed. Thread can change their location, the new home
    // group will be determined during the first allocation
    // attempt. For now we can safely assume that all spaces
    // have equal size because the whole space will be reinitialized.
    if (lgrp_spaces()->length() > 0) {
      return capacity_in_bytes() / lgrp_spaces()->length();
    } else {
      assert(false, "There should be at least one locality group");
      return 0;
    }
  }
  // That's the normal case, where we know the locality group of the thread.
  int i = lgrp_spaces()->find(&lgrp_id, LGRPSpace::equals);
  if (i == -1) {
    return 0;
  }
  return lgrp_spaces()->at(i)->space()->capacity_in_bytes();
}

size_t MutableNUMASpace::unsafe_max_tlab_alloc(Thread *thr) const {
  // Please see the comments for tlab_capacity().
  guarantee(thr != NULL, "No thread");
  int lgrp_id = thr->lgrp_id();
  if (lgrp_id == -1) {
    if (lgrp_spaces()->length() > 0) {
      return free_in_bytes() / lgrp_spaces()->length();
    } else {
      assert(false, "There should be at least one locality group");
      return 0;
    }
  }
  int i = lgrp_spaces()->find(&lgrp_id, LGRPSpace::equals);
  if (i == -1) {
    return 0;
  }
  return lgrp_spaces()->at(i)->space()->free_in_bytes();
}


size_t MutableNUMASpace::capacity_in_words(Thread* thr) const {
  guarantee(thr != NULL, "No thread");
  int lgrp_id = thr->lgrp_id();
  if (lgrp_id == -1) {
    if (lgrp_spaces()->length() > 0) {
      return capacity_in_words() / lgrp_spaces()->length();
    } else {
      assert(false, "There should be at least one locality group");
      return 0;
    }
  }
  int i = lgrp_spaces()->find(&lgrp_id, LGRPSpace::equals);
  if (i == -1) {
    return 0;
  }
  return lgrp_spaces()->at(i)->space()->capacity_in_words();
}

// Check if the NUMA topology has changed. Add and remove spaces if needed.
// The update can be forced by setting the force parameter equal to true.
bool MutableNUMASpace::update_layout(bool force) {
  // Check if the topology had changed.
  bool changed = os::numa_topology_changed();
  if (force || changed) {
    // Compute lgrp intersection. Add/remove spaces.
    int lgrp_limit = (int)os::numa_get_groups_num();
    int *lgrp_ids = NEW_C_HEAP_ARRAY(int, lgrp_limit);
    int lgrp_num = (int)os::numa_get_leaf_groups(lgrp_ids, lgrp_limit);
    assert(lgrp_num > 0, "There should be at least one locality group");
    // Add new spaces for the new nodes
    for (int i = 0; i < lgrp_num; i++) {
      bool found = false;
      for (int j = 0; j < lgrp_spaces()->length(); j++) {
        if (lgrp_spaces()->at(j)->lgrp_id() == lgrp_ids[i]) {
          found = true;
          break;
        }
      }
      if (!found) {
        lgrp_spaces()->append(new LGRPSpace(lgrp_ids[i]));
      }
    }

    // Remove spaces for the removed nodes.
    for (int i = 0; i < lgrp_spaces()->length();) {
      bool found = false;
      for (int j = 0; j < lgrp_num; j++) {
        if (lgrp_spaces()->at(i)->lgrp_id() == lgrp_ids[j]) {
          found = true;
          break;
        }
      }
      if (!found) {
        delete lgrp_spaces()->at(i);
        lgrp_spaces()->remove_at(i);
      } else {
        i++;
      }
    }

    FREE_C_HEAP_ARRAY(int, lgrp_ids);

    if (changed) {
      for (JavaThread *thread = Threads::first(); thread; thread = thread->next()) {
        thread->set_lgrp_id(-1);
      }
    }
    return true;
  }
  return false;
}

// Bias region towards the first-touching lgrp. Set the right page sizes.
void MutableNUMASpace::bias_region(MemRegion mr, int lgrp_id) {
  HeapWord *start = (HeapWord*)round_to((intptr_t)mr.start(), page_size());
  HeapWord *end = (HeapWord*)round_down((intptr_t)mr.end(), page_size());
  if (end > start) {
    MemRegion aligned_region(start, end);
    assert((intptr_t)aligned_region.start()     % page_size() == 0 &&
           (intptr_t)aligned_region.byte_size() % page_size() == 0, "Bad alignment");
    assert(region().contains(aligned_region), "Sanity");
    // First we tell the OS which page size we want in the given range. The underlying
    // large page can be broken down if we require small pages.
    os::realign_memory((char*)aligned_region.start(), aligned_region.byte_size(), page_size());
    // Then we uncommit the pages in the range.
    os::free_memory((char*)aligned_region.start(), aligned_region.byte_size());
    // And make them local/first-touch biased.
    os::numa_make_local((char*)aligned_region.start(), aligned_region.byte_size(), lgrp_id);
  }
}

// Free all pages in the region.
void MutableNUMASpace::free_region(MemRegion mr) {
  HeapWord *start = (HeapWord*)round_to((intptr_t)mr.start(), page_size());
  HeapWord *end = (HeapWord*)round_down((intptr_t)mr.end(), page_size());
  if (end > start) {
    MemRegion aligned_region(start, end);
    assert((intptr_t)aligned_region.start()     % page_size() == 0 &&
           (intptr_t)aligned_region.byte_size() % page_size() == 0, "Bad alignment");
    assert(region().contains(aligned_region), "Sanity");
    os::free_memory((char*)aligned_region.start(), aligned_region.byte_size());
  }
}

// Update space layout. Perform adaptation.
void MutableNUMASpace::update() {
  if (update_layout(false)) {
    // If the topology has changed, make all chunks zero-sized.
    // And clear the alloc-rate statistics.
    // In future we may want to handle this more gracefully in order
    // to avoid the reallocation of the pages as much as possible.
    for (int i = 0; i < lgrp_spaces()->length(); i++) {
      LGRPSpace *ls = lgrp_spaces()->at(i);
      MutableSpace *s = ls->space();
      s->set_end(s->bottom());
      s->set_top(s->bottom());
      ls->clear_alloc_rate();
    }
    // A NUMA space is never mangled
    initialize(region(),
               SpaceDecorator::Clear,
               SpaceDecorator::DontMangle);
  } else {
    bool should_initialize = false;
    if (!os::numa_has_static_binding()) {
      for (int i = 0; i < lgrp_spaces()->length(); i++) {
        if (!lgrp_spaces()->at(i)->invalid_region().is_empty()) {
          should_initialize = true;
          break;
        }
      }
    }

    if (should_initialize ||
        (UseAdaptiveNUMAChunkSizing && adaptation_cycles() < samples_count())) {
      // A NUMA space is never mangled
      initialize(region(),
                 SpaceDecorator::Clear,
                 SpaceDecorator::DontMangle);
    }
  }

  if (NUMAStats) {
    for (int i = 0; i < lgrp_spaces()->length(); i++) {
      lgrp_spaces()->at(i)->accumulate_statistics(page_size());
    }
  }

  scan_pages(NUMAPageScanRate);
}

// Scan pages. Free pages that have smaller size or wrong placement.
void MutableNUMASpace::scan_pages(size_t page_count)
{
  size_t pages_per_chunk = page_count / lgrp_spaces()->length();
  if (pages_per_chunk > 0) {
    for (int i = 0; i < lgrp_spaces()->length(); i++) {
      LGRPSpace *ls = lgrp_spaces()->at(i);
      ls->scan_pages(page_size(), pages_per_chunk);
    }
  }
}

// Accumulate statistics about the allocation rate of each lgrp.
void MutableNUMASpace::accumulate_statistics() {
  if (UseAdaptiveNUMAChunkSizing) {
    for (int i = 0; i < lgrp_spaces()->length(); i++) {
      lgrp_spaces()->at(i)->sample();
    }
    increment_samples_count();
  }

  if (NUMAStats) {
    for (int i = 0; i < lgrp_spaces()->length(); i++) {
      lgrp_spaces()->at(i)->accumulate_statistics(page_size());
    }
  }
}

// Get the current size of a chunk.
// This function computes the size of the chunk based on the
// difference between chunk ends. This allows it to work correctly in
// case the whole space is resized and during the process of adaptive
// chunk resizing.
size_t MutableNUMASpace::current_chunk_size(int i) {
  HeapWord *cur_end, *prev_end;
  if (i == 0) {
    prev_end = bottom();
  } else {
    prev_end = lgrp_spaces()->at(i - 1)->space()->end();
  }
  if (i == lgrp_spaces()->length() - 1) {
    cur_end = end();
  } else {
    cur_end = lgrp_spaces()->at(i)->space()->end();
  }
  if (cur_end > prev_end) {
    return pointer_delta(cur_end, prev_end, sizeof(char));
  }
  return 0;
}

// Return the default chunk size by equally diving the space.
// page_size() aligned.
size_t MutableNUMASpace::default_chunk_size() {
  return base_space_size() / lgrp_spaces()->length() * page_size();
}

// Produce a new chunk size. page_size() aligned.
// This function is expected to be called on sequence of i's from 0 to
// lgrp_spaces()->length().
size_t MutableNUMASpace::adaptive_chunk_size(int i, size_t limit) {
  size_t pages_available = base_space_size();
  for (int j = 0; j < i; j++) {
    pages_available -= round_down(current_chunk_size(j), page_size()) / page_size();
  }
  pages_available -= lgrp_spaces()->length() - i - 1;
  assert(pages_available > 0, "No pages left");
  float alloc_rate = 0;
  for (int j = i; j < lgrp_spaces()->length(); j++) {
    alloc_rate += lgrp_spaces()->at(j)->alloc_rate()->average();
  }
  size_t chunk_size = 0;
  if (alloc_rate > 0) {
    LGRPSpace *ls = lgrp_spaces()->at(i);
    chunk_size = (size_t)(ls->alloc_rate()->average() / alloc_rate * pages_available) * page_size();
  }
  chunk_size = MAX2(chunk_size, page_size());

  if (limit > 0) {
    limit = round_down(limit, page_size());
    if (chunk_size > current_chunk_size(i)) {
      size_t upper_bound = pages_available * page_size();
      if (upper_bound > limit &&
          current_chunk_size(i) < upper_bound - limit) {
        // The resulting upper bound should not exceed the available
        // amount of memory (pages_available * page_size()).
        upper_bound = current_chunk_size(i) + limit;
      }
      chunk_size = MIN2(chunk_size, upper_bound);
    } else {
      size_t lower_bound = page_size();
      if (current_chunk_size(i) > limit) { // lower_bound shouldn't underflow.
        lower_bound = current_chunk_size(i) - limit;
      }
      chunk_size = MAX2(chunk_size, lower_bound);
    }
  }
  assert(chunk_size <= pages_available * page_size(), "Chunk size out of range");
  return chunk_size;
}


// Return the bottom_region and the top_region. Align them to page_size() boundary.
// |------------------new_region---------------------------------|
// |----bottom_region--|---intersection---|------top_region------|
void MutableNUMASpace::select_tails(MemRegion new_region, MemRegion intersection,
                                    MemRegion* bottom_region, MemRegion *top_region) {
  // Is there bottom?
  if (new_region.start() < intersection.start()) { // Yes
    // Try to coalesce small pages into a large one.
    if (UseLargePages && page_size() >= os::large_page_size()) {
      HeapWord* p = (HeapWord*)round_to((intptr_t) intersection.start(), os::large_page_size());
      if (new_region.contains(p)
          && pointer_delta(p, new_region.start(), sizeof(char)) >= os::large_page_size()) {
        if (intersection.contains(p)) {
          intersection = MemRegion(p, intersection.end());
        } else {
          intersection = MemRegion(p, p);
        }
      }
    }
    *bottom_region = MemRegion(new_region.start(), intersection.start());
  } else {
    *bottom_region = MemRegion();
  }

  // Is there top?
  if (intersection.end() < new_region.end()) { // Yes
    // Try to coalesce small pages into a large one.
    if (UseLargePages && page_size() >= os::large_page_size()) {
      HeapWord* p = (HeapWord*)round_down((intptr_t) intersection.end(), os::large_page_size());
      if (new_region.contains(p)
          && pointer_delta(new_region.end(), p, sizeof(char)) >= os::large_page_size()) {
        if (intersection.contains(p)) {
          intersection = MemRegion(intersection.start(), p);
        } else {
          intersection = MemRegion(p, p);
        }
      }
    }
    *top_region = MemRegion(intersection.end(), new_region.end()); 
  } else {
    *top_region = MemRegion();
  }
}

// Try to merge the invalid region with the bottom or top region by decreasing
// the intersection area. Return the invalid_region aligned to the page_size()
// boundary if it's inside the intersection. Return non-empty invalid_region
// if it lies inside the intersection (also page-aligned).
// |------------------new_region---------------------------------|
// |----------------|-------invalid---|--------------------------|
// |----bottom_region--|---intersection---|------top_region------|
void MutableNUMASpace::merge_regions(MemRegion new_region, MemRegion* intersection,
                                     MemRegion *invalid_region) {
  if (intersection->start() >= invalid_region->start() && intersection->contains(invalid_region->end())) {
    *intersection = MemRegion(invalid_region->end(), intersection->end());
    *invalid_region = MemRegion();
  } else
    if (intersection->end() <= invalid_region->end() && intersection->contains(invalid_region->start())) {
      *intersection = MemRegion(intersection->start(), invalid_region->start());
      *invalid_region = MemRegion();
    } else
      if (intersection->equals(*invalid_region) || invalid_region->contains(*intersection)) {
        *intersection = MemRegion(new_region.start(), new_region.start());
        *invalid_region = MemRegion();
      } else
        if (intersection->contains(invalid_region)) {
            // That's the only case we have to make an additional bias_region() call.
            HeapWord* start = invalid_region->start();
            HeapWord* end = invalid_region->end();
            if (UseLargePages && page_size() >= os::large_page_size()) {
              HeapWord *p = (HeapWord*)round_down((intptr_t) start, os::large_page_size());
              if (new_region.contains(p)) {
                start = p;
              }
              p = (HeapWord*)round_to((intptr_t) end, os::large_page_size());
              if (new_region.contains(end)) {
                end = p;
              }
            }
            if (intersection->start() > start) {
              *intersection = MemRegion(start, intersection->end());
            }
            if (intersection->end() < end) {
              *intersection = MemRegion(intersection->start(), end);
            }
            *invalid_region = MemRegion(start, end);
        }
}

void MutableNUMASpace::initialize(MemRegion mr,
                                  bool clear_space,
                                  bool mangle_space) {
  assert(clear_space, "Reallocation will destory data!");
  assert(lgrp_spaces()->length() > 0, "There should be at least one space");

  MemRegion old_region = region(), new_region;
  set_bottom(mr.start());
  set_end(mr.end());
  // Must always clear the space
  clear(SpaceDecorator::DontMangle);

  // Compute chunk sizes
  size_t prev_page_size = page_size();
  set_page_size(UseLargePages ? os::large_page_size() : os::vm_page_size());
  HeapWord* rounded_bottom = (HeapWord*)round_to((intptr_t) bottom(), page_size());
  HeapWord* rounded_end = (HeapWord*)round_down((intptr_t) end(), page_size());
  size_t base_space_size_pages = pointer_delta(rounded_end, rounded_bottom, sizeof(char)) / page_size();

  // Try small pages if the chunk size is too small
  if (base_space_size_pages / lgrp_spaces()->length() == 0
      && page_size() > (size_t)os::vm_page_size()) {
    set_page_size(os::vm_page_size());
    rounded_bottom = (HeapWord*)round_to((intptr_t) bottom(), page_size());
    rounded_end = (HeapWord*)round_down((intptr_t) end(), page_size());
    base_space_size_pages = pointer_delta(rounded_end, rounded_bottom, sizeof(char)) / page_size();
  }
  guarantee(base_space_size_pages / lgrp_spaces()->length() > 0, "Space too small");
  set_base_space_size(base_space_size_pages);

  // Handle space resize
  MemRegion top_region, bottom_region;
  if (!old_region.equals(region())) {
    new_region = MemRegion(rounded_bottom, rounded_end);
    MemRegion intersection = new_region.intersection(old_region);
    if (intersection.start() == NULL || 
        intersection.end() == NULL   || 
	prev_page_size > page_size()) { // If the page size got smaller we have to change 
	                                // the page size preference for the whole space. 
      intersection = MemRegion(new_region.start(), new_region.start());
    }
    select_tails(new_region, intersection, &bottom_region, &top_region);
    bias_region(bottom_region, lgrp_spaces()->at(0)->lgrp_id());
    bias_region(top_region, lgrp_spaces()->at(lgrp_spaces()->length() - 1)->lgrp_id());
  }

  // Check if the space layout has changed significantly?
  // This happens when the space has been resized so that either head or tail
  // chunk became less than a page.
  bool layout_valid = UseAdaptiveNUMAChunkSizing          &&
                      current_chunk_size(0) > page_size() &&
                      current_chunk_size(lgrp_spaces()->length() - 1) > page_size();


  for (int i = 0; i < lgrp_spaces()->length(); i++) {
    LGRPSpace *ls = lgrp_spaces()->at(i);
    MutableSpace *s = ls->space();
    old_region = s->region();

    size_t chunk_byte_size = 0, old_chunk_byte_size = 0;
    if (i < lgrp_spaces()->length() - 1) {
      if (!UseAdaptiveNUMAChunkSizing                                ||
          (UseAdaptiveNUMAChunkSizing && NUMAChunkResizeWeight == 0) ||
           samples_count() < AdaptiveSizePolicyReadyThreshold) {
        // No adaptation. Divide the space equally.
        chunk_byte_size = default_chunk_size();
      } else
        if (!layout_valid || NUMASpaceResizeRate == 0) {
          // Fast adaptation. If no space resize rate is set, resize
          // the chunks instantly.
          chunk_byte_size = adaptive_chunk_size(i, 0);
        } else {
          // Slow adaptation. Resize the chunks moving no more than
          // NUMASpaceResizeRate bytes per collection.
          size_t limit = NUMASpaceResizeRate /
                         (lgrp_spaces()->length() * (lgrp_spaces()->length() + 1) / 2);
          chunk_byte_size = adaptive_chunk_size(i, MAX2(limit * (i + 1), page_size()));
        }

      assert(chunk_byte_size >= page_size(), "Chunk size too small");
      assert(chunk_byte_size <= capacity_in_bytes(), "Sanity check");
    }

    if (i == 0) { // Bottom chunk
      if (i != lgrp_spaces()->length() - 1) {
        new_region = MemRegion(bottom(), rounded_bottom + (chunk_byte_size >> LogHeapWordSize));
      } else {
        new_region = MemRegion(bottom(), end());
      }
    } else
      if (i < lgrp_spaces()->length() - 1) { // Middle chunks
        MutableSpace *ps = lgrp_spaces()->at(i - 1)->space();
        new_region = MemRegion(ps->end(),
                               ps->end() + (chunk_byte_size >> LogHeapWordSize));
      } else { // Top chunk
        MutableSpace *ps = lgrp_spaces()->at(i - 1)->space();
        new_region = MemRegion(ps->end(), end());
      }
    guarantee(region().contains(new_region), "Region invariant");


    // The general case:
    // |---------------------|--invalid---|--------------------------|
    // |------------------new_region---------------------------------|
    // |----bottom_region--|---intersection---|------top_region------|
    //                     |----old_region----|
    // The intersection part has all pages in place we don't need to migrate them.
    // Pages for the top and bottom part should be freed and then reallocated.

    MemRegion intersection = old_region.intersection(new_region);

    if (intersection.start() == NULL || intersection.end() == NULL) {
      intersection = MemRegion(new_region.start(), new_region.start());
    }

    if (!os::numa_has_static_binding()) {
      MemRegion invalid_region = ls->invalid_region().intersection(new_region);
      // Invalid region is a range of memory that could've possibly
      // been allocated on the other node. That's relevant only on Solaris where
      // there is no static memory binding.
      if (!invalid_region.is_empty()) {
        merge_regions(new_region, &intersection, &invalid_region);
        free_region(invalid_region);
        ls->set_invalid_region(MemRegion());
      }
    }

    select_tails(new_region, intersection, &bottom_region, &top_region);

    if (!os::numa_has_static_binding()) {
      // If that's a system with the first-touch policy then it's enough
      // to free the pages.
      free_region(bottom_region);
      free_region(top_region);
    } else {
      // In a system with static binding we have to change the bias whenever
      // we reshape the heap.
      bias_region(bottom_region, ls->lgrp_id());
      bias_region(top_region, ls->lgrp_id());
    }

    // Clear space (set top = bottom) but never mangle.
    s->initialize(new_region, SpaceDecorator::Clear, SpaceDecorator::DontMangle);

    set_adaptation_cycles(samples_count());
  }
}

// Set the top of the whole space. 
// Mark the the holes in chunks below the top() as invalid.
void MutableNUMASpace::set_top(HeapWord* value) {
  bool found_top = false;
  for (int i = 0; i < lgrp_spaces()->length();) {
    LGRPSpace *ls = lgrp_spaces()->at(i);
    MutableSpace *s = ls->space();
    HeapWord *top = MAX2((HeapWord*)round_down((intptr_t)s->top(), page_size()), s->bottom());

    if (s->contains(value)) {
      // Check if setting the chunk's top to a given value would create a hole less than
      // a minimal object; assuming that's not the last chunk in which case we don't care.
      if (i < lgrp_spaces()->length() - 1) {
        size_t remainder = pointer_delta(s->end(), value);
        const size_t min_fill_size = CollectedHeap::min_fill_size();
        if (remainder < min_fill_size && remainder > 0) {
          // Add a minimum size filler object; it will cross the chunk boundary.
          CollectedHeap::fill_with_object(value, min_fill_size);
          value += min_fill_size;
          assert(!s->contains(value), "Should be in the next chunk");
          // Restart the loop from the same chunk, since the value has moved
          // to the next one.
          continue;
        }
      }

      if (!os::numa_has_static_binding() && top < value && top < s->end()) {
        ls->add_invalid_region(MemRegion(top, value));
      }
      s->set_top(value);
      found_top = true;
    } else {
        if (found_top) {
            s->set_top(s->bottom());
        } else {
          if (!os::numa_has_static_binding() && top < s->end()) {
            ls->add_invalid_region(MemRegion(top, s->end()));
          }
          s->set_top(s->end());
        }
    }
    i++;
  }
  MutableSpace::set_top(value);
}

void MutableNUMASpace::clear(bool mangle_space) {
  MutableSpace::set_top(bottom());
  for (int i = 0; i < lgrp_spaces()->length(); i++) {
    // Never mangle NUMA spaces because the mangling will
    // bind the memory to a possibly unwanted lgroup.
    lgrp_spaces()->at(i)->space()->clear(SpaceDecorator::DontMangle);
  }
}

/*
   Linux supports static memory binding, therefore the most part of the
   logic dealing with the possible invalid page allocation is effectively
   disabled. Besides there is no notion of the home node in Linux. A
   thread is allowed to migrate freely. Although the scheduler is rather
   reluctant to move threads between the nodes. We check for the current
   node every allocation. And with a high probability a thread stays on
   the same node for some time allowing local access to recently allocated
   objects.
 */

HeapWord* MutableNUMASpace::allocate(size_t size) {
  Thread* thr = Thread::current();
  int lgrp_id = thr->lgrp_id();
  if (lgrp_id == -1 || !os::numa_has_group_homing()) {
    lgrp_id = os::numa_get_group_id();
    thr->set_lgrp_id(lgrp_id);
  }

  int i = lgrp_spaces()->find(&lgrp_id, LGRPSpace::equals);

  // It is possible that a new CPU has been hotplugged and
  // we haven't reshaped the space accordingly.
  if (i == -1) {
    i = os::random() % lgrp_spaces()->length();
  }

  LGRPSpace* ls = lgrp_spaces()->at(i);
  MutableSpace *s = ls->space();
  HeapWord *p = s->allocate(size);

  if (p != NULL) {
    size_t remainder = s->free_in_words();
    if (remainder < (size_t)oopDesc::header_size() && remainder > 0) {
      s->set_top(s->top() - size);
      p = NULL;
    }
  }
  if (p != NULL) {
    if (top() < s->top()) { // Keep _top updated.
      MutableSpace::set_top(s->top());
    }
  }
  // Make the page allocation happen here if there is no static binding..
  if (p != NULL && !os::numa_has_static_binding()) {
    for (HeapWord *i = p; i < p + size; i += os::vm_page_size() >> LogHeapWordSize) {
      *(int*)i = 0;
    }
  }
  if (p == NULL) {
    ls->set_allocation_failed();
  }
  return p;
}

// This version is lock-free.
HeapWord* MutableNUMASpace::cas_allocate(size_t size) {
  Thread* thr = Thread::current();
  int lgrp_id = thr->lgrp_id();
  if (lgrp_id == -1 || !os::numa_has_group_homing()) {
    lgrp_id = os::numa_get_group_id();
    thr->set_lgrp_id(lgrp_id);
  }

  int i = lgrp_spaces()->find(&lgrp_id, LGRPSpace::equals);
  // It is possible that a new CPU has been hotplugged and
  // we haven't reshaped the space accordingly.
  if (i == -1) {
    i = os::random() % lgrp_spaces()->length();
  }
  LGRPSpace *ls = lgrp_spaces()->at(i);
  MutableSpace *s = ls->space();
  HeapWord *p = s->cas_allocate(size);
  if (p != NULL) {
    size_t remainder = pointer_delta(s->end(), p + size);
    if (remainder < (size_t)oopDesc::header_size() && remainder > 0) {
      if (s->cas_deallocate(p, size)) {
        // We were the last to allocate and created a fragment less than
        // a minimal object.
        p = NULL;
      } else {
        guarantee(false, "Deallocation should always succeed");
      }
    }
  }
  if (p != NULL) {
    HeapWord* cur_top, *cur_chunk_top = p + size;
    while ((cur_top = top()) < cur_chunk_top) { // Keep _top updated.
      if (Atomic::cmpxchg_ptr(cur_chunk_top, top_addr(), cur_top) == cur_top) {
        break;
      }
    }
  }

  // Make the page allocation happen here if there is no static binding.
  if (p != NULL && !os::numa_has_static_binding() ) {
    for (HeapWord *i = p; i < p + size; i += os::vm_page_size() >> LogHeapWordSize) {
      *(int*)i = 0;
    }
  }
  if (p == NULL) {
    ls->set_allocation_failed();
  }
  return p;
}

void MutableNUMASpace::print_short_on(outputStream* st) const {
  MutableSpace::print_short_on(st);
  st->print(" (");
  for (int i = 0; i < lgrp_spaces()->length(); i++) {
    st->print("lgrp %d: ", lgrp_spaces()->at(i)->lgrp_id());
    lgrp_spaces()->at(i)->space()->print_short_on(st);
    if (i < lgrp_spaces()->length() - 1) {
      st->print(", ");
    }
  }
  st->print(")");
}

void MutableNUMASpace::print_on(outputStream* st) const {
  MutableSpace::print_on(st);
  for (int i = 0; i < lgrp_spaces()->length(); i++) {
    LGRPSpace *ls = lgrp_spaces()->at(i);
    st->print("    lgrp %d", ls->lgrp_id());
    ls->space()->print_on(st);
    if (NUMAStats) {
      for (int i = 0; i < lgrp_spaces()->length(); i++) {
        lgrp_spaces()->at(i)->accumulate_statistics(page_size());
      }
      st->print("    local/remote/unbiased/uncommitted: %dK/%dK/%dK/%dK, large/small pages: %d/%d\n",
                ls->space_stats()->_local_space / K,
                ls->space_stats()->_remote_space / K,
                ls->space_stats()->_unbiased_space / K,
                ls->space_stats()->_uncommited_space / K,
                ls->space_stats()->_large_pages,
                ls->space_stats()->_small_pages);
    }
  }
}

void MutableNUMASpace::verify(bool allow_dirty) {
  // This can be called after setting an arbitary value to the space's top,
  // so an object can cross the chunk boundary. We ensure the parsablity
  // of the space and just walk the objects in linear fashion.
  ensure_parsability();
  MutableSpace::verify(allow_dirty);
}

// Scan pages and gather stats about page placement and size.
void MutableNUMASpace::LGRPSpace::accumulate_statistics(size_t page_size) {
  clear_space_stats();
  char *start = (char*)round_to((intptr_t) space()->bottom(), page_size);
  char* end = (char*)round_down((intptr_t) space()->end(), page_size);
  if (start < end) {
    for (char *p = start; p < end;) {
      os::page_info info;
      if (os::get_page_info(p, &info)) {
        if (info.size > 0) {
          if (info.size > (size_t)os::vm_page_size()) {
            space_stats()->_large_pages++;
          } else {
            space_stats()->_small_pages++;
          }
          if (info.lgrp_id == lgrp_id()) {
            space_stats()->_local_space += info.size;
          } else {
            space_stats()->_remote_space += info.size;
          }
          p += info.size;
        } else {
          p += os::vm_page_size();
          space_stats()->_uncommited_space += os::vm_page_size();
        }
      } else {
        return;
      }
    }
  }
  space_stats()->_unbiased_space = pointer_delta(start, space()->bottom(), sizeof(char)) +
                                   pointer_delta(space()->end(), end, sizeof(char));

}

// Scan page_count pages and verify if they have the right size and right placement.
// If invalid pages are found they are freed in hope that subsequent reallocation
// will be more successful.
void MutableNUMASpace::LGRPSpace::scan_pages(size_t page_size, size_t page_count)
{
  char* range_start = (char*)round_to((intptr_t) space()->bottom(), page_size);
  char* range_end = (char*)round_down((intptr_t) space()->end(), page_size);

  if (range_start > last_page_scanned() || last_page_scanned() >= range_end) {
    set_last_page_scanned(range_start);
  }

  char *scan_start = last_page_scanned();
  char* scan_end = MIN2(scan_start + page_size * page_count, range_end);

  os::page_info page_expected, page_found;
  page_expected.size = page_size;
  page_expected.lgrp_id = lgrp_id();

  char *s = scan_start;
  while (s < scan_end) {
    char *e = os::scan_pages(s, (char*)scan_end, &page_expected, &page_found);
    if (e == NULL) {
      break;
    }
    if (e != scan_end) {
      if ((page_expected.size != page_size || page_expected.lgrp_id != lgrp_id())
          && page_expected.size != 0) {
        os::free_memory(s, pointer_delta(e, s, sizeof(char)));
      }
      page_expected = page_found;
    }
    s = e;
  }

  set_last_page_scanned(scan_end);
}<|MERGE_RESOLUTION|>--- conflicted
+++ resolved
@@ -87,7 +87,6 @@
                                     area_touched_words);
         }
 #endif
-<<<<<<< HEAD
         if (!os::numa_has_static_binding()) {
           MemRegion invalid;
           HeapWord *crossing_start = (HeapWord*)round_to((intptr_t)s->top(), os::vm_page_size());
@@ -101,20 +100,6 @@
                                  s->end());
             invalid = MemRegion(start, end);
           }
-=======
-        MemRegion invalid;
-        HeapWord *crossing_start = (HeapWord*)round_to((intptr_t)s->top(), os::vm_page_size());
-        HeapWord *crossing_end = (HeapWord*)round_to((intptr_t)(s->top() + area_touched_words),
-                                                     os::vm_page_size());
-        if (crossing_start != crossing_end) {
-          // If object header crossed a small page boundary we mark the area
-	  // as invalid rounding it to a page_size().
-          HeapWord *start = MAX2((HeapWord*)round_down((intptr_t)s->top(), page_size()), s->bottom());
-          HeapWord *end = MIN2((HeapWord*)round_to((intptr_t)(s->top() + area_touched_words), page_size()),
-                               s->end());
-          invalid = MemRegion(start, end);
-        }
->>>>>>> 2571633a
 
           ls->add_invalid_region(invalid);
         }
