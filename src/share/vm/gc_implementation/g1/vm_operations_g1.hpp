/*
 * Copyright (c) 2001, 2009, Oracle and/or its affiliates. All rights reserved.
 * DO NOT ALTER OR REMOVE COPYRIGHT NOTICES OR THIS FILE HEADER.
 *
 * This code is free software; you can redistribute it and/or modify it
 * under the terms of the GNU General Public License version 2 only, as
 * published by the Free Software Foundation.
 *
 * This code is distributed in the hope that it will be useful, but WITHOUT
 * ANY WARRANTY; without even the implied warranty of MERCHANTABILITY or
 * FITNESS FOR A PARTICULAR PURPOSE.  See the GNU General Public License
 * version 2 for more details (a copy is included in the LICENSE file that
 * accompanied this code).
 *
 * You should have received a copy of the GNU General Public License version
 * 2 along with this work; if not, write to the Free Software Foundation,
 * Inc., 51 Franklin St, Fifth Floor, Boston, MA 02110-1301 USA.
 *
 * Please contact Oracle, 500 Oracle Parkway, Redwood Shores, CA 94065 USA
 * or visit www.oracle.com if you need additional information or have any
 * questions.
 *
 */

// VM_operations for the G1 collector.
// VM_GC_Operation:
//   - VM_CGC_Operation
//   - VM_G1CollectFull
//   - VM_G1CollectForAllocation
//   - VM_G1IncCollectionPause
//   - VM_G1PopRegionCollectionPause

class VM_G1CollectFull: public VM_GC_Operation {
 public:
  VM_G1CollectFull(unsigned int gc_count_before,
                   unsigned int full_gc_count_before,
                   GCCause::Cause cause)
    : VM_GC_Operation(gc_count_before, full_gc_count_before) {
    _gc_cause = cause;
  }
  ~VM_G1CollectFull() {}
  virtual VMOp_Type type() const { return VMOp_G1CollectFull; }
  virtual void doit();
  virtual const char* name() const {
    return "full garbage-first collection";
  }
};

class VM_G1CollectForAllocation: public VM_GC_Operation {
 private:
  HeapWord*   _res;
  size_t      _size;                       // size of object to be allocated
 public:
  VM_G1CollectForAllocation(size_t size, int gc_count_before)
    : VM_GC_Operation(gc_count_before) {
    _size        = size;
    _res         = NULL;
  }
  ~VM_G1CollectForAllocation()        {}
  virtual VMOp_Type type() const { return VMOp_G1CollectForAllocation; }
  virtual void doit();
  virtual const char* name() const {
    return "garbage-first collection to satisfy allocation";
  }
  HeapWord* result() { return _res; }
};

class VM_G1IncCollectionPause: public VM_GC_Operation {
<<<<<<< HEAD
 public:
  VM_G1IncCollectionPause(int gc_count_before,
                          GCCause::Cause gc_cause = GCCause::_g1_inc_collection_pause) :
    VM_GC_Operation(gc_count_before) { _gc_cause = gc_cause; }
=======
private:
  bool _should_initiate_conc_mark;
  double _target_pause_time_ms;
  unsigned int _full_collections_completed_before;
public:
  VM_G1IncCollectionPause(unsigned int   gc_count_before,
                          bool           should_initiate_conc_mark,
                          double         target_pause_time_ms,
                          GCCause::Cause cause)
    : VM_GC_Operation(gc_count_before),
      _full_collections_completed_before(0),
      _should_initiate_conc_mark(should_initiate_conc_mark),
      _target_pause_time_ms(target_pause_time_ms) {
    guarantee(target_pause_time_ms > 0.0,
              err_msg("target_pause_time_ms = %1.6lf should be positive",
                      target_pause_time_ms));

    _gc_cause = cause;
  }
>>>>>>> eb8bd999
  virtual VMOp_Type type() const { return VMOp_G1IncCollectionPause; }
  virtual void doit();
  virtual void doit_epilogue();
  virtual const char* name() const {
    return "garbage-first incremental collection pause";
  }
};

// Concurrent GC stop-the-world operations such as initial and final mark;
// consider sharing these with CMS's counterparts.
class VM_CGC_Operation: public VM_Operation {
  VoidClosure* _cl;
  const char* _printGCMessage;
 public:
  VM_CGC_Operation(VoidClosure* cl, const char *printGCMsg) :
    _cl(cl),
    _printGCMessage(printGCMsg)
    {}

  ~VM_CGC_Operation() {}

  virtual VMOp_Type type() const { return VMOp_CGC_Operation; }
  virtual void doit();
  virtual bool doit_prologue();
  virtual void doit_epilogue();
  virtual const char* name() const {
    return "concurrent gc";
  }
};<|MERGE_RESOLUTION|>--- conflicted
+++ resolved
@@ -66,12 +66,6 @@
 };
 
 class VM_G1IncCollectionPause: public VM_GC_Operation {
-<<<<<<< HEAD
- public:
-  VM_G1IncCollectionPause(int gc_count_before,
-                          GCCause::Cause gc_cause = GCCause::_g1_inc_collection_pause) :
-    VM_GC_Operation(gc_count_before) { _gc_cause = gc_cause; }
-=======
 private:
   bool _should_initiate_conc_mark;
   double _target_pause_time_ms;
@@ -91,7 +85,6 @@
 
     _gc_cause = cause;
   }
->>>>>>> eb8bd999
   virtual VMOp_Type type() const { return VMOp_G1IncCollectionPause; }
   virtual void doit();
   virtual void doit_epilogue();
