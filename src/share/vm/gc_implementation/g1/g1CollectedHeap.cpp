/*
 * Copyright 2001-2009 Sun Microsystems, Inc.  All Rights Reserved.
 * DO NOT ALTER OR REMOVE COPYRIGHT NOTICES OR THIS FILE HEADER.
 *
 * This code is free software; you can redistribute it and/or modify it
 * under the terms of the GNU General Public License version 2 only, as
 * published by the Free Software Foundation.
 *
 * This code is distributed in the hope that it will be useful, but WITHOUT
 * ANY WARRANTY; without even the implied warranty of MERCHANTABILITY or
 * FITNESS FOR A PARTICULAR PURPOSE.  See the GNU General Public License
 * version 2 for more details (a copy is included in the LICENSE file that
 * accompanied this code).
 *
 * You should have received a copy of the GNU General Public License version
 * 2 along with this work; if not, write to the Free Software Foundation,
 * Inc., 51 Franklin St, Fifth Floor, Boston, MA 02110-1301 USA.
 *
 * Please contact Sun Microsystems, Inc., 4150 Network Circle, Santa Clara,
 * CA 95054 USA or visit www.sun.com if you need additional information or
 * have any questions.
 *
 */

#include "incls/_precompiled.incl"
#include "incls/_g1CollectedHeap.cpp.incl"

size_t G1CollectedHeap::_humongous_object_threshold_in_words = 0;

// turn it on so that the contents of the young list (scan-only /
// to-be-collected) are printed at "strategic" points before / during
// / after the collection --- this is useful for debugging
#define SCAN_ONLY_VERBOSE 0
// CURRENT STATUS
// This file is under construction.  Search for "FIXME".

// INVARIANTS/NOTES
//
// All allocation activity covered by the G1CollectedHeap interface is
//   serialized by acquiring the HeapLock.  This happens in
//   mem_allocate_work, which all such allocation functions call.
//   (Note that this does not apply to TLAB allocation, which is not part
//   of this interface: it is done by clients of this interface.)

// Local to this file.

class RefineCardTableEntryClosure: public CardTableEntryClosure {
  SuspendibleThreadSet* _sts;
  G1RemSet* _g1rs;
  ConcurrentG1Refine* _cg1r;
  bool _concurrent;
public:
  RefineCardTableEntryClosure(SuspendibleThreadSet* sts,
                              G1RemSet* g1rs,
                              ConcurrentG1Refine* cg1r) :
    _sts(sts), _g1rs(g1rs), _cg1r(cg1r), _concurrent(true)
  {}
  bool do_card_ptr(jbyte* card_ptr, int worker_i) {
    _g1rs->concurrentRefineOneCard(card_ptr, worker_i);
    if (_concurrent && _sts->should_yield()) {
      // Caller will actually yield.
      return false;
    }
    // Otherwise, we finished successfully; return true.
    return true;
  }
  void set_concurrent(bool b) { _concurrent = b; }
};


class ClearLoggedCardTableEntryClosure: public CardTableEntryClosure {
  int _calls;
  G1CollectedHeap* _g1h;
  CardTableModRefBS* _ctbs;
  int _histo[256];
public:
  ClearLoggedCardTableEntryClosure() :
    _calls(0)
  {
    _g1h = G1CollectedHeap::heap();
    _ctbs = (CardTableModRefBS*)_g1h->barrier_set();
    for (int i = 0; i < 256; i++) _histo[i] = 0;
  }
  bool do_card_ptr(jbyte* card_ptr, int worker_i) {
    if (_g1h->is_in_reserved(_ctbs->addr_for(card_ptr))) {
      _calls++;
      unsigned char* ujb = (unsigned char*)card_ptr;
      int ind = (int)(*ujb);
      _histo[ind]++;
      *card_ptr = -1;
    }
    return true;
  }
  int calls() { return _calls; }
  void print_histo() {
    gclog_or_tty->print_cr("Card table value histogram:");
    for (int i = 0; i < 256; i++) {
      if (_histo[i] != 0) {
        gclog_or_tty->print_cr("  %d: %d", i, _histo[i]);
      }
    }
  }
};

class RedirtyLoggedCardTableEntryClosure: public CardTableEntryClosure {
  int _calls;
  G1CollectedHeap* _g1h;
  CardTableModRefBS* _ctbs;
public:
  RedirtyLoggedCardTableEntryClosure() :
    _calls(0)
  {
    _g1h = G1CollectedHeap::heap();
    _ctbs = (CardTableModRefBS*)_g1h->barrier_set();
  }
  bool do_card_ptr(jbyte* card_ptr, int worker_i) {
    if (_g1h->is_in_reserved(_ctbs->addr_for(card_ptr))) {
      _calls++;
      *card_ptr = 0;
    }
    return true;
  }
  int calls() { return _calls; }
};

class RedirtyLoggedCardTableEntryFastClosure : public CardTableEntryClosure {
public:
  bool do_card_ptr(jbyte* card_ptr, int worker_i) {
    *card_ptr = CardTableModRefBS::dirty_card_val();
    return true;
  }
};

YoungList::YoungList(G1CollectedHeap* g1h)
  : _g1h(g1h), _head(NULL),
    _scan_only_head(NULL), _scan_only_tail(NULL), _curr_scan_only(NULL),
    _length(0), _scan_only_length(0),
    _last_sampled_rs_lengths(0),
    _survivor_head(NULL), _survivor_tail(NULL), _survivor_length(0)
{
  guarantee( check_list_empty(false), "just making sure..." );
}

void YoungList::push_region(HeapRegion *hr) {
  assert(!hr->is_young(), "should not already be young");
  assert(hr->get_next_young_region() == NULL, "cause it should!");

  hr->set_next_young_region(_head);
  _head = hr;

  hr->set_young();
  double yg_surv_rate = _g1h->g1_policy()->predict_yg_surv_rate((int)_length);
  ++_length;
}

void YoungList::add_survivor_region(HeapRegion* hr) {
  assert(hr->is_survivor(), "should be flagged as survivor region");
  assert(hr->get_next_young_region() == NULL, "cause it should!");

  hr->set_next_young_region(_survivor_head);
  if (_survivor_head == NULL) {
    _survivor_tail = hr;
  }
  _survivor_head = hr;

  ++_survivor_length;
}

HeapRegion* YoungList::pop_region() {
  while (_head != NULL) {
    assert( length() > 0, "list should not be empty" );
    HeapRegion* ret = _head;
    _head = ret->get_next_young_region();
    ret->set_next_young_region(NULL);
    --_length;
    assert(ret->is_young(), "region should be very young");

    // Replace 'Survivor' region type with 'Young'. So the region will
    // be treated as a young region and will not be 'confused' with
    // newly created survivor regions.
    if (ret->is_survivor()) {
      ret->set_young();
    }

    if (!ret->is_scan_only()) {
      return ret;
    }

    // scan-only, we'll add it to the scan-only list
    if (_scan_only_tail == NULL) {
      guarantee( _scan_only_head == NULL, "invariant" );

      _scan_only_head = ret;
      _curr_scan_only = ret;
    } else {
      guarantee( _scan_only_head != NULL, "invariant" );
      _scan_only_tail->set_next_young_region(ret);
    }
    guarantee( ret->get_next_young_region() == NULL, "invariant" );
    _scan_only_tail = ret;

    // no need to be tagged as scan-only any more
    ret->set_young();

    ++_scan_only_length;
  }
  assert( length() == 0, "list should be empty" );
  return NULL;
}

void YoungList::empty_list(HeapRegion* list) {
  while (list != NULL) {
    HeapRegion* next = list->get_next_young_region();
    list->set_next_young_region(NULL);
    list->uninstall_surv_rate_group();
    list->set_not_young();
    list = next;
  }
}

void YoungList::empty_list() {
  assert(check_list_well_formed(), "young list should be well formed");

  empty_list(_head);
  _head = NULL;
  _length = 0;

  empty_list(_scan_only_head);
  _scan_only_head = NULL;
  _scan_only_tail = NULL;
  _scan_only_length = 0;
  _curr_scan_only = NULL;

  empty_list(_survivor_head);
  _survivor_head = NULL;
  _survivor_tail = NULL;
  _survivor_length = 0;

  _last_sampled_rs_lengths = 0;

  assert(check_list_empty(false), "just making sure...");
}

bool YoungList::check_list_well_formed() {
  bool ret = true;

  size_t length = 0;
  HeapRegion* curr = _head;
  HeapRegion* last = NULL;
  while (curr != NULL) {
    if (!curr->is_young() || curr->is_scan_only()) {
      gclog_or_tty->print_cr("### YOUNG REGION "PTR_FORMAT"-"PTR_FORMAT" "
                             "incorrectly tagged (%d, %d)",
                             curr->bottom(), curr->end(),
                             curr->is_young(), curr->is_scan_only());
      ret = false;
    }
    ++length;
    last = curr;
    curr = curr->get_next_young_region();
  }
  ret = ret && (length == _length);

  if (!ret) {
    gclog_or_tty->print_cr("### YOUNG LIST seems not well formed!");
    gclog_or_tty->print_cr("###   list has %d entries, _length is %d",
                           length, _length);
  }

  bool scan_only_ret = true;
  length = 0;
  curr = _scan_only_head;
  last = NULL;
  while (curr != NULL) {
    if (!curr->is_young() || curr->is_scan_only()) {
      gclog_or_tty->print_cr("### SCAN-ONLY REGION "PTR_FORMAT"-"PTR_FORMAT" "
                             "incorrectly tagged (%d, %d)",
                             curr->bottom(), curr->end(),
                             curr->is_young(), curr->is_scan_only());
      scan_only_ret = false;
    }
    ++length;
    last = curr;
    curr = curr->get_next_young_region();
  }
  scan_only_ret = scan_only_ret && (length == _scan_only_length);

  if ( (last != _scan_only_tail) ||
       (_scan_only_head == NULL && _scan_only_tail != NULL) ||
       (_scan_only_head != NULL && _scan_only_tail == NULL) ) {
     gclog_or_tty->print_cr("## _scan_only_tail is set incorrectly");
     scan_only_ret = false;
  }

  if (_curr_scan_only != NULL && _curr_scan_only != _scan_only_head) {
    gclog_or_tty->print_cr("### _curr_scan_only is set incorrectly");
    scan_only_ret = false;
   }

  if (!scan_only_ret) {
    gclog_or_tty->print_cr("### SCAN-ONLY LIST seems not well formed!");
    gclog_or_tty->print_cr("###   list has %d entries, _scan_only_length is %d",
                  length, _scan_only_length);
  }

  return ret && scan_only_ret;
}

bool YoungList::check_list_empty(bool ignore_scan_only_list,
                                 bool check_sample) {
  bool ret = true;

  if (_length != 0) {
    gclog_or_tty->print_cr("### YOUNG LIST should have 0 length, not %d",
                  _length);
    ret = false;
  }
  if (check_sample && _last_sampled_rs_lengths != 0) {
    gclog_or_tty->print_cr("### YOUNG LIST has non-zero last sampled RS lengths");
    ret = false;
  }
  if (_head != NULL) {
    gclog_or_tty->print_cr("### YOUNG LIST does not have a NULL head");
    ret = false;
  }
  if (!ret) {
    gclog_or_tty->print_cr("### YOUNG LIST does not seem empty");
  }

  if (ignore_scan_only_list)
    return ret;

  bool scan_only_ret = true;
  if (_scan_only_length != 0) {
    gclog_or_tty->print_cr("### SCAN-ONLY LIST should have 0 length, not %d",
                  _scan_only_length);
    scan_only_ret = false;
  }
  if (_scan_only_head != NULL) {
    gclog_or_tty->print_cr("### SCAN-ONLY LIST does not have a NULL head");
     scan_only_ret = false;
  }
  if (_scan_only_tail != NULL) {
    gclog_or_tty->print_cr("### SCAN-ONLY LIST does not have a NULL tail");
    scan_only_ret = false;
  }
  if (!scan_only_ret) {
    gclog_or_tty->print_cr("### SCAN-ONLY LIST does not seem empty");
  }

  return ret && scan_only_ret;
}

void
YoungList::rs_length_sampling_init() {
  _sampled_rs_lengths = 0;
  _curr               = _head;
}

bool
YoungList::rs_length_sampling_more() {
  return _curr != NULL;
}

void
YoungList::rs_length_sampling_next() {
  assert( _curr != NULL, "invariant" );
  _sampled_rs_lengths += _curr->rem_set()->occupied();
  _curr = _curr->get_next_young_region();
  if (_curr == NULL) {
    _last_sampled_rs_lengths = _sampled_rs_lengths;
    // gclog_or_tty->print_cr("last sampled RS lengths = %d", _last_sampled_rs_lengths);
  }
}

void
YoungList::reset_auxilary_lists() {
  // We could have just "moved" the scan-only list to the young list.
  // However, the scan-only list is ordered according to the region
  // age in descending order, so, by moving one entry at a time, we
  // ensure that it is recreated in ascending order.

  guarantee( is_empty(), "young list should be empty" );
  assert(check_list_well_formed(), "young list should be well formed");

  // Add survivor regions to SurvRateGroup.
  _g1h->g1_policy()->note_start_adding_survivor_regions();
  _g1h->g1_policy()->finished_recalculating_age_indexes(true /* is_survivors */);
  for (HeapRegion* curr = _survivor_head;
       curr != NULL;
       curr = curr->get_next_young_region()) {
    _g1h->g1_policy()->set_region_survivors(curr);
  }
  _g1h->g1_policy()->note_stop_adding_survivor_regions();

  if (_survivor_head != NULL) {
    _head           = _survivor_head;
    _length         = _survivor_length + _scan_only_length;
    _survivor_tail->set_next_young_region(_scan_only_head);
  } else {
    _head           = _scan_only_head;
    _length         = _scan_only_length;
  }

  for (HeapRegion* curr = _scan_only_head;
       curr != NULL;
       curr = curr->get_next_young_region()) {
    curr->recalculate_age_in_surv_rate_group();
  }
  _scan_only_head   = NULL;
  _scan_only_tail   = NULL;
  _scan_only_length = 0;
  _curr_scan_only   = NULL;

  _survivor_head    = NULL;
  _survivor_tail   = NULL;
  _survivor_length  = 0;
  _g1h->g1_policy()->finished_recalculating_age_indexes(false /* is_survivors */);

  assert(check_list_well_formed(), "young list should be well formed");
}

void YoungList::print() {
  HeapRegion* lists[] = {_head,   _scan_only_head, _survivor_head};
  const char* names[] = {"YOUNG", "SCAN-ONLY",     "SURVIVOR"};

  for (unsigned int list = 0; list < ARRAY_SIZE(lists); ++list) {
    gclog_or_tty->print_cr("%s LIST CONTENTS", names[list]);
    HeapRegion *curr = lists[list];
    if (curr == NULL)
      gclog_or_tty->print_cr("  empty");
    while (curr != NULL) {
      gclog_or_tty->print_cr("  [%08x-%08x], t: %08x, P: %08x, N: %08x, C: %08x, "
                             "age: %4d, y: %d, s-o: %d, surv: %d",
                             curr->bottom(), curr->end(),
                             curr->top(),
                             curr->prev_top_at_mark_start(),
                             curr->next_top_at_mark_start(),
                             curr->top_at_conc_mark_count(),
                             curr->age_in_surv_rate_group_cond(),
                             curr->is_young(),
                             curr->is_scan_only(),
                             curr->is_survivor());
      curr = curr->get_next_young_region();
    }
  }

  gclog_or_tty->print_cr("");
}

void G1CollectedHeap::push_dirty_cards_region(HeapRegion* hr)
{
  // Claim the right to put the region on the dirty cards region list
  // by installing a self pointer.
  HeapRegion* next = hr->get_next_dirty_cards_region();
  if (next == NULL) {
    HeapRegion* res = (HeapRegion*)
      Atomic::cmpxchg_ptr(hr, hr->next_dirty_cards_region_addr(),
                          NULL);
    if (res == NULL) {
      HeapRegion* head;
      do {
        // Put the region to the dirty cards region list.
        head = _dirty_cards_region_list;
        next = (HeapRegion*)
          Atomic::cmpxchg_ptr(hr, &_dirty_cards_region_list, head);
        if (next == head) {
          assert(hr->get_next_dirty_cards_region() == hr,
                 "hr->get_next_dirty_cards_region() != hr");
          if (next == NULL) {
            // The last region in the list points to itself.
            hr->set_next_dirty_cards_region(hr);
          } else {
            hr->set_next_dirty_cards_region(next);
          }
        }
      } while (next != head);
    }
  }
}

HeapRegion* G1CollectedHeap::pop_dirty_cards_region()
{
  HeapRegion* head;
  HeapRegion* hr;
  do {
    head = _dirty_cards_region_list;
    if (head == NULL) {
      return NULL;
    }
    HeapRegion* new_head = head->get_next_dirty_cards_region();
    if (head == new_head) {
      // The last region.
      new_head = NULL;
    }
    hr = (HeapRegion*)Atomic::cmpxchg_ptr(new_head, &_dirty_cards_region_list,
                                          head);
  } while (hr != head);
  assert(hr != NULL, "invariant");
  hr->set_next_dirty_cards_region(NULL);
  return hr;
}

void G1CollectedHeap::stop_conc_gc_threads() {
  _cg1r->stop();
  _czft->stop();
  _cmThread->stop();
}


void G1CollectedHeap::check_ct_logs_at_safepoint() {
  DirtyCardQueueSet& dcqs = JavaThread::dirty_card_queue_set();
  CardTableModRefBS* ct_bs = (CardTableModRefBS*)barrier_set();

  // Count the dirty cards at the start.
  CountNonCleanMemRegionClosure count1(this);
  ct_bs->mod_card_iterate(&count1);
  int orig_count = count1.n();

  // First clear the logged cards.
  ClearLoggedCardTableEntryClosure clear;
  dcqs.set_closure(&clear);
  dcqs.apply_closure_to_all_completed_buffers();
  dcqs.iterate_closure_all_threads(false);
  clear.print_histo();

  // Now ensure that there's no dirty cards.
  CountNonCleanMemRegionClosure count2(this);
  ct_bs->mod_card_iterate(&count2);
  if (count2.n() != 0) {
    gclog_or_tty->print_cr("Card table has %d entries; %d originally",
                           count2.n(), orig_count);
  }
  guarantee(count2.n() == 0, "Card table should be clean.");

  RedirtyLoggedCardTableEntryClosure redirty;
  JavaThread::dirty_card_queue_set().set_closure(&redirty);
  dcqs.apply_closure_to_all_completed_buffers();
  dcqs.iterate_closure_all_threads(false);
  gclog_or_tty->print_cr("Log entries = %d, dirty cards = %d.",
                         clear.calls(), orig_count);
  guarantee(redirty.calls() == clear.calls(),
            "Or else mechanism is broken.");

  CountNonCleanMemRegionClosure count3(this);
  ct_bs->mod_card_iterate(&count3);
  if (count3.n() != orig_count) {
    gclog_or_tty->print_cr("Should have restored them all: orig = %d, final = %d.",
                           orig_count, count3.n());
    guarantee(count3.n() >= orig_count, "Should have restored them all.");
  }

  JavaThread::dirty_card_queue_set().set_closure(_refine_cte_cl);
}

// Private class members.

G1CollectedHeap* G1CollectedHeap::_g1h;

// Private methods.

// Finds a HeapRegion that can be used to allocate a given size of block.


HeapRegion* G1CollectedHeap::newAllocRegion_work(size_t word_size,
                                                 bool do_expand,
                                                 bool zero_filled) {
  ConcurrentZFThread::note_region_alloc();
  HeapRegion* res = alloc_free_region_from_lists(zero_filled);
  if (res == NULL && do_expand) {
    expand(word_size * HeapWordSize);
    res = alloc_free_region_from_lists(zero_filled);
    assert(res == NULL ||
           (!res->isHumongous() &&
            (!zero_filled ||
             res->zero_fill_state() == HeapRegion::Allocated)),
           "Alloc Regions must be zero filled (and non-H)");
  }
  if (res != NULL && res->is_empty()) _free_regions--;
  assert(res == NULL ||
         (!res->isHumongous() &&
          (!zero_filled ||
           res->zero_fill_state() == HeapRegion::Allocated)),
         "Non-young alloc Regions must be zero filled (and non-H)");

  if (G1PrintRegions) {
    if (res != NULL) {
      gclog_or_tty->print_cr("new alloc region %d:["PTR_FORMAT", "PTR_FORMAT"], "
                             "top "PTR_FORMAT,
                             res->hrs_index(), res->bottom(), res->end(), res->top());
    }
  }

  return res;
}

HeapRegion* G1CollectedHeap::newAllocRegionWithExpansion(int purpose,
                                                         size_t word_size,
                                                         bool zero_filled) {
  HeapRegion* alloc_region = NULL;
  if (_gc_alloc_region_counts[purpose] < g1_policy()->max_regions(purpose)) {
    alloc_region = newAllocRegion_work(word_size, true, zero_filled);
    if (purpose == GCAllocForSurvived && alloc_region != NULL) {
      alloc_region->set_survivor();
    }
    ++_gc_alloc_region_counts[purpose];
  } else {
    g1_policy()->note_alloc_region_limit_reached(purpose);
  }
  return alloc_region;
}

// If could fit into free regions w/o expansion, try.
// Otherwise, if can expand, do so.
// Otherwise, if using ex regions might help, try with ex given back.
HeapWord* G1CollectedHeap::humongousObjAllocate(size_t word_size) {
  assert(regions_accounted_for(), "Region leakage!");

  // We can't allocate H regions while cleanupComplete is running, since
  // some of the regions we find to be empty might not yet be added to the
  // unclean list.  (If we're already at a safepoint, this call is
  // unnecessary, not to mention wrong.)
  if (!SafepointSynchronize::is_at_safepoint())
    wait_for_cleanup_complete();

  size_t num_regions =
    round_to(word_size, HeapRegion::GrainWords) / HeapRegion::GrainWords;

  // Special case if < one region???

  // Remember the ft size.
  size_t x_size = expansion_regions();

  HeapWord* res = NULL;
  bool eliminated_allocated_from_lists = false;

  // Can the allocation potentially fit in the free regions?
  if (free_regions() >= num_regions) {
    res = _hrs->obj_allocate(word_size);
  }
  if (res == NULL) {
    // Try expansion.
    size_t fs = _hrs->free_suffix();
    if (fs + x_size >= num_regions) {
      expand((num_regions - fs) * HeapRegion::GrainBytes);
      res = _hrs->obj_allocate(word_size);
      assert(res != NULL, "This should have worked.");
    } else {
      // Expansion won't help.  Are there enough free regions if we get rid
      // of reservations?
      size_t avail = free_regions();
      if (avail >= num_regions) {
        res = _hrs->obj_allocate(word_size);
        if (res != NULL) {
          remove_allocated_regions_from_lists();
          eliminated_allocated_from_lists = true;
        }
      }
    }
  }
  if (res != NULL) {
    // Increment by the number of regions allocated.
    // FIXME: Assumes regions all of size GrainBytes.
#ifndef PRODUCT
    mr_bs()->verify_clean_region(MemRegion(res, res + num_regions *
                                           HeapRegion::GrainWords));
#endif
    if (!eliminated_allocated_from_lists)
      remove_allocated_regions_from_lists();
    _summary_bytes_used += word_size * HeapWordSize;
    _free_regions -= num_regions;
    _num_humongous_regions += (int) num_regions;
  }
  assert(regions_accounted_for(), "Region Leakage");
  return res;
}

HeapWord*
G1CollectedHeap::attempt_allocation_slow(size_t word_size,
                                         bool permit_collection_pause) {
  HeapWord* res = NULL;
  HeapRegion* allocated_young_region = NULL;

  assert( SafepointSynchronize::is_at_safepoint() ||
          Heap_lock->owned_by_self(), "pre condition of the call" );

  if (isHumongous(word_size)) {
    // Allocation of a humongous object can, in a sense, complete a
    // partial region, if the previous alloc was also humongous, and
    // caused the test below to succeed.
    if (permit_collection_pause)
      do_collection_pause_if_appropriate(word_size);
    res = humongousObjAllocate(word_size);
    assert(_cur_alloc_region == NULL
           || !_cur_alloc_region->isHumongous(),
           "Prevent a regression of this bug.");

  } else {
    // We may have concurrent cleanup working at the time. Wait for it
    // to complete. In the future we would probably want to make the
    // concurrent cleanup truly concurrent by decoupling it from the
    // allocation.
    if (!SafepointSynchronize::is_at_safepoint())
      wait_for_cleanup_complete();
    // If we do a collection pause, this will be reset to a non-NULL
    // value.  If we don't, nulling here ensures that we allocate a new
    // region below.
    if (_cur_alloc_region != NULL) {
      // We're finished with the _cur_alloc_region.
      _summary_bytes_used += _cur_alloc_region->used();
      _cur_alloc_region = NULL;
    }
    assert(_cur_alloc_region == NULL, "Invariant.");
    // Completion of a heap region is perhaps a good point at which to do
    // a collection pause.
    if (permit_collection_pause)
      do_collection_pause_if_appropriate(word_size);
    // Make sure we have an allocation region available.
    if (_cur_alloc_region == NULL) {
      if (!SafepointSynchronize::is_at_safepoint())
        wait_for_cleanup_complete();
      bool next_is_young = should_set_young_locked();
      // If the next region is not young, make sure it's zero-filled.
      _cur_alloc_region = newAllocRegion(word_size, !next_is_young);
      if (_cur_alloc_region != NULL) {
        _summary_bytes_used -= _cur_alloc_region->used();
        if (next_is_young) {
          set_region_short_lived_locked(_cur_alloc_region);
          allocated_young_region = _cur_alloc_region;
        }
      }
    }
    assert(_cur_alloc_region == NULL || !_cur_alloc_region->isHumongous(),
           "Prevent a regression of this bug.");

    // Now retry the allocation.
    if (_cur_alloc_region != NULL) {
      res = _cur_alloc_region->allocate(word_size);
    }
  }

  // NOTE: fails frequently in PRT
  assert(regions_accounted_for(), "Region leakage!");

  if (res != NULL) {
    if (!SafepointSynchronize::is_at_safepoint()) {
      assert( permit_collection_pause, "invariant" );
      assert( Heap_lock->owned_by_self(), "invariant" );
      Heap_lock->unlock();
    }

    if (allocated_young_region != NULL) {
      HeapRegion* hr = allocated_young_region;
      HeapWord* bottom = hr->bottom();
      HeapWord* end = hr->end();
      MemRegion mr(bottom, end);
      ((CardTableModRefBS*)_g1h->barrier_set())->dirty(mr);
    }
  }

  assert( SafepointSynchronize::is_at_safepoint() ||
          (res == NULL && Heap_lock->owned_by_self()) ||
          (res != NULL && !Heap_lock->owned_by_self()),
          "post condition of the call" );

  return res;
}

HeapWord*
G1CollectedHeap::mem_allocate(size_t word_size,
                              bool   is_noref,
                              bool   is_tlab,
                              bool* gc_overhead_limit_was_exceeded) {
  debug_only(check_for_valid_allocation_state());
  assert(no_gc_in_progress(), "Allocation during gc not allowed");
  HeapWord* result = NULL;

  // Loop until the allocation is satisified,
  // or unsatisfied after GC.
  for (int try_count = 1; /* return or throw */; try_count += 1) {
    int gc_count_before;
    {
      Heap_lock->lock();
      result = attempt_allocation(word_size);
      if (result != NULL) {
        // attempt_allocation should have unlocked the heap lock
        assert(is_in(result), "result not in heap");
        return result;
      }
      // Read the gc count while the heap lock is held.
      gc_count_before = SharedHeap::heap()->total_collections();
      Heap_lock->unlock();
    }

    // Create the garbage collection operation...
    VM_G1CollectForAllocation op(word_size,
                                 gc_count_before);

    // ...and get the VM thread to execute it.
    VMThread::execute(&op);
    if (op.prologue_succeeded()) {
      result = op.result();
      assert(result == NULL || is_in(result), "result not in heap");
      return result;
    }

    // Give a warning if we seem to be looping forever.
    if ((QueuedAllocationWarningCount > 0) &&
        (try_count % QueuedAllocationWarningCount == 0)) {
      warning("G1CollectedHeap::mem_allocate_work retries %d times",
              try_count);
    }
  }
}

void G1CollectedHeap::abandon_cur_alloc_region() {
  if (_cur_alloc_region != NULL) {
    // We're finished with the _cur_alloc_region.
    if (_cur_alloc_region->is_empty()) {
      _free_regions++;
      free_region(_cur_alloc_region);
    } else {
      _summary_bytes_used += _cur_alloc_region->used();
    }
    _cur_alloc_region = NULL;
  }
}

void G1CollectedHeap::abandon_gc_alloc_regions() {
  // first, make sure that the GC alloc region list is empty (it should!)
  assert(_gc_alloc_region_list == NULL, "invariant");
  release_gc_alloc_regions(true /* totally */);
}

class PostMCRemSetClearClosure: public HeapRegionClosure {
  ModRefBarrierSet* _mr_bs;
public:
  PostMCRemSetClearClosure(ModRefBarrierSet* mr_bs) : _mr_bs(mr_bs) {}
  bool doHeapRegion(HeapRegion* r) {
    r->reset_gc_time_stamp();
    if (r->continuesHumongous())
      return false;
    HeapRegionRemSet* hrrs = r->rem_set();
    if (hrrs != NULL) hrrs->clear();
    // You might think here that we could clear just the cards
    // corresponding to the used region.  But no: if we leave a dirty card
    // in a region we might allocate into, then it would prevent that card
    // from being enqueued, and cause it to be missed.
    // Re: the performance cost: we shouldn't be doing full GC anyway!
    _mr_bs->clear(MemRegion(r->bottom(), r->end()));
    return false;
  }
};


class PostMCRemSetInvalidateClosure: public HeapRegionClosure {
  ModRefBarrierSet* _mr_bs;
public:
  PostMCRemSetInvalidateClosure(ModRefBarrierSet* mr_bs) : _mr_bs(mr_bs) {}
  bool doHeapRegion(HeapRegion* r) {
    if (r->continuesHumongous()) return false;
    if (r->used_region().word_size() != 0) {
      _mr_bs->invalidate(r->used_region(), true /*whole heap*/);
    }
    return false;
  }
};

class RebuildRSOutOfRegionClosure: public HeapRegionClosure {
  G1CollectedHeap*   _g1h;
  UpdateRSOopClosure _cl;
  int                _worker_i;
public:
  RebuildRSOutOfRegionClosure(G1CollectedHeap* g1, int worker_i = 0) :
    _cl(g1->g1_rem_set()->as_HRInto_G1RemSet(), worker_i),
    _worker_i(worker_i),
    _g1h(g1)
  { }
  bool doHeapRegion(HeapRegion* r) {
    if (!r->continuesHumongous()) {
      _cl.set_from(r);
      r->oop_iterate(&_cl);
    }
    return false;
  }
};

class ParRebuildRSTask: public AbstractGangTask {
  G1CollectedHeap* _g1;
public:
  ParRebuildRSTask(G1CollectedHeap* g1)
    : AbstractGangTask("ParRebuildRSTask"),
      _g1(g1)
  { }

  void work(int i) {
    RebuildRSOutOfRegionClosure rebuild_rs(_g1, i);
    _g1->heap_region_par_iterate_chunked(&rebuild_rs, i,
                                         HeapRegion::RebuildRSClaimValue);
  }
};

void G1CollectedHeap::do_collection(bool full, bool clear_all_soft_refs,
                                    size_t word_size) {
  ResourceMark rm;

  if (PrintHeapAtGC) {
    Universe::print_heap_before_gc();
  }

  if (full && DisableExplicitGC) {
    gclog_or_tty->print("\n\n\nDisabling Explicit GC\n\n\n");
    return;
  }

  assert(SafepointSynchronize::is_at_safepoint(), "should be at safepoint");
  assert(Thread::current() == VMThread::vm_thread(), "should be in vm thread");

  if (GC_locker::is_active()) {
    return; // GC is disabled (e.g. JNI GetXXXCritical operation)
  }

  {
    IsGCActiveMark x;

    // Timing
    gclog_or_tty->date_stamp(PrintGC && PrintGCDateStamps);
    TraceCPUTime tcpu(PrintGCDetails, true, gclog_or_tty);
    TraceTime t(full ? "Full GC (System.gc())" : "Full GC", PrintGC, true, gclog_or_tty);

    double start = os::elapsedTime();
    g1_policy()->record_full_collection_start();

    gc_prologue(true);
    increment_total_collections(true /* full gc */);

    size_t g1h_prev_used = used();
    assert(used() == recalculate_used(), "Should be equal");

    if (VerifyBeforeGC && total_collections() >= VerifyGCStartAt) {
      HandleMark hm;  // Discard invalid handles created during verification
      prepare_for_verify();
      gclog_or_tty->print(" VerifyBeforeGC:");
      Universe::verify(true);
    }
    assert(regions_accounted_for(), "Region leakage!");

    COMPILER2_PRESENT(DerivedPointerTable::clear());

    // We want to discover references, but not process them yet.
    // This mode is disabled in
    // instanceRefKlass::process_discovered_references if the
    // generation does some collection work, or
    // instanceRefKlass::enqueue_discovered_references if the
    // generation returns without doing any work.
    ref_processor()->disable_discovery();
    ref_processor()->abandon_partial_discovery();
    ref_processor()->verify_no_references_recorded();

    // Abandon current iterations of concurrent marking and concurrent
    // refinement, if any are in progress.
    concurrent_mark()->abort();

    // Make sure we'll choose a new allocation region afterwards.
    abandon_cur_alloc_region();
    abandon_gc_alloc_regions();
    assert(_cur_alloc_region == NULL, "Invariant.");
    g1_rem_set()->as_HRInto_G1RemSet()->cleanupHRRS();
    tear_down_region_lists();
    set_used_regions_to_need_zero_fill();
    if (g1_policy()->in_young_gc_mode()) {
      empty_young_list();
      g1_policy()->set_full_young_gcs(true);
    }

    // Temporarily make reference _discovery_ single threaded (non-MT).
    ReferenceProcessorMTMutator rp_disc_ser(ref_processor(), false);

    // Temporarily make refs discovery atomic
    ReferenceProcessorAtomicMutator rp_disc_atomic(ref_processor(), true);

    // Temporarily clear _is_alive_non_header
    ReferenceProcessorIsAliveMutator rp_is_alive_null(ref_processor(), NULL);

    ref_processor()->enable_discovery();
    ref_processor()->setup_policy(clear_all_soft_refs);

    // Do collection work
    {
      HandleMark hm;  // Discard invalid handles created during gc
      G1MarkSweep::invoke_at_safepoint(ref_processor(), clear_all_soft_refs);
    }
    // Because freeing humongous regions may have added some unclean
    // regions, it is necessary to tear down again before rebuilding.
    tear_down_region_lists();
    rebuild_region_lists();

    _summary_bytes_used = recalculate_used();

    ref_processor()->enqueue_discovered_references();

    COMPILER2_PRESENT(DerivedPointerTable::update_pointers());

    if (VerifyAfterGC && total_collections() >= VerifyGCStartAt) {
      HandleMark hm;  // Discard invalid handles created during verification
      gclog_or_tty->print(" VerifyAfterGC:");
      prepare_for_verify();
      Universe::verify(false);
    }
    NOT_PRODUCT(ref_processor()->verify_no_references_recorded());

    reset_gc_time_stamp();
    // Since everything potentially moved, we will clear all remembered
    // sets, and clear all cards.  Later we will rebuild remebered
    // sets. We will also reset the GC time stamps of the regions.
    PostMCRemSetClearClosure rs_clear(mr_bs());
    heap_region_iterate(&rs_clear);

    // Resize the heap if necessary.
    resize_if_necessary_after_full_collection(full ? 0 : word_size);

    if (_cg1r->use_cache()) {
      _cg1r->clear_and_record_card_counts();
      _cg1r->clear_hot_cache();
    }

    // Rebuild remembered sets of all regions.
    if (ParallelGCThreads > 0) {
      ParRebuildRSTask rebuild_rs_task(this);
      assert(check_heap_region_claim_values(
             HeapRegion::InitialClaimValue), "sanity check");
      set_par_threads(workers()->total_workers());
      workers()->run_task(&rebuild_rs_task);
      set_par_threads(0);
      assert(check_heap_region_claim_values(
             HeapRegion::RebuildRSClaimValue), "sanity check");
      reset_heap_region_claim_values();
    } else {
      RebuildRSOutOfRegionClosure rebuild_rs(this);
      heap_region_iterate(&rebuild_rs);
    }

    if (PrintGC) {
      print_size_transition(gclog_or_tty, g1h_prev_used, used(), capacity());
    }

    if (true) { // FIXME
      // Ask the permanent generation to adjust size for full collections
      perm()->compute_new_size();
    }

    double end = os::elapsedTime();
    g1_policy()->record_full_collection_end();

#ifdef TRACESPINNING
    ParallelTaskTerminator::print_termination_counts();
#endif

<<<<<<< HEAD
    // Abandon concurrent refinement.  This must happen last: in the
    // dirty-card logging system, some cards may be dirty by weak-ref
    // processing, and may be enqueued.  But the whole card table is
    // dirtied, so this should abandon those logs, and set "do_traversal"
    // to true.
    concurrent_g1_refine()->set_pya_restart();
=======
    gc_epilogue(true);

    // Discard all rset updates
    JavaThread::dirty_card_queue_set().abandon_logs();
>>>>>>> 076aa799
    assert(!G1DeferredRSUpdate
           || (G1DeferredRSUpdate && (dirty_card_queue_set().completed_buffers_num() == 0)), "Should not be any");
    assert(regions_accounted_for(), "Region leakage!");
  }

  if (g1_policy()->in_young_gc_mode()) {
    _young_list->reset_sampled_info();
    assert( check_young_list_empty(false, false),
            "young list should be empty at this point");
  }

  if (PrintHeapAtGC) {
    Universe::print_heap_after_gc();
  }
}

void G1CollectedHeap::do_full_collection(bool clear_all_soft_refs) {
  do_collection(true, clear_all_soft_refs, 0);
}

// This code is mostly copied from TenuredGeneration.
void
G1CollectedHeap::
resize_if_necessary_after_full_collection(size_t word_size) {
  assert(MinHeapFreeRatio <= MaxHeapFreeRatio, "sanity check");

  // Include the current allocation, if any, and bytes that will be
  // pre-allocated to support collections, as "used".
  const size_t used_after_gc = used();
  const size_t capacity_after_gc = capacity();
  const size_t free_after_gc = capacity_after_gc - used_after_gc;

  // We don't have floating point command-line arguments
  const double minimum_free_percentage = (double) MinHeapFreeRatio / 100;
  const double maximum_used_percentage = 1.0 - minimum_free_percentage;
  const double maximum_free_percentage = (double) MaxHeapFreeRatio / 100;
  const double minimum_used_percentage = 1.0 - maximum_free_percentage;

  size_t minimum_desired_capacity = (size_t) (used_after_gc / maximum_used_percentage);
  size_t maximum_desired_capacity = (size_t) (used_after_gc / minimum_used_percentage);

  // Don't shrink less than the initial size.
  minimum_desired_capacity =
    MAX2(minimum_desired_capacity,
         collector_policy()->initial_heap_byte_size());
  maximum_desired_capacity =
    MAX2(maximum_desired_capacity,
         collector_policy()->initial_heap_byte_size());

  // We are failing here because minimum_desired_capacity is
  assert(used_after_gc <= minimum_desired_capacity, "sanity check");
  assert(minimum_desired_capacity <= maximum_desired_capacity, "sanity check");

  if (PrintGC && Verbose) {
    const double free_percentage = ((double)free_after_gc) / capacity();
    gclog_or_tty->print_cr("Computing new size after full GC ");
    gclog_or_tty->print_cr("  "
                           "  minimum_free_percentage: %6.2f",
                           minimum_free_percentage);
    gclog_or_tty->print_cr("  "
                           "  maximum_free_percentage: %6.2f",
                           maximum_free_percentage);
    gclog_or_tty->print_cr("  "
                           "  capacity: %6.1fK"
                           "  minimum_desired_capacity: %6.1fK"
                           "  maximum_desired_capacity: %6.1fK",
                           capacity() / (double) K,
                           minimum_desired_capacity / (double) K,
                           maximum_desired_capacity / (double) K);
    gclog_or_tty->print_cr("  "
                           "   free_after_gc   : %6.1fK"
                           "   used_after_gc   : %6.1fK",
                           free_after_gc / (double) K,
                           used_after_gc / (double) K);
    gclog_or_tty->print_cr("  "
                           "   free_percentage: %6.2f",
                           free_percentage);
  }
  if (capacity() < minimum_desired_capacity) {
    // Don't expand unless it's significant
    size_t expand_bytes = minimum_desired_capacity - capacity_after_gc;
    expand(expand_bytes);
    if (PrintGC && Verbose) {
      gclog_or_tty->print_cr("    expanding:"
                             "  minimum_desired_capacity: %6.1fK"
                             "  expand_bytes: %6.1fK",
                             minimum_desired_capacity / (double) K,
                             expand_bytes / (double) K);
    }

    // No expansion, now see if we want to shrink
  } else if (capacity() > maximum_desired_capacity) {
    // Capacity too large, compute shrinking size
    size_t shrink_bytes = capacity_after_gc - maximum_desired_capacity;
    shrink(shrink_bytes);
    if (PrintGC && Verbose) {
      gclog_or_tty->print_cr("  "
                             "  shrinking:"
                             "  initSize: %.1fK"
                             "  maximum_desired_capacity: %.1fK",
                             collector_policy()->initial_heap_byte_size() / (double) K,
                             maximum_desired_capacity / (double) K);
      gclog_or_tty->print_cr("  "
                             "  shrink_bytes: %.1fK",
                             shrink_bytes / (double) K);
    }
  }
}


HeapWord*
G1CollectedHeap::satisfy_failed_allocation(size_t word_size) {
  HeapWord* result = NULL;

  // In a G1 heap, we're supposed to keep allocation from failing by
  // incremental pauses.  Therefore, at least for now, we'll favor
  // expansion over collection.  (This might change in the future if we can
  // do something smarter than full collection to satisfy a failed alloc.)

  result = expand_and_allocate(word_size);
  if (result != NULL) {
    assert(is_in(result), "result not in heap");
    return result;
  }

  // OK, I guess we have to try collection.

  do_collection(false, false, word_size);

  result = attempt_allocation(word_size, /*permit_collection_pause*/false);

  if (result != NULL) {
    assert(is_in(result), "result not in heap");
    return result;
  }

  // Try collecting soft references.
  do_collection(false, true, word_size);
  result = attempt_allocation(word_size, /*permit_collection_pause*/false);
  if (result != NULL) {
    assert(is_in(result), "result not in heap");
    return result;
  }

  // What else?  We might try synchronous finalization later.  If the total
  // space available is large enough for the allocation, then a more
  // complete compaction phase than we've tried so far might be
  // appropriate.
  return NULL;
}

// Attempting to expand the heap sufficiently
// to support an allocation of the given "word_size".  If
// successful, perform the allocation and return the address of the
// allocated block, or else "NULL".

HeapWord* G1CollectedHeap::expand_and_allocate(size_t word_size) {
  size_t expand_bytes = word_size * HeapWordSize;
  if (expand_bytes < MinHeapDeltaBytes) {
    expand_bytes = MinHeapDeltaBytes;
  }
  expand(expand_bytes);
  assert(regions_accounted_for(), "Region leakage!");
  HeapWord* result = attempt_allocation(word_size, false /* permit_collection_pause */);
  return result;
}

size_t G1CollectedHeap::free_region_if_totally_empty(HeapRegion* hr) {
  size_t pre_used = 0;
  size_t cleared_h_regions = 0;
  size_t freed_regions = 0;
  UncleanRegionList local_list;
  free_region_if_totally_empty_work(hr, pre_used, cleared_h_regions,
                                    freed_regions, &local_list);

  finish_free_region_work(pre_used, cleared_h_regions, freed_regions,
                          &local_list);
  return pre_used;
}

void
G1CollectedHeap::free_region_if_totally_empty_work(HeapRegion* hr,
                                                   size_t& pre_used,
                                                   size_t& cleared_h,
                                                   size_t& freed_regions,
                                                   UncleanRegionList* list,
                                                   bool par) {
  assert(!hr->continuesHumongous(), "should have filtered these out");
  size_t res = 0;
  if (hr->used() > 0 && hr->garbage_bytes() == hr->used() &&
      !hr->is_young()) {
    if (G1PolicyVerbose > 0)
      gclog_or_tty->print_cr("Freeing empty region "PTR_FORMAT "(" SIZE_FORMAT " bytes)"
                                                                               " during cleanup", hr, hr->used());
    free_region_work(hr, pre_used, cleared_h, freed_regions, list, par);
  }
}

// FIXME: both this and shrink could probably be more efficient by
// doing one "VirtualSpace::expand_by" call rather than several.
void G1CollectedHeap::expand(size_t expand_bytes) {
  size_t old_mem_size = _g1_storage.committed_size();
  // We expand by a minimum of 1K.
  expand_bytes = MAX2(expand_bytes, (size_t)K);
  size_t aligned_expand_bytes =
    ReservedSpace::page_align_size_up(expand_bytes);
  aligned_expand_bytes = align_size_up(aligned_expand_bytes,
                                       HeapRegion::GrainBytes);
  expand_bytes = aligned_expand_bytes;
  while (expand_bytes > 0) {
    HeapWord* base = (HeapWord*)_g1_storage.high();
    // Commit more storage.
    bool successful = _g1_storage.expand_by(HeapRegion::GrainBytes);
    if (!successful) {
        expand_bytes = 0;
    } else {
      expand_bytes -= HeapRegion::GrainBytes;
      // Expand the committed region.
      HeapWord* high = (HeapWord*) _g1_storage.high();
      _g1_committed.set_end(high);
      // Create a new HeapRegion.
      MemRegion mr(base, high);
      bool is_zeroed = !_g1_max_committed.contains(base);
      HeapRegion* hr = new HeapRegion(_bot_shared, mr, is_zeroed);

      // Now update max_committed if necessary.
      _g1_max_committed.set_end(MAX2(_g1_max_committed.end(), high));

      // Add it to the HeapRegionSeq.
      _hrs->insert(hr);
      // Set the zero-fill state, according to whether it's already
      // zeroed.
      {
        MutexLockerEx x(ZF_mon, Mutex::_no_safepoint_check_flag);
        if (is_zeroed) {
          hr->set_zero_fill_complete();
          put_free_region_on_list_locked(hr);
        } else {
          hr->set_zero_fill_needed();
          put_region_on_unclean_list_locked(hr);
        }
      }
      _free_regions++;
      // And we used up an expansion region to create it.
      _expansion_regions--;
      // Tell the cardtable about it.
      Universe::heap()->barrier_set()->resize_covered_region(_g1_committed);
      // And the offset table as well.
      _bot_shared->resize(_g1_committed.word_size());
    }
  }
  if (Verbose && PrintGC) {
    size_t new_mem_size = _g1_storage.committed_size();
    gclog_or_tty->print_cr("Expanding garbage-first heap from %ldK by %ldK to %ldK",
                           old_mem_size/K, aligned_expand_bytes/K,
                           new_mem_size/K);
  }
}

void G1CollectedHeap::shrink_helper(size_t shrink_bytes)
{
  size_t old_mem_size = _g1_storage.committed_size();
  size_t aligned_shrink_bytes =
    ReservedSpace::page_align_size_down(shrink_bytes);
  aligned_shrink_bytes = align_size_down(aligned_shrink_bytes,
                                         HeapRegion::GrainBytes);
  size_t num_regions_deleted = 0;
  MemRegion mr = _hrs->shrink_by(aligned_shrink_bytes, num_regions_deleted);

  assert(mr.end() == (HeapWord*)_g1_storage.high(), "Bad shrink!");
  if (mr.byte_size() > 0)
    _g1_storage.shrink_by(mr.byte_size());
  assert(mr.start() == (HeapWord*)_g1_storage.high(), "Bad shrink!");

  _g1_committed.set_end(mr.start());
  _free_regions -= num_regions_deleted;
  _expansion_regions += num_regions_deleted;

  // Tell the cardtable about it.
  Universe::heap()->barrier_set()->resize_covered_region(_g1_committed);

  // And the offset table as well.
  _bot_shared->resize(_g1_committed.word_size());

  HeapRegionRemSet::shrink_heap(n_regions());

  if (Verbose && PrintGC) {
    size_t new_mem_size = _g1_storage.committed_size();
    gclog_or_tty->print_cr("Shrinking garbage-first heap from %ldK by %ldK to %ldK",
                           old_mem_size/K, aligned_shrink_bytes/K,
                           new_mem_size/K);
  }
}

void G1CollectedHeap::shrink(size_t shrink_bytes) {
  release_gc_alloc_regions(true /* totally */);
  tear_down_region_lists();  // We will rebuild them in a moment.
  shrink_helper(shrink_bytes);
  rebuild_region_lists();
}

// Public methods.

#ifdef _MSC_VER // the use of 'this' below gets a warning, make it go away
#pragma warning( disable:4355 ) // 'this' : used in base member initializer list
#endif // _MSC_VER


G1CollectedHeap::G1CollectedHeap(G1CollectorPolicy* policy_) :
  SharedHeap(policy_),
  _g1_policy(policy_),
  _ref_processor(NULL),
  _process_strong_tasks(new SubTasksDone(G1H_PS_NumElements)),
  _bot_shared(NULL),
  _par_alloc_during_gc_lock(Mutex::leaf, "par alloc during GC lock"),
  _objs_with_preserved_marks(NULL), _preserved_marks_of_objs(NULL),
  _evac_failure_scan_stack(NULL) ,
  _mark_in_progress(false),
  _cg1r(NULL), _czft(NULL), _summary_bytes_used(0),
  _cur_alloc_region(NULL),
  _refine_cte_cl(NULL),
  _free_region_list(NULL), _free_region_list_size(0),
  _free_regions(0),
  _full_collection(false),
  _unclean_region_list(),
  _unclean_regions_coming(false),
  _young_list(new YoungList(this)),
  _gc_time_stamp(0),
  _surviving_young_words(NULL),
  _in_cset_fast_test(NULL),
<<<<<<< HEAD
  _in_cset_fast_test_base(NULL) {
=======
  _in_cset_fast_test_base(NULL),
  _dirty_cards_region_list(NULL) {
>>>>>>> 076aa799
  _g1h = this; // To catch bugs.
  if (_process_strong_tasks == NULL || !_process_strong_tasks->valid()) {
    vm_exit_during_initialization("Failed necessary allocation.");
  }

  _humongous_object_threshold_in_words = HeapRegion::GrainWords / 2;

  int n_queues = MAX2((int)ParallelGCThreads, 1);
  _task_queues = new RefToScanQueueSet(n_queues);

  int n_rem_sets = HeapRegionRemSet::num_par_rem_sets();
  assert(n_rem_sets > 0, "Invariant.");

  HeapRegionRemSetIterator** iter_arr =
    NEW_C_HEAP_ARRAY(HeapRegionRemSetIterator*, n_queues);
  for (int i = 0; i < n_queues; i++) {
    iter_arr[i] = new HeapRegionRemSetIterator();
  }
  _rem_set_iterator = iter_arr;

  for (int i = 0; i < n_queues; i++) {
    RefToScanQueue* q = new RefToScanQueue();
    q->initialize();
    _task_queues->register_queue(i, q);
  }

  for (int ap = 0; ap < GCAllocPurposeCount; ++ap) {
    _gc_alloc_regions[ap]          = NULL;
    _gc_alloc_region_counts[ap]    = 0;
    _retained_gc_alloc_regions[ap] = NULL;
    // by default, we do not retain a GC alloc region for each ap;
    // we'll override this, when appropriate, below
    _retain_gc_alloc_region[ap]    = false;
  }

  // We will try to remember the last half-full tenured region we
  // allocated to at the end of a collection so that we can re-use it
  // during the next collection.
  _retain_gc_alloc_region[GCAllocForTenured]  = true;

  guarantee(_task_queues != NULL, "task_queues allocation failure.");
}

jint G1CollectedHeap::initialize() {
  os::enable_vtime();

  // Necessary to satisfy locking discipline assertions.

  MutexLocker x(Heap_lock);

  // While there are no constraints in the GC code that HeapWordSize
  // be any particular value, there are multiple other areas in the
  // system which believe this to be true (e.g. oop->object_size in some
  // cases incorrectly returns the size in wordSize units rather than
  // HeapWordSize).
  guarantee(HeapWordSize == wordSize, "HeapWordSize must equal wordSize");

  size_t init_byte_size = collector_policy()->initial_heap_byte_size();
  size_t max_byte_size = collector_policy()->max_heap_byte_size();

  // Ensure that the sizes are properly aligned.
  Universe::check_alignment(init_byte_size, HeapRegion::GrainBytes, "g1 heap");
  Universe::check_alignment(max_byte_size, HeapRegion::GrainBytes, "g1 heap");

  // We allocate this in any case, but only do no work if the command line
  // param is off.
  _cg1r = new ConcurrentG1Refine();

  // Reserve the maximum.
  PermanentGenerationSpec* pgs = collector_policy()->permanent_generation();
  // Includes the perm-gen.

  const size_t total_reserved = max_byte_size + pgs->max_size();
  char* addr = Universe::preferred_heap_base(total_reserved, Universe::UnscaledNarrowOop);

  ReservedSpace heap_rs(max_byte_size + pgs->max_size(),
                        HeapRegion::GrainBytes,
                        false /*ism*/, addr);

  if (UseCompressedOops) {
    if (addr != NULL && !heap_rs.is_reserved()) {
      // Failed to reserve at specified address - the requested memory
      // region is taken already, for example, by 'java' launcher.
      // Try again to reserver heap higher.
      addr = Universe::preferred_heap_base(total_reserved, Universe::ZeroBasedNarrowOop);
      ReservedSpace heap_rs0(total_reserved, HeapRegion::GrainBytes,
                             false /*ism*/, addr);
      if (addr != NULL && !heap_rs0.is_reserved()) {
        // Failed to reserve at specified address again - give up.
        addr = Universe::preferred_heap_base(total_reserved, Universe::HeapBasedNarrowOop);
        assert(addr == NULL, "");
        ReservedSpace heap_rs1(total_reserved, HeapRegion::GrainBytes,
                               false /*ism*/, addr);
        heap_rs = heap_rs1;
      } else {
        heap_rs = heap_rs0;
      }
    }
  }

  if (!heap_rs.is_reserved()) {
    vm_exit_during_initialization("Could not reserve enough space for object heap");
    return JNI_ENOMEM;
  }

  // It is important to do this in a way such that concurrent readers can't
  // temporarily think somethings in the heap.  (I've actually seen this
  // happen in asserts: DLD.)
  _reserved.set_word_size(0);
  _reserved.set_start((HeapWord*)heap_rs.base());
  _reserved.set_end((HeapWord*)(heap_rs.base() + heap_rs.size()));

  _expansion_regions = max_byte_size/HeapRegion::GrainBytes;

  _num_humongous_regions = 0;

  // Create the gen rem set (and barrier set) for the entire reserved region.
  _rem_set = collector_policy()->create_rem_set(_reserved, 2);
  set_barrier_set(rem_set()->bs());
  if (barrier_set()->is_a(BarrierSet::ModRef)) {
    _mr_bs = (ModRefBarrierSet*)_barrier_set;
  } else {
    vm_exit_during_initialization("G1 requires a mod ref bs.");
    return JNI_ENOMEM;
  }

  // Also create a G1 rem set.
  if (G1UseHRIntoRS) {
    if (mr_bs()->is_a(BarrierSet::CardTableModRef)) {
      _g1_rem_set = new HRInto_G1RemSet(this, (CardTableModRefBS*)mr_bs());
    } else {
      vm_exit_during_initialization("G1 requires a cardtable mod ref bs.");
      return JNI_ENOMEM;
    }
  } else {
    _g1_rem_set = new StupidG1RemSet(this);
  }

  // Carve out the G1 part of the heap.

  ReservedSpace g1_rs   = heap_rs.first_part(max_byte_size);
  _g1_reserved = MemRegion((HeapWord*)g1_rs.base(),
                           g1_rs.size()/HeapWordSize);
  ReservedSpace perm_gen_rs = heap_rs.last_part(max_byte_size);

  _perm_gen = pgs->init(perm_gen_rs, pgs->init_size(), rem_set());

  _g1_storage.initialize(g1_rs, 0);
  _g1_committed = MemRegion((HeapWord*)_g1_storage.low(), (size_t) 0);
  _g1_max_committed = _g1_committed;
  _hrs = new HeapRegionSeq(_expansion_regions);
  guarantee(_hrs != NULL, "Couldn't allocate HeapRegionSeq");
  guarantee(_cur_alloc_region == NULL, "from constructor");

  // 6843694 - ensure that the maximum region index can fit
  // in the remembered set structures.
  const size_t max_region_idx = ((size_t)1 << (sizeof(RegionIdx_t)*BitsPerByte-1)) - 1;
  guarantee((max_regions() - 1) <= max_region_idx, "too many regions");

  size_t max_cards_per_region = ((size_t)1 << (sizeof(CardIdx_t)*BitsPerByte-1)) - 1;
  guarantee(HeapRegion::CardsPerRegion > 0, "make sure it's initialized");
  guarantee((size_t) HeapRegion::CardsPerRegion < max_cards_per_region,
            "too many cards per region");

  _bot_shared = new G1BlockOffsetSharedArray(_reserved,
                                             heap_word_size(init_byte_size));

  _g1h = this;

  // Create the ConcurrentMark data structure and thread.
  // (Must do this late, so that "max_regions" is defined.)
  _cm       = new ConcurrentMark(heap_rs, (int) max_regions());
  _cmThread = _cm->cmThread();

  // ...and the concurrent zero-fill thread, if necessary.
  if (G1ConcZeroFill) {
    _czft = new ConcurrentZFThread();
  }

  // Initialize the from_card cache structure of HeapRegionRemSet.
  HeapRegionRemSet::init_heap(max_regions());

  // Now expand into the initial heap size.
  expand(init_byte_size);

  // Perform any initialization actions delegated to the policy.
  g1_policy()->init();

  g1_policy()->note_start_of_mark_thread();

  _refine_cte_cl =
    new RefineCardTableEntryClosure(ConcurrentG1RefineThread::sts(),
                                    g1_rem_set(),
                                    concurrent_g1_refine());
  JavaThread::dirty_card_queue_set().set_closure(_refine_cte_cl);

  JavaThread::satb_mark_queue_set().initialize(SATB_Q_CBL_mon,
                                               SATB_Q_FL_lock,
                                               0,
                                               Shared_SATB_Q_lock);

  JavaThread::dirty_card_queue_set().initialize(DirtyCardQ_CBL_mon,
                                                DirtyCardQ_FL_lock,
                                                G1UpdateBufferQueueMaxLength,
                                                Shared_DirtyCardQ_lock);

  if (G1DeferredRSUpdate) {
    dirty_card_queue_set().initialize(DirtyCardQ_CBL_mon,
                                      DirtyCardQ_FL_lock,
                                      0,
                                      Shared_DirtyCardQ_lock,
                                      &JavaThread::dirty_card_queue_set());
  }
  if (G1DeferredRSUpdate) {
    dirty_card_queue_set().initialize(DirtyCardQ_CBL_mon,
                                      DirtyCardQ_FL_lock,
                                      0,
                                      Shared_DirtyCardQ_lock,
                                      &JavaThread::dirty_card_queue_set());
  }
  // In case we're keeping closure specialization stats, initialize those
  // counts and that mechanism.
  SpecializationStats::clear();

  _gc_alloc_region_list = NULL;

  // Do later initialization work for concurrent refinement.
  _cg1r->init();

  return JNI_OK;
}

void G1CollectedHeap::ref_processing_init() {
  SharedHeap::ref_processing_init();
  MemRegion mr = reserved_region();
  _ref_processor = ReferenceProcessor::create_ref_processor(
                                         mr,    // span
                                         false, // Reference discovery is not atomic
                                                // (though it shouldn't matter here.)
                                         true,  // mt_discovery
                                         NULL,  // is alive closure: need to fill this in for efficiency
                                         ParallelGCThreads,
                                         ParallelRefProcEnabled,
                                         true); // Setting next fields of discovered
                                                // lists requires a barrier.
}

size_t G1CollectedHeap::capacity() const {
  return _g1_committed.byte_size();
}

void G1CollectedHeap::iterate_dirty_card_closure(bool concurrent,
                                                 int worker_i) {
  // Clean cards in the hot card cache
  concurrent_g1_refine()->clean_up_cache(worker_i, g1_rem_set());

  DirtyCardQueueSet& dcqs = JavaThread::dirty_card_queue_set();
  int n_completed_buffers = 0;
  while (dcqs.apply_closure_to_completed_buffer(worker_i, 0, true)) {
    n_completed_buffers++;
  }
  g1_policy()->record_update_rs_processed_buffers(worker_i,
                                                  (double) n_completed_buffers);
  dcqs.clear_n_completed_buffers();
  assert(!dcqs.completed_buffers_exist_dirty(), "Completed buffers exist!");
}


// Computes the sum of the storage used by the various regions.

size_t G1CollectedHeap::used() const {
  assert(Heap_lock->owner() != NULL,
         "Should be owned on this thread's behalf.");
  size_t result = _summary_bytes_used;
  // Read only once in case it is set to NULL concurrently
  HeapRegion* hr = _cur_alloc_region;
  if (hr != NULL)
    result += hr->used();
  return result;
}

size_t G1CollectedHeap::used_unlocked() const {
  size_t result = _summary_bytes_used;
  return result;
}

class SumUsedClosure: public HeapRegionClosure {
  size_t _used;
public:
  SumUsedClosure() : _used(0) {}
  bool doHeapRegion(HeapRegion* r) {
    if (!r->continuesHumongous()) {
      _used += r->used();
    }
    return false;
  }
  size_t result() { return _used; }
};

size_t G1CollectedHeap::recalculate_used() const {
  SumUsedClosure blk;
  _hrs->iterate(&blk);
  return blk.result();
}

#ifndef PRODUCT
class SumUsedRegionsClosure: public HeapRegionClosure {
  size_t _num;
public:
  SumUsedRegionsClosure() : _num(0) {}
  bool doHeapRegion(HeapRegion* r) {
    if (r->continuesHumongous() || r->used() > 0 || r->is_gc_alloc_region()) {
      _num += 1;
    }
    return false;
  }
  size_t result() { return _num; }
};

size_t G1CollectedHeap::recalculate_used_regions() const {
  SumUsedRegionsClosure blk;
  _hrs->iterate(&blk);
  return blk.result();
}
#endif // PRODUCT

size_t G1CollectedHeap::unsafe_max_alloc() {
  if (_free_regions > 0) return HeapRegion::GrainBytes;
  // otherwise, is there space in the current allocation region?

  // We need to store the current allocation region in a local variable
  // here. The problem is that this method doesn't take any locks and
  // there may be other threads which overwrite the current allocation
  // region field. attempt_allocation(), for example, sets it to NULL
  // and this can happen *after* the NULL check here but before the call
  // to free(), resulting in a SIGSEGV. Note that this doesn't appear
  // to be a problem in the optimized build, since the two loads of the
  // current allocation region field are optimized away.
  HeapRegion* car = _cur_alloc_region;

  // FIXME: should iterate over all regions?
  if (car == NULL) {
    return 0;
  }
  return car->free();
}

void G1CollectedHeap::collect(GCCause::Cause cause) {
  // The caller doesn't have the Heap_lock
  assert(!Heap_lock->owned_by_self(), "this thread should not own the Heap_lock");
  MutexLocker ml(Heap_lock);
  collect_locked(cause);
}

void G1CollectedHeap::collect_as_vm_thread(GCCause::Cause cause) {
  assert(Thread::current()->is_VM_thread(), "Precondition#1");
  assert(Heap_lock->is_locked(), "Precondition#2");
  GCCauseSetter gcs(this, cause);
  switch (cause) {
    case GCCause::_heap_inspection:
    case GCCause::_heap_dump: {
      HandleMark hm;
      do_full_collection(false);         // don't clear all soft refs
      break;
    }
    default: // XXX FIX ME
      ShouldNotReachHere(); // Unexpected use of this function
  }
}


void G1CollectedHeap::collect_locked(GCCause::Cause cause) {
  // Don't want to do a GC until cleanup is completed.
  wait_for_cleanup_complete();

  // Read the GC count while holding the Heap_lock
  int gc_count_before = SharedHeap::heap()->total_collections();
  {
    MutexUnlocker mu(Heap_lock);  // give up heap lock, execute gets it back
    VM_G1CollectFull op(gc_count_before, cause);
    VMThread::execute(&op);
  }
}

bool G1CollectedHeap::is_in(const void* p) const {
  if (_g1_committed.contains(p)) {
    HeapRegion* hr = _hrs->addr_to_region(p);
    return hr->is_in(p);
  } else {
    return _perm_gen->as_gen()->is_in(p);
  }
}

// Iteration functions.

// Iterates an OopClosure over all ref-containing fields of objects
// within a HeapRegion.

class IterateOopClosureRegionClosure: public HeapRegionClosure {
  MemRegion _mr;
  OopClosure* _cl;
public:
  IterateOopClosureRegionClosure(MemRegion mr, OopClosure* cl)
    : _mr(mr), _cl(cl) {}
  bool doHeapRegion(HeapRegion* r) {
    if (! r->continuesHumongous()) {
      r->oop_iterate(_cl);
    }
    return false;
  }
};

void G1CollectedHeap::oop_iterate(OopClosure* cl, bool do_perm) {
  IterateOopClosureRegionClosure blk(_g1_committed, cl);
  _hrs->iterate(&blk);
  if (do_perm) {
    perm_gen()->oop_iterate(cl);
  }
}

void G1CollectedHeap::oop_iterate(MemRegion mr, OopClosure* cl, bool do_perm) {
  IterateOopClosureRegionClosure blk(mr, cl);
  _hrs->iterate(&blk);
  if (do_perm) {
    perm_gen()->oop_iterate(cl);
  }
}

// Iterates an ObjectClosure over all objects within a HeapRegion.

class IterateObjectClosureRegionClosure: public HeapRegionClosure {
  ObjectClosure* _cl;
public:
  IterateObjectClosureRegionClosure(ObjectClosure* cl) : _cl(cl) {}
  bool doHeapRegion(HeapRegion* r) {
    if (! r->continuesHumongous()) {
      r->object_iterate(_cl);
    }
    return false;
  }
};

void G1CollectedHeap::object_iterate(ObjectClosure* cl, bool do_perm) {
  IterateObjectClosureRegionClosure blk(cl);
  _hrs->iterate(&blk);
  if (do_perm) {
    perm_gen()->object_iterate(cl);
  }
}

void G1CollectedHeap::object_iterate_since_last_GC(ObjectClosure* cl) {
  // FIXME: is this right?
  guarantee(false, "object_iterate_since_last_GC not supported by G1 heap");
}

// Calls a SpaceClosure on a HeapRegion.

class SpaceClosureRegionClosure: public HeapRegionClosure {
  SpaceClosure* _cl;
public:
  SpaceClosureRegionClosure(SpaceClosure* cl) : _cl(cl) {}
  bool doHeapRegion(HeapRegion* r) {
    _cl->do_space(r);
    return false;
  }
};

void G1CollectedHeap::space_iterate(SpaceClosure* cl) {
  SpaceClosureRegionClosure blk(cl);
  _hrs->iterate(&blk);
}

void G1CollectedHeap::heap_region_iterate(HeapRegionClosure* cl) {
  _hrs->iterate(cl);
}

void G1CollectedHeap::heap_region_iterate_from(HeapRegion* r,
                                               HeapRegionClosure* cl) {
  _hrs->iterate_from(r, cl);
}

void
G1CollectedHeap::heap_region_iterate_from(int idx, HeapRegionClosure* cl) {
  _hrs->iterate_from(idx, cl);
}

HeapRegion* G1CollectedHeap::region_at(size_t idx) { return _hrs->at(idx); }

void
G1CollectedHeap::heap_region_par_iterate_chunked(HeapRegionClosure* cl,
                                                 int worker,
                                                 jint claim_value) {
  const size_t regions = n_regions();
  const size_t worker_num = (ParallelGCThreads > 0 ? ParallelGCThreads : 1);
  // try to spread out the starting points of the workers
  const size_t start_index = regions / worker_num * (size_t) worker;

  // each worker will actually look at all regions
  for (size_t count = 0; count < regions; ++count) {
    const size_t index = (start_index + count) % regions;
    assert(0 <= index && index < regions, "sanity");
    HeapRegion* r = region_at(index);
    // we'll ignore "continues humongous" regions (we'll process them
    // when we come across their corresponding "start humongous"
    // region) and regions already claimed
    if (r->claim_value() == claim_value || r->continuesHumongous()) {
      continue;
    }
    // OK, try to claim it
    if (r->claimHeapRegion(claim_value)) {
      // success!
      assert(!r->continuesHumongous(), "sanity");
      if (r->startsHumongous()) {
        // If the region is "starts humongous" we'll iterate over its
        // "continues humongous" first; in fact we'll do them
        // first. The order is important. In on case, calling the
        // closure on the "starts humongous" region might de-allocate
        // and clear all its "continues humongous" regions and, as a
        // result, we might end up processing them twice. So, we'll do
        // them first (notice: most closures will ignore them anyway) and
        // then we'll do the "starts humongous" region.
        for (size_t ch_index = index + 1; ch_index < regions; ++ch_index) {
          HeapRegion* chr = region_at(ch_index);

          // if the region has already been claimed or it's not
          // "continues humongous" we're done
          if (chr->claim_value() == claim_value ||
              !chr->continuesHumongous()) {
            break;
          }

          // Noone should have claimed it directly. We can given
          // that we claimed its "starts humongous" region.
          assert(chr->claim_value() != claim_value, "sanity");
          assert(chr->humongous_start_region() == r, "sanity");

          if (chr->claimHeapRegion(claim_value)) {
            // we should always be able to claim it; noone else should
            // be trying to claim this region

            bool res2 = cl->doHeapRegion(chr);
            assert(!res2, "Should not abort");

            // Right now, this holds (i.e., no closure that actually
            // does something with "continues humongous" regions
            // clears them). We might have to weaken it in the future,
            // but let's leave these two asserts here for extra safety.
            assert(chr->continuesHumongous(), "should still be the case");
            assert(chr->humongous_start_region() == r, "sanity");
          } else {
            guarantee(false, "we should not reach here");
          }
        }
      }

      assert(!r->continuesHumongous(), "sanity");
      bool res = cl->doHeapRegion(r);
      assert(!res, "Should not abort");
    }
  }
}

class ResetClaimValuesClosure: public HeapRegionClosure {
public:
  bool doHeapRegion(HeapRegion* r) {
    r->set_claim_value(HeapRegion::InitialClaimValue);
    return false;
  }
};

void
G1CollectedHeap::reset_heap_region_claim_values() {
  ResetClaimValuesClosure blk;
  heap_region_iterate(&blk);
}

#ifdef ASSERT
// This checks whether all regions in the heap have the correct claim
// value. I also piggy-backed on this a check to ensure that the
// humongous_start_region() information on "continues humongous"
// regions is correct.

class CheckClaimValuesClosure : public HeapRegionClosure {
private:
  jint _claim_value;
  size_t _failures;
  HeapRegion* _sh_region;
public:
  CheckClaimValuesClosure(jint claim_value) :
    _claim_value(claim_value), _failures(0), _sh_region(NULL) { }
  bool doHeapRegion(HeapRegion* r) {
    if (r->claim_value() != _claim_value) {
      gclog_or_tty->print_cr("Region ["PTR_FORMAT","PTR_FORMAT"), "
                             "claim value = %d, should be %d",
                             r->bottom(), r->end(), r->claim_value(),
                             _claim_value);
      ++_failures;
    }
    if (!r->isHumongous()) {
      _sh_region = NULL;
    } else if (r->startsHumongous()) {
      _sh_region = r;
    } else if (r->continuesHumongous()) {
      if (r->humongous_start_region() != _sh_region) {
        gclog_or_tty->print_cr("Region ["PTR_FORMAT","PTR_FORMAT"), "
                               "HS = "PTR_FORMAT", should be "PTR_FORMAT,
                               r->bottom(), r->end(),
                               r->humongous_start_region(),
                               _sh_region);
        ++_failures;
      }
    }
    return false;
  }
  size_t failures() {
    return _failures;
  }
};

bool G1CollectedHeap::check_heap_region_claim_values(jint claim_value) {
  CheckClaimValuesClosure cl(claim_value);
  heap_region_iterate(&cl);
  return cl.failures() == 0;
}
#endif // ASSERT

void G1CollectedHeap::collection_set_iterate(HeapRegionClosure* cl) {
  HeapRegion* r = g1_policy()->collection_set();
  while (r != NULL) {
    HeapRegion* next = r->next_in_collection_set();
    if (cl->doHeapRegion(r)) {
      cl->incomplete();
      return;
    }
    r = next;
  }
}

void G1CollectedHeap::collection_set_iterate_from(HeapRegion* r,
                                                  HeapRegionClosure *cl) {
  assert(r->in_collection_set(),
         "Start region must be a member of the collection set.");
  HeapRegion* cur = r;
  while (cur != NULL) {
    HeapRegion* next = cur->next_in_collection_set();
    if (cl->doHeapRegion(cur) && false) {
      cl->incomplete();
      return;
    }
    cur = next;
  }
  cur = g1_policy()->collection_set();
  while (cur != r) {
    HeapRegion* next = cur->next_in_collection_set();
    if (cl->doHeapRegion(cur) && false) {
      cl->incomplete();
      return;
    }
    cur = next;
  }
}

CompactibleSpace* G1CollectedHeap::first_compactible_space() {
  return _hrs->length() > 0 ? _hrs->at(0) : NULL;
}


Space* G1CollectedHeap::space_containing(const void* addr) const {
  Space* res = heap_region_containing(addr);
  if (res == NULL)
    res = perm_gen()->space_containing(addr);
  return res;
}

HeapWord* G1CollectedHeap::block_start(const void* addr) const {
  Space* sp = space_containing(addr);
  if (sp != NULL) {
    return sp->block_start(addr);
  }
  return NULL;
}

size_t G1CollectedHeap::block_size(const HeapWord* addr) const {
  Space* sp = space_containing(addr);
  assert(sp != NULL, "block_size of address outside of heap");
  return sp->block_size(addr);
}

bool G1CollectedHeap::block_is_obj(const HeapWord* addr) const {
  Space* sp = space_containing(addr);
  return sp->block_is_obj(addr);
}

bool G1CollectedHeap::supports_tlab_allocation() const {
  return true;
}

size_t G1CollectedHeap::tlab_capacity(Thread* ignored) const {
  return HeapRegion::GrainBytes;
}

size_t G1CollectedHeap::unsafe_max_tlab_alloc(Thread* ignored) const {
  // Return the remaining space in the cur alloc region, but not less than
  // the min TLAB size.
  // Also, no more than half the region size, since we can't allow tlabs to
  // grow big enough to accomodate humongous objects.

  // We need to story it locally, since it might change between when we
  // test for NULL and when we use it later.
  ContiguousSpace* cur_alloc_space = _cur_alloc_region;
  if (cur_alloc_space == NULL) {
    return HeapRegion::GrainBytes/2;
  } else {
    return MAX2(MIN2(cur_alloc_space->free(),
                     (size_t)(HeapRegion::GrainBytes/2)),
                (size_t)MinTLABSize);
  }
}

HeapWord* G1CollectedHeap::allocate_new_tlab(size_t size) {
  bool dummy;
  return G1CollectedHeap::mem_allocate(size, false, true, &dummy);
}

bool G1CollectedHeap::allocs_are_zero_filled() {
  return false;
}

size_t G1CollectedHeap::large_typearray_limit() {
  // FIXME
  return HeapRegion::GrainBytes/HeapWordSize;
}

size_t G1CollectedHeap::max_capacity() const {
  return _g1_committed.byte_size();
}

jlong G1CollectedHeap::millis_since_last_gc() {
  // assert(false, "NYI");
  return 0;
}


void G1CollectedHeap::prepare_for_verify() {
  if (SafepointSynchronize::is_at_safepoint() || ! UseTLAB) {
    ensure_parsability(false);
  }
  g1_rem_set()->prepare_for_verify();
}

class VerifyLivenessOopClosure: public OopClosure {
  G1CollectedHeap* g1h;
public:
  VerifyLivenessOopClosure(G1CollectedHeap* _g1h) {
    g1h = _g1h;
  }
  void do_oop(narrowOop *p) { do_oop_work(p); }
  void do_oop(      oop *p) { do_oop_work(p); }

  template <class T> void do_oop_work(T *p) {
    oop obj = oopDesc::load_decode_heap_oop(p);
    guarantee(obj == NULL || !g1h->is_obj_dead(obj),
              "Dead object referenced by a not dead object");
  }
};

class VerifyObjsInRegionClosure: public ObjectClosure {
private:
  G1CollectedHeap* _g1h;
  size_t _live_bytes;
  HeapRegion *_hr;
  bool _use_prev_marking;
public:
  // use_prev_marking == true  -> use "prev" marking information,
  // use_prev_marking == false -> use "next" marking information
  VerifyObjsInRegionClosure(HeapRegion *hr, bool use_prev_marking)
    : _live_bytes(0), _hr(hr), _use_prev_marking(use_prev_marking) {
    _g1h = G1CollectedHeap::heap();
  }
  void do_object(oop o) {
    VerifyLivenessOopClosure isLive(_g1h);
    assert(o != NULL, "Huh?");
    if (!_g1h->is_obj_dead_cond(o, _use_prev_marking)) {
      o->oop_iterate(&isLive);
      if (!_hr->obj_allocated_since_prev_marking(o))
        _live_bytes += (o->size() * HeapWordSize);
    }
  }
  size_t live_bytes() { return _live_bytes; }
};

class PrintObjsInRegionClosure : public ObjectClosure {
  HeapRegion *_hr;
  G1CollectedHeap *_g1;
public:
  PrintObjsInRegionClosure(HeapRegion *hr) : _hr(hr) {
    _g1 = G1CollectedHeap::heap();
  };

  void do_object(oop o) {
    if (o != NULL) {
      HeapWord *start = (HeapWord *) o;
      size_t word_sz = o->size();
      gclog_or_tty->print("\nPrinting obj "PTR_FORMAT" of size " SIZE_FORMAT
                          " isMarkedPrev %d isMarkedNext %d isAllocSince %d\n",
                          (void*) o, word_sz,
                          _g1->isMarkedPrev(o),
                          _g1->isMarkedNext(o),
                          _hr->obj_allocated_since_prev_marking(o));
      HeapWord *end = start + word_sz;
      HeapWord *cur;
      int *val;
      for (cur = start; cur < end; cur++) {
        val = (int *) cur;
        gclog_or_tty->print("\t "PTR_FORMAT":"PTR_FORMAT"\n", val, *val);
      }
    }
  }
};

class VerifyRegionClosure: public HeapRegionClosure {
private:
  bool _allow_dirty;
  bool _par;
  bool _use_prev_marking;
  bool _failures;
public:
  // use_prev_marking == true  -> use "prev" marking information,
  // use_prev_marking == false -> use "next" marking information
  VerifyRegionClosure(bool allow_dirty, bool par, bool use_prev_marking)
    : _allow_dirty(allow_dirty),
      _par(par),
      _use_prev_marking(use_prev_marking),
      _failures(false) {}

  bool failures() {
    return _failures;
  }

  bool doHeapRegion(HeapRegion* r) {
    guarantee(_par || r->claim_value() == HeapRegion::InitialClaimValue,
              "Should be unclaimed at verify points.");
    if (!r->continuesHumongous()) {
<<<<<<< HEAD
      VerifyObjsInRegionClosure not_dead_yet_cl(r);
      r->verify(_allow_dirty);
      r->object_iterate(&not_dead_yet_cl);
      guarantee(r->max_live_bytes() >= not_dead_yet_cl.live_bytes(),
                "More live objects than counted in last complete marking.");
=======
      bool failures = false;
      r->verify(_allow_dirty, _use_prev_marking, &failures);
      if (failures) {
        _failures = true;
      } else {
        VerifyObjsInRegionClosure not_dead_yet_cl(r, _use_prev_marking);
        r->object_iterate(&not_dead_yet_cl);
        if (r->max_live_bytes() < not_dead_yet_cl.live_bytes()) {
          gclog_or_tty->print_cr("["PTR_FORMAT","PTR_FORMAT"] "
                                 "max_live_bytes "SIZE_FORMAT" "
                                 "< calculated "SIZE_FORMAT,
                                 r->bottom(), r->end(),
                                 r->max_live_bytes(),
                                 not_dead_yet_cl.live_bytes());
          _failures = true;
        }
      }
>>>>>>> 076aa799
    }
    return false; // stop the region iteration if we hit a failure
  }
};

class VerifyRootsClosure: public OopsInGenClosure {
private:
  G1CollectedHeap* _g1h;
  bool             _use_prev_marking;
  bool             _failures;
public:
  // use_prev_marking == true  -> use "prev" marking information,
  // use_prev_marking == false -> use "next" marking information
  VerifyRootsClosure(bool use_prev_marking) :
    _g1h(G1CollectedHeap::heap()),
    _use_prev_marking(use_prev_marking),
    _failures(false) { }

  bool failures() { return _failures; }

  template <class T> void do_oop_nv(T* p) {
    T heap_oop = oopDesc::load_heap_oop(p);
    if (!oopDesc::is_null(heap_oop)) {
      oop obj = oopDesc::decode_heap_oop_not_null(heap_oop);
      if (_g1h->is_obj_dead_cond(obj, _use_prev_marking)) {
        gclog_or_tty->print_cr("Root location "PTR_FORMAT" "
                              "points to dead obj "PTR_FORMAT, p, (void*) obj);
        obj->print_on(gclog_or_tty);
        _failures = true;
      }
    }
  }

  void do_oop(oop* p)       { do_oop_nv(p); }
  void do_oop(narrowOop* p) { do_oop_nv(p); }
};

// This is the task used for parallel heap verification.

class G1ParVerifyTask: public AbstractGangTask {
private:
  G1CollectedHeap* _g1h;
  bool _allow_dirty;
  bool _use_prev_marking;
  bool _failures;

public:
  // use_prev_marking == true  -> use "prev" marking information,
  // use_prev_marking == false -> use "next" marking information
  G1ParVerifyTask(G1CollectedHeap* g1h, bool allow_dirty,
                  bool use_prev_marking) :
    AbstractGangTask("Parallel verify task"),
    _g1h(g1h),
    _allow_dirty(allow_dirty),
    _use_prev_marking(use_prev_marking),
    _failures(false) { }

  bool failures() {
    return _failures;
  }

  void work(int worker_i) {
    HandleMark hm;
<<<<<<< HEAD
    VerifyRegionClosure blk(_allow_dirty, true);
=======
    VerifyRegionClosure blk(_allow_dirty, true, _use_prev_marking);
>>>>>>> 076aa799
    _g1h->heap_region_par_iterate_chunked(&blk, worker_i,
                                          HeapRegion::ParVerifyClaimValue);
    if (blk.failures()) {
      _failures = true;
    }
  }
};

void G1CollectedHeap::verify(bool allow_dirty, bool silent) {
  verify(allow_dirty, silent, /* use_prev_marking */ true);
}

void G1CollectedHeap::verify(bool allow_dirty,
                             bool silent,
                             bool use_prev_marking) {
  if (SafepointSynchronize::is_at_safepoint() || ! UseTLAB) {
    if (!silent) { gclog_or_tty->print("roots "); }
    VerifyRootsClosure rootsCl(use_prev_marking);
    process_strong_roots(false,
                         SharedHeap::SO_AllClasses,
                         &rootsCl,
                         &rootsCl);
    bool failures = rootsCl.failures();
    rem_set()->invalidate(perm_gen()->used_region(), false);
    if (!silent) { gclog_or_tty->print("heapRegions "); }
    if (GCParallelVerificationEnabled && ParallelGCThreads > 1) {
      assert(check_heap_region_claim_values(HeapRegion::InitialClaimValue),
             "sanity check");

      G1ParVerifyTask task(this, allow_dirty, use_prev_marking);
      int n_workers = workers()->total_workers();
      set_par_threads(n_workers);
      workers()->run_task(&task);
      set_par_threads(0);
      if (task.failures()) {
        failures = true;
      }

      assert(check_heap_region_claim_values(HeapRegion::ParVerifyClaimValue),
             "sanity check");

      reset_heap_region_claim_values();

      assert(check_heap_region_claim_values(HeapRegion::InitialClaimValue),
             "sanity check");
    } else {
      VerifyRegionClosure blk(allow_dirty, false, use_prev_marking);
      _hrs->iterate(&blk);
      if (blk.failures()) {
        failures = true;
      }
    }
    if (!silent) gclog_or_tty->print("remset ");
    rem_set()->verify();

    if (failures) {
      gclog_or_tty->print_cr("Heap:");
      print_on(gclog_or_tty, true /* extended */);
      gclog_or_tty->print_cr("");
      if (VerifyDuringGC && G1VerifyDuringGCPrintReachable) {
        concurrent_mark()->print_reachable(use_prev_marking,
                                           "failed-verification");
      }
      gclog_or_tty->flush();
    }
    guarantee(!failures, "there should not have been any failures");
  } else {
    if (!silent) gclog_or_tty->print("(SKIPPING roots, heapRegions, remset) ");
  }
}

class PrintRegionClosure: public HeapRegionClosure {
  outputStream* _st;
public:
  PrintRegionClosure(outputStream* st) : _st(st) {}
  bool doHeapRegion(HeapRegion* r) {
    r->print_on(_st);
    return false;
  }
};

void G1CollectedHeap::print() const { print_on(tty); }

void G1CollectedHeap::print_on(outputStream* st) const {
  print_on(st, PrintHeapAtGCExtended);
}

void G1CollectedHeap::print_on(outputStream* st, bool extended) const {
  st->print(" %-20s", "garbage-first heap");
  st->print(" total " SIZE_FORMAT "K, used " SIZE_FORMAT "K",
            capacity()/K, used_unlocked()/K);
  st->print(" [" INTPTR_FORMAT ", " INTPTR_FORMAT ", " INTPTR_FORMAT ")",
            _g1_storage.low_boundary(),
            _g1_storage.high(),
            _g1_storage.high_boundary());
  st->cr();
  st->print("  region size " SIZE_FORMAT "K, ",
            HeapRegion::GrainBytes/K);
  size_t young_regions = _young_list->length();
  st->print(SIZE_FORMAT " young (" SIZE_FORMAT "K), ",
            young_regions, young_regions * HeapRegion::GrainBytes / K);
  size_t survivor_regions = g1_policy()->recorded_survivor_regions();
  st->print(SIZE_FORMAT " survivors (" SIZE_FORMAT "K)",
            survivor_regions, survivor_regions * HeapRegion::GrainBytes / K);
  st->cr();
  perm()->as_gen()->print_on(st);
  if (extended) {
    st->cr();
    print_on_extended(st);
  }
}

void G1CollectedHeap::print_on_extended(outputStream* st) const {
  PrintRegionClosure blk(st);
  _hrs->iterate(&blk);
}

void G1CollectedHeap::print_gc_threads_on(outputStream* st) const {
  if (ParallelGCThreads > 0) {
    workers()->print_worker_threads_on(st);
  }

  _cmThread->print_on(st);
  st->cr();

  _cm->print_worker_threads_on(st);

  _cg1r->print_worker_threads_on(st);

  _czft->print_on(st);
  st->cr();
}

void G1CollectedHeap::gc_threads_do(ThreadClosure* tc) const {
  if (ParallelGCThreads > 0) {
    workers()->threads_do(tc);
  }
  tc->do_thread(_cmThread);
  _cg1r->threads_do(tc);
  tc->do_thread(_czft);
}

void G1CollectedHeap::print_tracing_info() const {
  // We'll overload this to mean "trace GC pause statistics."
  if (TraceGen0Time || TraceGen1Time) {
    // The "G1CollectorPolicy" is keeping track of these stats, so delegate
    // to that.
    g1_policy()->print_tracing_info();
  }
  if (G1SummarizeRSetStats) {
    g1_rem_set()->print_summary_info();
  }
  if (G1SummarizeConcurrentMark) {
    concurrent_mark()->print_summary_info();
  }
  if (G1SummarizeZFStats) {
    ConcurrentZFThread::print_summary_info();
  }
  g1_policy()->print_yg_surv_rate_info();

  SpecializationStats::print();
}


int G1CollectedHeap::addr_to_arena_id(void* addr) const {
  HeapRegion* hr = heap_region_containing(addr);
  if (hr == NULL) {
    return 0;
  } else {
    return 1;
  }
}

G1CollectedHeap* G1CollectedHeap::heap() {
  assert(_sh->kind() == CollectedHeap::G1CollectedHeap,
         "not a garbage-first heap");
  return _g1h;
}

void G1CollectedHeap::gc_prologue(bool full /* Ignored */) {
  assert(InlineCacheBuffer::is_empty(), "should have cleaned up ICBuffer");
  // Call allocation profiler
  AllocationProfiler::iterate_since_last_gc();
  // Fill TLAB's and such
  ensure_parsability(true);
}

void G1CollectedHeap::gc_epilogue(bool full /* Ignored */) {
  // FIXME: what is this about?
  // I'm ignoring the "fill_newgen()" call if "alloc_event_enabled"
  // is set.
  COMPILER2_PRESENT(assert(DerivedPointerTable::is_empty(),
                        "derived pointer present"));
}

void G1CollectedHeap::do_collection_pause() {
  // Read the GC count while holding the Heap_lock
  // we need to do this _before_ wait_for_cleanup_complete(), to
  // ensure that we do not give up the heap lock and potentially
  // pick up the wrong count
  int gc_count_before = SharedHeap::heap()->total_collections();

  // Don't want to do a GC pause while cleanup is being completed!
  wait_for_cleanup_complete();

  g1_policy()->record_stop_world_start();
  {
    MutexUnlocker mu(Heap_lock);  // give up heap lock, execute gets it back
    VM_G1IncCollectionPause op(gc_count_before);
    VMThread::execute(&op);
  }
}

void
G1CollectedHeap::doConcurrentMark() {
  MutexLockerEx x(CGC_lock, Mutex::_no_safepoint_check_flag);
  if (!_cmThread->in_progress()) {
    _cmThread->set_started();
    CGC_lock->notify();
  }
}

class VerifyMarkedObjsClosure: public ObjectClosure {
    G1CollectedHeap* _g1h;
    public:
    VerifyMarkedObjsClosure(G1CollectedHeap* g1h) : _g1h(g1h) {}
    void do_object(oop obj) {
      assert(obj->mark()->is_marked() ? !_g1h->is_obj_dead(obj) : true,
             "markandsweep mark should agree with concurrent deadness");
    }
};

void
G1CollectedHeap::checkConcurrentMark() {
    VerifyMarkedObjsClosure verifycl(this);
    //    MutexLockerEx x(getMarkBitMapLock(),
    //              Mutex::_no_safepoint_check_flag);
    object_iterate(&verifycl, false);
}

void G1CollectedHeap::do_sync_mark() {
  _cm->checkpointRootsInitial();
  _cm->markFromRoots();
  _cm->checkpointRootsFinal(false);
}

// <NEW PREDICTION>

double G1CollectedHeap::predict_region_elapsed_time_ms(HeapRegion *hr,
                                                       bool young) {
  return _g1_policy->predict_region_elapsed_time_ms(hr, young);
}

void G1CollectedHeap::check_if_region_is_too_expensive(double
                                                           predicted_time_ms) {
  _g1_policy->check_if_region_is_too_expensive(predicted_time_ms);
}

size_t G1CollectedHeap::pending_card_num() {
  size_t extra_cards = 0;
  JavaThread *curr = Threads::first();
  while (curr != NULL) {
    DirtyCardQueue& dcq = curr->dirty_card_queue();
    extra_cards += dcq.size();
    curr = curr->next();
  }
  DirtyCardQueueSet& dcqs = JavaThread::dirty_card_queue_set();
  size_t buffer_size = dcqs.buffer_size();
  size_t buffer_num = dcqs.completed_buffers_num();
  return buffer_size * buffer_num + extra_cards;
}

size_t G1CollectedHeap::max_pending_card_num() {
  DirtyCardQueueSet& dcqs = JavaThread::dirty_card_queue_set();
  size_t buffer_size = dcqs.buffer_size();
  size_t buffer_num  = dcqs.completed_buffers_num();
  int thread_num  = Threads::number_of_threads();
  return (buffer_num + thread_num) * buffer_size;
}

size_t G1CollectedHeap::cards_scanned() {
  HRInto_G1RemSet* g1_rset = (HRInto_G1RemSet*) g1_rem_set();
  return g1_rset->cardsScanned();
}

void
G1CollectedHeap::setup_surviving_young_words() {
  guarantee( _surviving_young_words == NULL, "pre-condition" );
  size_t array_length = g1_policy()->young_cset_length();
  _surviving_young_words = NEW_C_HEAP_ARRAY(size_t, array_length);
  if (_surviving_young_words == NULL) {
    vm_exit_out_of_memory(sizeof(size_t) * array_length,
                          "Not enough space for young surv words summary.");
  }
  memset(_surviving_young_words, 0, array_length * sizeof(size_t));
#ifdef ASSERT
  for (size_t i = 0;  i < array_length; ++i) {
    assert( _surviving_young_words[i] == 0, "memset above" );
  }
#endif // !ASSERT
}

void
G1CollectedHeap::update_surviving_young_words(size_t* surv_young_words) {
  MutexLockerEx x(ParGCRareEvent_lock, Mutex::_no_safepoint_check_flag);
  size_t array_length = g1_policy()->young_cset_length();
  for (size_t i = 0; i < array_length; ++i)
    _surviving_young_words[i] += surv_young_words[i];
}

void
G1CollectedHeap::cleanup_surviving_young_words() {
  guarantee( _surviving_young_words != NULL, "pre-condition" );
  FREE_C_HEAP_ARRAY(size_t, _surviving_young_words);
  _surviving_young_words = NULL;
}

// </NEW PREDICTION>

void
G1CollectedHeap::do_collection_pause_at_safepoint() {
<<<<<<< HEAD
  char verbose_str[128];
  sprintf(verbose_str, "GC pause ");
  if (g1_policy()->in_young_gc_mode()) {
    if (g1_policy()->full_young_gcs())
      strcat(verbose_str, "(young)");
    else
      strcat(verbose_str, "(partial)");
  }
  if (g1_policy()->should_initiate_conc_mark())
    strcat(verbose_str, " (initial-mark)");

  GCCauseSetter x(this, GCCause::_g1_inc_collection_pause);
=======
  if (PrintHeapAtGC) {
    Universe::print_heap_before_gc();
  }

  {
    char verbose_str[128];
    sprintf(verbose_str, "GC pause ");
    if (g1_policy()->in_young_gc_mode()) {
      if (g1_policy()->full_young_gcs())
        strcat(verbose_str, "(young)");
      else
        strcat(verbose_str, "(partial)");
    }
    if (g1_policy()->should_initiate_conc_mark())
      strcat(verbose_str, " (initial-mark)");

    GCCauseSetter x(this, GCCause::_g1_inc_collection_pause);
>>>>>>> 076aa799

    // if PrintGCDetails is on, we'll print long statistics information
    // in the collector policy code, so let's not print this as the output
    // is messy if we do.
    gclog_or_tty->date_stamp(PrintGC && PrintGCDateStamps);
    TraceCPUTime tcpu(PrintGCDetails, true, gclog_or_tty);
    TraceTime t(verbose_str, PrintGC && !PrintGCDetails, true, gclog_or_tty);

    ResourceMark rm;
    assert(SafepointSynchronize::is_at_safepoint(), "should be at safepoint");
    assert(Thread::current() == VMThread::vm_thread(), "should be in vm thread");
    guarantee(!is_gc_active(), "collection is not reentrant");
    assert(regions_accounted_for(), "Region leakage!");

    increment_gc_time_stamp();

    if (g1_policy()->in_young_gc_mode()) {
      assert(check_young_list_well_formed(),
             "young list should be well formed");
    }

    if (GC_locker::is_active()) {
      return; // GC is disabled (e.g. JNI GetXXXCritical operation)
    }

    bool abandoned = false;
    { // Call to jvmpi::post_class_unload_events must occur outside of active GC
      IsGCActiveMark x;

      gc_prologue(false);
      increment_total_collections(false /* full gc */);

#if G1_REM_SET_LOGGING
      gclog_or_tty->print_cr("\nJust chose CS, heap:");
      print();
#endif

      if (VerifyBeforeGC && total_collections() >= VerifyGCStartAt) {
        HandleMark hm;  // Discard invalid handles created during verification
        prepare_for_verify();
        gclog_or_tty->print(" VerifyBeforeGC:");
        Universe::verify(false);
      }

      COMPILER2_PRESENT(DerivedPointerTable::clear());

      // We want to turn off ref discovery, if necessary, and turn it back on
      // on again later if we do. XXX Dubious: why is discovery disabled?
      bool was_enabled = ref_processor()->discovery_enabled();
      if (was_enabled) ref_processor()->disable_discovery();

      // Forget the current alloc region (we might even choose it to be part
      // of the collection set!).
      abandon_cur_alloc_region();

      // The elapsed time induced by the start time below deliberately elides
      // the possible verification above.
      double start_time_sec = os::elapsedTime();
      size_t start_used_bytes = used();

      g1_policy()->record_collection_pause_start(start_time_sec,
                                                 start_used_bytes);

      guarantee(_in_cset_fast_test == NULL, "invariant");
      guarantee(_in_cset_fast_test_base == NULL, "invariant");
      _in_cset_fast_test_length = max_regions();
      _in_cset_fast_test_base =
                             NEW_C_HEAP_ARRAY(bool, _in_cset_fast_test_length);
      memset(_in_cset_fast_test_base, false,
                                     _in_cset_fast_test_length * sizeof(bool));
      // We're biasing _in_cset_fast_test to avoid subtracting the
      // beginning of the heap every time we want to index; basically
      // it's the same with what we do with the card table.
      _in_cset_fast_test = _in_cset_fast_test_base -
              ((size_t) _g1_reserved.start() >> HeapRegion::LogOfHRGrainBytes);

    guarantee(_in_cset_fast_test == NULL, "invariant");
    guarantee(_in_cset_fast_test_base == NULL, "invariant");
    _in_cset_fast_test_length = max_regions();
    _in_cset_fast_test_base =
                             NEW_C_HEAP_ARRAY(bool, _in_cset_fast_test_length);
    memset(_in_cset_fast_test_base, false,
                                     _in_cset_fast_test_length * sizeof(bool));
    // We're biasing _in_cset_fast_test to avoid subtracting the
    // beginning of the heap every time we want to index; basically
    // it's the same with what we do with the card table.
    _in_cset_fast_test = _in_cset_fast_test_base -
              ((size_t) _g1_reserved.start() >> HeapRegion::LogOfHRGrainBytes);

#if SCAN_ONLY_VERBOSE
      _young_list->print();
#endif // SCAN_ONLY_VERBOSE

      if (g1_policy()->should_initiate_conc_mark()) {
        concurrent_mark()->checkpointRootsInitialPre();
      }
      save_marks();

<<<<<<< HEAD
    // We must do this before any possible evacuation that should propogate
    // marks.
    if (mark_in_progress()) {
      double start_time_sec = os::elapsedTime();
=======
      // We must do this before any possible evacuation that should propagate
      // marks.
      if (mark_in_progress()) {
        double start_time_sec = os::elapsedTime();
>>>>>>> 076aa799

        _cm->drainAllSATBBuffers();
        double finish_mark_ms = (os::elapsedTime() - start_time_sec) * 1000.0;
        g1_policy()->record_satb_drain_time(finish_mark_ms);
      }
      // Record the number of elements currently on the mark stack, so we
      // only iterate over these.  (Since evacuation may add to the mark
      // stack, doing more exposes race conditions.)  If no mark is in
      // progress, this will be zero.
      _cm->set_oops_do_bound();

      assert(regions_accounted_for(), "Region leakage.");

      if (mark_in_progress())
        concurrent_mark()->newCSet();

<<<<<<< HEAD
    if (mark_in_progress())
      concurrent_mark()->newCSet();

    // Now choose the CS.
    g1_policy()->choose_collection_set();

    // We may abandon a pause if we find no region that will fit in the MMU
    // pause.
    bool abandoned = (g1_policy()->collection_set() == NULL);

    // Nothing to do if we were unable to choose a collection set.
    if (!abandoned) {
=======
      // Now choose the CS.
      g1_policy()->choose_collection_set();

      // We may abandon a pause if we find no region that will fit in the MMU
      // pause.
      bool abandoned = (g1_policy()->collection_set() == NULL);

      // Nothing to do if we were unable to choose a collection set.
      if (!abandoned) {
>>>>>>> 076aa799
#if G1_REM_SET_LOGGING
        gclog_or_tty->print_cr("\nAfter pause, heap:");
        print();
#endif

        setup_surviving_young_words();

        // Set up the gc allocation regions.
        get_gc_alloc_regions();

<<<<<<< HEAD
      // Actually do the work...
      evacuate_collection_set();
      free_collection_set(g1_policy()->collection_set());
      g1_policy()->clear_collection_set();

      FREE_C_HEAP_ARRAY(bool, _in_cset_fast_test_base);
      // this is more for peace of mind; we're nulling them here and
      // we're expecting them to be null at the beginning of the next GC
      _in_cset_fast_test = NULL;
      _in_cset_fast_test_base = NULL;

      release_gc_alloc_regions(false /* totally */);
=======
        // Actually do the work...
        evacuate_collection_set();
        free_collection_set(g1_policy()->collection_set());
        g1_policy()->clear_collection_set();

        FREE_C_HEAP_ARRAY(bool, _in_cset_fast_test_base);
        // this is more for peace of mind; we're nulling them here and
        // we're expecting them to be null at the beginning of the next GC
        _in_cset_fast_test = NULL;
        _in_cset_fast_test_base = NULL;
>>>>>>> 076aa799

        cleanup_surviving_young_words();

        if (g1_policy()->in_young_gc_mode()) {
          _young_list->reset_sampled_info();
          assert(check_young_list_empty(true),
                 "young list should be empty");

#if SCAN_ONLY_VERBOSE
          _young_list->print();
#endif // SCAN_ONLY_VERBOSE

<<<<<<< HEAD
        g1_policy()->record_survivor_regions(_young_list->survivor_length(),
                                             _young_list->first_survivor_region(),
                                             _young_list->last_survivor_region());
        _young_list->reset_auxilary_lists();
=======
          g1_policy()->record_survivor_regions(_young_list->survivor_length(),
                                          _young_list->first_survivor_region(),
                                          _young_list->last_survivor_region());
          _young_list->reset_auxilary_lists();
        }
      } else {
        COMPILER2_PRESENT(DerivedPointerTable::update_pointers());
>>>>>>> 076aa799
      }

      if (evacuation_failed()) {
        _summary_bytes_used = recalculate_used();
      } else {
        // The "used" of the the collection set have already been subtracted
        // when they were freed.  Add in the bytes evacuated.
        _summary_bytes_used += g1_policy()->bytes_in_to_space();
      }

      if (g1_policy()->in_young_gc_mode() &&
          g1_policy()->should_initiate_conc_mark()) {
        concurrent_mark()->checkpointRootsInitialPost();
        set_marking_started();
        // CAUTION: after the doConcurrentMark() call below,
        // the concurrent marking thread(s) could be running
        // concurrently with us. Make sure that anything after
        // this point does not assume that we are the only GC thread
        // running. Note: of course, the actual marking work will
        // not start until the safepoint itself is released in
        // ConcurrentGCThread::safepoint_desynchronize().
        doConcurrentMark();
      }

#if SCAN_ONLY_VERBOSE
      _young_list->print();
#endif // SCAN_ONLY_VERBOSE

<<<<<<< HEAD
    double end_time_sec = os::elapsedTime();
    double pause_time_ms = (end_time_sec - start_time_sec) * MILLIUNITS;
    g1_policy()->record_pause_time_ms(pause_time_ms);
    GCOverheadReporter::recordSTWEnd(end_time_sec);
    g1_policy()->record_collection_pause_end(abandoned);
=======
      double end_time_sec = os::elapsedTime();
      double pause_time_ms = (end_time_sec - start_time_sec) * MILLIUNITS;
      g1_policy()->record_pause_time_ms(pause_time_ms);
      g1_policy()->record_collection_pause_end(abandoned);
>>>>>>> 076aa799

      assert(regions_accounted_for(), "Region leakage.");

<<<<<<< HEAD
    if (VerifyAfterGC && total_collections() >= VerifyGCStartAt) {
      HandleMark hm;  // Discard invalid handles created during verification
      gclog_or_tty->print(" VerifyAfterGC:");
      prepare_for_verify();
      Universe::verify(false);
    }
=======
      if (VerifyAfterGC && total_collections() >= VerifyGCStartAt) {
        HandleMark hm;  // Discard invalid handles created during verification
        gclog_or_tty->print(" VerifyAfterGC:");
        prepare_for_verify();
        Universe::verify(false);
      }
>>>>>>> 076aa799

      if (was_enabled) ref_processor()->enable_discovery();

      {
        size_t expand_bytes = g1_policy()->expansion_amount();
        if (expand_bytes > 0) {
          size_t bytes_before = capacity();
          expand(expand_bytes);
        }
      }

      if (mark_in_progress()) {
        concurrent_mark()->update_g1_committed();
      }

#ifdef TRACESPINNING
      ParallelTaskTerminator::print_termination_counts();
#endif

      gc_epilogue(false);
    }

    assert(verify_region_lists(), "Bad region lists.");

<<<<<<< HEAD
  if (ExitAfterGCNum > 0 && total_collections() == ExitAfterGCNum) {
    gclog_or_tty->print_cr("Stopping after GC #%d", ExitAfterGCNum);
    print_tracing_info();
    vm_exit(-1);
=======
    if (ExitAfterGCNum > 0 && total_collections() == ExitAfterGCNum) {
      gclog_or_tty->print_cr("Stopping after GC #%d", ExitAfterGCNum);
      print_tracing_info();
      vm_exit(-1);
    }
  }

  if (PrintHeapAtGC) {
    Universe::print_heap_after_gc();
  }
  if (G1SummarizeRSetStats &&
      (G1SummarizeRSetStatsPeriod > 0) &&
      (total_collections() % G1SummarizeRSetStatsPeriod == 0)) {
    g1_rem_set()->print_summary_info();
>>>>>>> 076aa799
  }
}

void G1CollectedHeap::set_gc_alloc_region(int purpose, HeapRegion* r) {
  assert(purpose >= 0 && purpose < GCAllocPurposeCount, "invalid purpose");
  // make sure we don't call set_gc_alloc_region() multiple times on
  // the same region
  assert(r == NULL || !r->is_gc_alloc_region(),
         "shouldn't already be a GC alloc region");
  HeapWord* original_top = NULL;
  if (r != NULL)
    original_top = r->top();

  // We will want to record the used space in r as being there before gc.
  // One we install it as a GC alloc region it's eligible for allocation.
  // So record it now and use it later.
  size_t r_used = 0;
  if (r != NULL) {
    r_used = r->used();

    if (ParallelGCThreads > 0) {
      // need to take the lock to guard against two threads calling
      // get_gc_alloc_region concurrently (very unlikely but...)
      MutexLockerEx x(ParGCRareEvent_lock, Mutex::_no_safepoint_check_flag);
      r->save_marks();
    }
  }
  HeapRegion* old_alloc_region = _gc_alloc_regions[purpose];
  _gc_alloc_regions[purpose] = r;
  if (old_alloc_region != NULL) {
    // Replace aliases too.
    for (int ap = 0; ap < GCAllocPurposeCount; ++ap) {
      if (_gc_alloc_regions[ap] == old_alloc_region) {
        _gc_alloc_regions[ap] = r;
      }
    }
  }
  if (r != NULL) {
    push_gc_alloc_region(r);
    if (mark_in_progress() && original_top != r->next_top_at_mark_start()) {
      // We are using a region as a GC alloc region after it has been used
      // as a mutator allocation region during the current marking cycle.
      // The mutator-allocated objects are currently implicitly marked, but
      // when we move hr->next_top_at_mark_start() forward at the the end
      // of the GC pause, they won't be.  We therefore mark all objects in
      // the "gap".  We do this object-by-object, since marking densely
      // does not currently work right with marking bitmap iteration.  This
      // means we rely on TLAB filling at the start of pauses, and no
      // "resuscitation" of filled TLAB's.  If we want to do this, we need
      // to fix the marking bitmap iteration.
      HeapWord* curhw = r->next_top_at_mark_start();
      HeapWord* t = original_top;

      while (curhw < t) {
        oop cur = (oop)curhw;
        // We'll assume parallel for generality.  This is rare code.
        concurrent_mark()->markAndGrayObjectIfNecessary(cur); // can't we just mark them?
        curhw = curhw + cur->size();
      }
      assert(curhw == t, "Should have parsed correctly.");
    }
    if (G1PolicyVerbose > 1) {
      gclog_or_tty->print("New alloc region ["PTR_FORMAT", "PTR_FORMAT", " PTR_FORMAT") "
                          "for survivors:", r->bottom(), original_top, r->end());
      r->print();
    }
    g1_policy()->record_before_bytes(r_used);
  }
}

void G1CollectedHeap::push_gc_alloc_region(HeapRegion* hr) {
  assert(Thread::current()->is_VM_thread() ||
         par_alloc_during_gc_lock()->owned_by_self(), "Precondition");
  assert(!hr->is_gc_alloc_region() && !hr->in_collection_set(),
         "Precondition.");
  hr->set_is_gc_alloc_region(true);
  hr->set_next_gc_alloc_region(_gc_alloc_region_list);
  _gc_alloc_region_list = hr;
}

#ifdef G1_DEBUG
class FindGCAllocRegion: public HeapRegionClosure {
public:
  bool doHeapRegion(HeapRegion* r) {
    if (r->is_gc_alloc_region()) {
      gclog_or_tty->print_cr("Region %d ["PTR_FORMAT"...] is still a gc_alloc_region.",
                             r->hrs_index(), r->bottom());
    }
    return false;
  }
};
#endif // G1_DEBUG

void G1CollectedHeap::forget_alloc_region_list() {
  assert(Thread::current()->is_VM_thread(), "Precondition");
  while (_gc_alloc_region_list != NULL) {
    HeapRegion* r = _gc_alloc_region_list;
    assert(r->is_gc_alloc_region(), "Invariant.");
    // We need HeapRegion::oops_on_card_seq_iterate_careful() to work on
    // newly allocated data in order to be able to apply deferred updates
    // before the GC is done for verification purposes (i.e to allow
    // G1HRRSFlushLogBuffersOnVerify). It's safe thing to do after the
    // collection.
    r->ContiguousSpace::set_saved_mark();
    _gc_alloc_region_list = r->next_gc_alloc_region();
    r->set_next_gc_alloc_region(NULL);
    r->set_is_gc_alloc_region(false);
    if (r->is_survivor()) {
      if (r->is_empty()) {
        r->set_not_young();
      } else {
        _young_list->add_survivor_region(r);
      }
    }
    if (r->is_empty()) {
      ++_free_regions;
    }
  }
#ifdef G1_DEBUG
  FindGCAllocRegion fa;
  heap_region_iterate(&fa);
#endif // G1_DEBUG
}


bool G1CollectedHeap::check_gc_alloc_regions() {
  // TODO: allocation regions check
  return true;
}

void G1CollectedHeap::get_gc_alloc_regions() {
  // First, let's check that the GC alloc region list is empty (it should)
  assert(_gc_alloc_region_list == NULL, "invariant");

  for (int ap = 0; ap < GCAllocPurposeCount; ++ap) {
    assert(_gc_alloc_regions[ap] == NULL, "invariant");
<<<<<<< HEAD
=======
    assert(_gc_alloc_region_counts[ap] == 0, "invariant");
>>>>>>> 076aa799

    // Create new GC alloc regions.
    HeapRegion* alloc_region = _retained_gc_alloc_regions[ap];
    _retained_gc_alloc_regions[ap] = NULL;

    if (alloc_region != NULL) {
      assert(_retain_gc_alloc_region[ap], "only way to retain a GC region");

      // let's make sure that the GC alloc region is not tagged as such
      // outside a GC operation
      assert(!alloc_region->is_gc_alloc_region(), "sanity");

      if (alloc_region->in_collection_set() ||
          alloc_region->top() == alloc_region->end() ||
          alloc_region->top() == alloc_region->bottom()) {
        // we will discard the current GC alloc region if it's in the
        // collection set (it can happen!), if it's already full (no
        // point in using it), or if it's empty (this means that it
        // was emptied during a cleanup and it should be on the free
        // list now).

        alloc_region = NULL;
      }
    }

    if (alloc_region == NULL) {
      // we will get a new GC alloc region
      alloc_region = newAllocRegionWithExpansion(ap, 0);
    } else {
      // the region was retained from the last collection
      ++_gc_alloc_region_counts[ap];
    }

    if (alloc_region != NULL) {
      assert(_gc_alloc_regions[ap] == NULL, "pre-condition");
      set_gc_alloc_region(ap, alloc_region);
    }

    assert(_gc_alloc_regions[ap] == NULL ||
           _gc_alloc_regions[ap]->is_gc_alloc_region(),
           "the GC alloc region should be tagged as such");
    assert(_gc_alloc_regions[ap] == NULL ||
           _gc_alloc_regions[ap] == _gc_alloc_region_list,
           "the GC alloc region should be the same as the GC alloc list head");
  }
  // Set alternative regions for allocation purposes that have reached
  // their limit.
  for (int ap = 0; ap < GCAllocPurposeCount; ++ap) {
    GCAllocPurpose alt_purpose = g1_policy()->alternative_purpose(ap);
    if (_gc_alloc_regions[ap] == NULL && alt_purpose != ap) {
      _gc_alloc_regions[ap] = _gc_alloc_regions[alt_purpose];
    }
  }
  assert(check_gc_alloc_regions(), "alloc regions messed up");
}

void G1CollectedHeap::release_gc_alloc_regions(bool totally) {
  // We keep a separate list of all regions that have been alloc regions in
  // the current collection pause. Forget that now. This method will
  // untag the GC alloc regions and tear down the GC alloc region
  // list. It's desirable that no regions are tagged as GC alloc
  // outside GCs.
  forget_alloc_region_list();

  // The current alloc regions contain objs that have survived
  // collection. Make them no longer GC alloc regions.
  for (int ap = 0; ap < GCAllocPurposeCount; ++ap) {
    HeapRegion* r = _gc_alloc_regions[ap];
    _retained_gc_alloc_regions[ap] = NULL;
<<<<<<< HEAD
=======
    _gc_alloc_region_counts[ap] = 0;
>>>>>>> 076aa799

    if (r != NULL) {
      // we retain nothing on _gc_alloc_regions between GCs
      set_gc_alloc_region(ap, NULL);
<<<<<<< HEAD
      _gc_alloc_region_counts[ap] = 0;
=======
>>>>>>> 076aa799

      if (r->is_empty()) {
        // we didn't actually allocate anything in it; let's just put
        // it on the free list
        MutexLockerEx x(ZF_mon, Mutex::_no_safepoint_check_flag);
        r->set_zero_fill_complete();
        put_free_region_on_list_locked(r);
      } else if (_retain_gc_alloc_region[ap] && !totally) {
        // retain it so that we can use it at the beginning of the next GC
        _retained_gc_alloc_regions[ap] = r;
      }
    }
  }
}

#ifndef PRODUCT
// Useful for debugging
<<<<<<< HEAD

void G1CollectedHeap::print_gc_alloc_regions() {
  gclog_or_tty->print_cr("GC alloc regions");
  for (int ap = 0; ap < GCAllocPurposeCount; ++ap) {
    HeapRegion* r = _gc_alloc_regions[ap];
    if (r == NULL) {
      gclog_or_tty->print_cr("  %2d : "PTR_FORMAT, ap, NULL);
    } else {
      gclog_or_tty->print_cr("  %2d : "PTR_FORMAT" "SIZE_FORMAT,
                             ap, r->bottom(), r->used());
    }
  }
}
#endif // PRODUCT

void G1CollectedHeap::init_for_evac_failure(OopsInHeapRegionClosure* cl) {
  _drain_in_progress = false;
  set_evac_failure_closure(cl);
  _evac_failure_scan_stack = new (ResourceObj::C_HEAP) GrowableArray<oop>(40, true);
}
=======
>>>>>>> 076aa799

void G1CollectedHeap::print_gc_alloc_regions() {
  gclog_or_tty->print_cr("GC alloc regions");
  for (int ap = 0; ap < GCAllocPurposeCount; ++ap) {
    HeapRegion* r = _gc_alloc_regions[ap];
    if (r == NULL) {
      gclog_or_tty->print_cr("  %2d : "PTR_FORMAT, ap, NULL);
    } else {
      gclog_or_tty->print_cr("  %2d : "PTR_FORMAT" "SIZE_FORMAT,
                             ap, r->bottom(), r->used());
    }
  }
}
#endif // PRODUCT

void G1CollectedHeap::init_for_evac_failure(OopsInHeapRegionClosure* cl) {
  _drain_in_progress = false;
  set_evac_failure_closure(cl);
  _evac_failure_scan_stack = new (ResourceObj::C_HEAP) GrowableArray<oop>(40, true);
}

void G1CollectedHeap::finalize_for_evac_failure() {
  assert(_evac_failure_scan_stack != NULL &&
         _evac_failure_scan_stack->length() == 0,
         "Postcondition");
  assert(!_drain_in_progress, "Postcondition");
  delete _evac_failure_scan_stack;
  _evac_failure_scan_stack = NULL;
}



// *** Sequential G1 Evacuation

HeapWord* G1CollectedHeap::allocate_during_gc(GCAllocPurpose purpose, size_t word_size) {
  HeapRegion* alloc_region = _gc_alloc_regions[purpose];
  // let the caller handle alloc failure
  if (alloc_region == NULL) return NULL;
  assert(isHumongous(word_size) || !alloc_region->isHumongous(),
         "Either the object is humongous or the region isn't");
  HeapWord* block = alloc_region->allocate(word_size);
  if (block == NULL) {
    block = allocate_during_gc_slow(purpose, alloc_region, false, word_size);
  }
  return block;
}

class G1IsAliveClosure: public BoolObjectClosure {
  G1CollectedHeap* _g1;
public:
  G1IsAliveClosure(G1CollectedHeap* g1) : _g1(g1) {}
  void do_object(oop p) { assert(false, "Do not call."); }
  bool do_object_b(oop p) {
    // It is reachable if it is outside the collection set, or is inside
    // and forwarded.

#ifdef G1_DEBUG
    gclog_or_tty->print_cr("is alive "PTR_FORMAT" in CS %d forwarded %d overall %d",
                           (void*) p, _g1->obj_in_cs(p), p->is_forwarded(),
                           !_g1->obj_in_cs(p) || p->is_forwarded());
#endif // G1_DEBUG

    return !_g1->obj_in_cs(p) || p->is_forwarded();
  }
};

class G1KeepAliveClosure: public OopClosure {
  G1CollectedHeap* _g1;
public:
  G1KeepAliveClosure(G1CollectedHeap* g1) : _g1(g1) {}
  void do_oop(narrowOop* p) { guarantee(false, "Not needed"); }
  void do_oop(      oop* p) {
    oop obj = *p;
#ifdef G1_DEBUG
    if (PrintGC && Verbose) {
      gclog_or_tty->print_cr("keep alive *"PTR_FORMAT" = "PTR_FORMAT" "PTR_FORMAT,
                             p, (void*) obj, (void*) *p);
    }
#endif // G1_DEBUG

    if (_g1->obj_in_cs(obj)) {
      assert( obj->is_forwarded(), "invariant" );
      *p = obj->forwardee();
#ifdef G1_DEBUG
      gclog_or_tty->print_cr("     in CSet: moved "PTR_FORMAT" -> "PTR_FORMAT,
                             (void*) obj, (void*) *p);
#endif // G1_DEBUG
    }
  }
};

class UpdateRSetImmediate : public OopsInHeapRegionClosure {
private:
  G1CollectedHeap* _g1;
  G1RemSet* _g1_rem_set;
public:
  UpdateRSetImmediate(G1CollectedHeap* g1) :
    _g1(g1), _g1_rem_set(g1->g1_rem_set()) {}
<<<<<<< HEAD

  void do_oop(narrowOop* p) {
    guarantee(false, "NYI");
  }
  void do_oop(oop* p) {
    assert(_from->is_in_reserved(p), "paranoia");
    if (*p != NULL && !_from->is_survivor()) {
      _g1_rem_set->par_write_ref(_from, p, 0);
    }
  }
};

class UpdateRSetDeferred : public OopsInHeapRegionClosure {
private:
  G1CollectedHeap* _g1;
  DirtyCardQueue *_dcq;
  CardTableModRefBS* _ct_bs;

public:
  UpdateRSetDeferred(G1CollectedHeap* g1, DirtyCardQueue* dcq) :
    _g1(g1), _ct_bs((CardTableModRefBS*)_g1->barrier_set()), _dcq(dcq) {}
=======
>>>>>>> 076aa799

  virtual void do_oop(narrowOop* p) { do_oop_work(p); }
  virtual void do_oop(      oop* p) { do_oop_work(p); }
  template <class T> void do_oop_work(T* p) {
    assert(_from->is_in_reserved(p), "paranoia");
    T heap_oop = oopDesc::load_heap_oop(p);
    if (!oopDesc::is_null(heap_oop) && !_from->is_survivor()) {
      _g1_rem_set->par_write_ref(_from, p, 0);
    }
  }
};

class UpdateRSetDeferred : public OopsInHeapRegionClosure {
private:
  G1CollectedHeap* _g1;
  DirtyCardQueue *_dcq;
  CardTableModRefBS* _ct_bs;

public:
  UpdateRSetDeferred(G1CollectedHeap* g1, DirtyCardQueue* dcq) :
    _g1(g1), _ct_bs((CardTableModRefBS*)_g1->barrier_set()), _dcq(dcq) {}

  virtual void do_oop(narrowOop* p) { do_oop_work(p); }
  virtual void do_oop(      oop* p) { do_oop_work(p); }
  template <class T> void do_oop_work(T* p) {
    assert(_from->is_in_reserved(p), "paranoia");
<<<<<<< HEAD
    if (!_from->is_in_reserved(*p) && !_from->is_survivor()) {
=======
    if (!_from->is_in_reserved(oopDesc::load_decode_heap_oop(p)) &&
        !_from->is_survivor()) {
>>>>>>> 076aa799
      size_t card_index = _ct_bs->index_for(p);
      if (_ct_bs->mark_card_deferred(card_index)) {
        _dcq->enqueue((jbyte*)_ct_bs->byte_for_index(card_index));
      }
    }
  }
};



class RemoveSelfPointerClosure: public ObjectClosure {
private:
  G1CollectedHeap* _g1;
  ConcurrentMark* _cm;
  HeapRegion* _hr;
  size_t _prev_marked_bytes;
  size_t _next_marked_bytes;
  OopsInHeapRegionClosure *_cl;
public:
  RemoveSelfPointerClosure(G1CollectedHeap* g1, OopsInHeapRegionClosure* cl) :
    _g1(g1), _cm(_g1->concurrent_mark()),  _prev_marked_bytes(0),
    _next_marked_bytes(0), _cl(cl) {}

  size_t prev_marked_bytes() { return _prev_marked_bytes; }
  size_t next_marked_bytes() { return _next_marked_bytes; }

  // The original idea here was to coalesce evacuated and dead objects.
  // However that caused complications with the block offset table (BOT).
  // In particular if there were two TLABs, one of them partially refined.
  // |----- TLAB_1--------|----TLAB_2-~~~(partially refined part)~~~|
  // The BOT entries of the unrefined part of TLAB_2 point to the start
  // of TLAB_2. If the last object of the TLAB_1 and the first object
  // of TLAB_2 are coalesced, then the cards of the unrefined part
  // would point into middle of the filler object.
  //
  // The current approach is to not coalesce and leave the BOT contents intact.
  void do_object(oop obj) {
    if (obj->is_forwarded() && obj->forwardee() == obj) {
      // The object failed to move.
      assert(!_g1->is_obj_dead(obj), "We should not be preserving dead objs.");
      _cm->markPrev(obj);
      assert(_cm->isPrevMarked(obj), "Should be marked!");
      _prev_marked_bytes += (obj->size() * HeapWordSize);
      if (_g1->mark_in_progress() && !_g1->is_obj_ill(obj)) {
        _cm->markAndGrayObjectIfNecessary(obj);
      }
      obj->set_mark(markOopDesc::prototype());
      // While we were processing RSet buffers during the
      // collection, we actually didn't scan any cards on the
      // collection set, since we didn't want to update remebered
      // sets with entries that point into the collection set, given
      // that live objects fromthe collection set are about to move
      // and such entries will be stale very soon. This change also
      // dealt with a reliability issue which involved scanning a
      // card in the collection set and coming across an array that
      // was being chunked and looking malformed. The problem is
      // that, if evacuation fails, we might have remembered set
      // entries missing given that we skipped cards on the
      // collection set. So, we'll recreate such entries now.
      obj->oop_iterate(_cl);
      assert(_cm->isPrevMarked(obj), "Should be marked!");
    } else {
      // The object has been either evacuated or is dead. Fill it with a
      // dummy object.
      MemRegion mr((HeapWord*)obj, obj->size());
      CollectedHeap::fill_with_object(mr);
      _cm->clearRangeBothMaps(mr);
    }
  }
};

void G1CollectedHeap::remove_self_forwarding_pointers() {
  UpdateRSetImmediate immediate_update(_g1h);
  DirtyCardQueue dcq(&_g1h->dirty_card_queue_set());
  UpdateRSetDeferred deferred_update(_g1h, &dcq);
  OopsInHeapRegionClosure *cl;
  if (G1DeferredRSUpdate) {
    cl = &deferred_update;
  } else {
    cl = &immediate_update;
  }
  HeapRegion* cur = g1_policy()->collection_set();
  while (cur != NULL) {
    assert(g1_policy()->assertMarkedBytesDataOK(), "Should be!");

    RemoveSelfPointerClosure rspc(_g1h, cl);
    if (cur->evacuation_failed()) {
      assert(cur->in_collection_set(), "bad CS");
      cl->set_region(cur);
      cur->object_iterate(&rspc);

      // A number of manipulations to make the TAMS be the current top,
      // and the marked bytes be the ones observed in the iteration.
      if (_g1h->concurrent_mark()->at_least_one_mark_complete()) {
        // The comments below are the postconditions achieved by the
        // calls.  Note especially the last such condition, which says that
        // the count of marked bytes has been properly restored.
        cur->note_start_of_marking(false);
        // _next_top_at_mark_start == top, _next_marked_bytes == 0
        cur->add_to_marked_bytes(rspc.prev_marked_bytes());
        // _next_marked_bytes == prev_marked_bytes.
        cur->note_end_of_marking();
        // _prev_top_at_mark_start == top(),
        // _prev_marked_bytes == prev_marked_bytes
      }
      // If there is no mark in progress, we modified the _next variables
      // above needlessly, but harmlessly.
      if (_g1h->mark_in_progress()) {
        cur->note_start_of_marking(false);
        // _next_top_at_mark_start == top, _next_marked_bytes == 0
        // _next_marked_bytes == next_marked_bytes.
      }

      // Now make sure the region has the right index in the sorted array.
      g1_policy()->note_change_in_marked_bytes(cur);
    }
    cur = cur->next_in_collection_set();
  }
  assert(g1_policy()->assertMarkedBytesDataOK(), "Should be!");

  // Now restore saved marks, if any.
  if (_objs_with_preserved_marks != NULL) {
    assert(_preserved_marks_of_objs != NULL, "Both or none.");
    assert(_objs_with_preserved_marks->length() ==
           _preserved_marks_of_objs->length(), "Both or none.");
    guarantee(_objs_with_preserved_marks->length() ==
              _preserved_marks_of_objs->length(), "Both or none.");
    for (int i = 0; i < _objs_with_preserved_marks->length(); i++) {
      oop obj   = _objs_with_preserved_marks->at(i);
      markOop m = _preserved_marks_of_objs->at(i);
      obj->set_mark(m);
    }
    // Delete the preserved marks growable arrays (allocated on the C heap).
    delete _objs_with_preserved_marks;
    delete _preserved_marks_of_objs;
    _objs_with_preserved_marks = NULL;
    _preserved_marks_of_objs = NULL;
  }
}

void G1CollectedHeap::push_on_evac_failure_scan_stack(oop obj) {
  _evac_failure_scan_stack->push(obj);
}

void G1CollectedHeap::drain_evac_failure_scan_stack() {
  assert(_evac_failure_scan_stack != NULL, "precondition");

  while (_evac_failure_scan_stack->length() > 0) {
     oop obj = _evac_failure_scan_stack->pop();
     _evac_failure_closure->set_region(heap_region_containing(obj));
     obj->oop_iterate_backwards(_evac_failure_closure);
  }
}

void G1CollectedHeap::handle_evacuation_failure(oop old) {
  markOop m = old->mark();
  // forward to self
  assert(!old->is_forwarded(), "precondition");

  old->forward_to(old);
  handle_evacuation_failure_common(old, m);
}

oop
G1CollectedHeap::handle_evacuation_failure_par(OopsInHeapRegionClosure* cl,
                                               oop old) {
  markOop m = old->mark();
  oop forward_ptr = old->forward_to_atomic(old);
  if (forward_ptr == NULL) {
    // Forward-to-self succeeded.
    if (_evac_failure_closure != cl) {
      MutexLockerEx x(EvacFailureStack_lock, Mutex::_no_safepoint_check_flag);
      assert(!_drain_in_progress,
             "Should only be true while someone holds the lock.");
      // Set the global evac-failure closure to the current thread's.
      assert(_evac_failure_closure == NULL, "Or locking has failed.");
      set_evac_failure_closure(cl);
      // Now do the common part.
      handle_evacuation_failure_common(old, m);
      // Reset to NULL.
      set_evac_failure_closure(NULL);
    } else {
      // The lock is already held, and this is recursive.
      assert(_drain_in_progress, "This should only be the recursive case.");
      handle_evacuation_failure_common(old, m);
    }
    return old;
  } else {
    // Someone else had a place to copy it.
    return forward_ptr;
  }
}

void G1CollectedHeap::handle_evacuation_failure_common(oop old, markOop m) {
  set_evacuation_failed(true);

  preserve_mark_if_necessary(old, m);

  HeapRegion* r = heap_region_containing(old);
  if (!r->evacuation_failed()) {
    r->set_evacuation_failed(true);
    if (G1PrintRegions) {
      gclog_or_tty->print("evacuation failed in heap region "PTR_FORMAT" "
                          "["PTR_FORMAT","PTR_FORMAT")\n",
                          r, r->bottom(), r->end());
    }
  }

  push_on_evac_failure_scan_stack(old);

  if (!_drain_in_progress) {
    // prevent recursion in copy_to_survivor_space()
    _drain_in_progress = true;
    drain_evac_failure_scan_stack();
    _drain_in_progress = false;
  }
}

void G1CollectedHeap::preserve_mark_if_necessary(oop obj, markOop m) {
  if (m != markOopDesc::prototype()) {
    if (_objs_with_preserved_marks == NULL) {
      assert(_preserved_marks_of_objs == NULL, "Both or none.");
      _objs_with_preserved_marks =
        new (ResourceObj::C_HEAP) GrowableArray<oop>(40, true);
      _preserved_marks_of_objs =
        new (ResourceObj::C_HEAP) GrowableArray<markOop>(40, true);
    }
    _objs_with_preserved_marks->push(obj);
    _preserved_marks_of_objs->push(m);
  }
}

// *** Parallel G1 Evacuation

HeapWord* G1CollectedHeap::par_allocate_during_gc(GCAllocPurpose purpose,
                                                  size_t word_size) {
  HeapRegion* alloc_region = _gc_alloc_regions[purpose];
  // let the caller handle alloc failure
  if (alloc_region == NULL) return NULL;

  HeapWord* block = alloc_region->par_allocate(word_size);
  if (block == NULL) {
    MutexLockerEx x(par_alloc_during_gc_lock(),
                    Mutex::_no_safepoint_check_flag);
    block = allocate_during_gc_slow(purpose, alloc_region, true, word_size);
  }
  return block;
}

void G1CollectedHeap::retire_alloc_region(HeapRegion* alloc_region,
                                            bool par) {
  // Another thread might have obtained alloc_region for the given
  // purpose, and might be attempting to allocate in it, and might
  // succeed.  Therefore, we can't do the "finalization" stuff on the
  // region below until we're sure the last allocation has happened.
  // We ensure this by allocating the remaining space with a garbage
  // object.
  if (par) par_allocate_remaining_space(alloc_region);
  // Now we can do the post-GC stuff on the region.
  alloc_region->note_end_of_copying();
  g1_policy()->record_after_bytes(alloc_region->used());
}

HeapWord*
G1CollectedHeap::allocate_during_gc_slow(GCAllocPurpose purpose,
                                         HeapRegion*    alloc_region,
                                         bool           par,
                                         size_t         word_size) {
  HeapWord* block = NULL;
  // In the parallel case, a previous thread to obtain the lock may have
  // already assigned a new gc_alloc_region.
  if (alloc_region != _gc_alloc_regions[purpose]) {
    assert(par, "But should only happen in parallel case.");
    alloc_region = _gc_alloc_regions[purpose];
    if (alloc_region == NULL) return NULL;
    block = alloc_region->par_allocate(word_size);
    if (block != NULL) return block;
    // Otherwise, continue; this new region is empty, too.
  }
  assert(alloc_region != NULL, "We better have an allocation region");
  retire_alloc_region(alloc_region, par);

  if (_gc_alloc_region_counts[purpose] >= g1_policy()->max_regions(purpose)) {
    // Cannot allocate more regions for the given purpose.
    GCAllocPurpose alt_purpose = g1_policy()->alternative_purpose(purpose);
    // Is there an alternative?
    if (purpose != alt_purpose) {
      HeapRegion* alt_region = _gc_alloc_regions[alt_purpose];
      // Has not the alternative region been aliased?
      if (alloc_region != alt_region && alt_region != NULL) {
        // Try to allocate in the alternative region.
        if (par) {
          block = alt_region->par_allocate(word_size);
        } else {
          block = alt_region->allocate(word_size);
        }
        // Make an alias.
        _gc_alloc_regions[purpose] = _gc_alloc_regions[alt_purpose];
        if (block != NULL) {
          return block;
        }
        retire_alloc_region(alt_region, par);
      }
      // Both the allocation region and the alternative one are full
      // and aliased, replace them with a new allocation region.
      purpose = alt_purpose;
    } else {
      set_gc_alloc_region(purpose, NULL);
      return NULL;
    }
  }

  // Now allocate a new region for allocation.
  alloc_region = newAllocRegionWithExpansion(purpose, word_size, false /*zero_filled*/);

  // let the caller handle alloc failure
  if (alloc_region != NULL) {

    assert(check_gc_alloc_regions(), "alloc regions messed up");
    assert(alloc_region->saved_mark_at_top(),
           "Mark should have been saved already.");
    // We used to assert that the region was zero-filled here, but no
    // longer.

    // This must be done last: once it's installed, other regions may
    // allocate in it (without holding the lock.)
    set_gc_alloc_region(purpose, alloc_region);

    if (par) {
      block = alloc_region->par_allocate(word_size);
    } else {
      block = alloc_region->allocate(word_size);
    }
    // Caller handles alloc failure.
  } else {
    // This sets other apis using the same old alloc region to NULL, also.
    set_gc_alloc_region(purpose, NULL);
  }
  return block;  // May be NULL.
}

void G1CollectedHeap::par_allocate_remaining_space(HeapRegion* r) {
  HeapWord* block = NULL;
  size_t free_words;
  do {
    free_words = r->free()/HeapWordSize;
    // If there's too little space, no one can allocate, so we're done.
    if (free_words < (size_t)oopDesc::header_size()) return;
    // Otherwise, try to claim it.
    block = r->par_allocate(free_words);
  } while (block == NULL);
  fill_with_object(block, free_words);
}

<<<<<<< HEAD
#define use_local_bitmaps         1
#define verify_local_bitmaps      0

#ifndef PRODUCT

class GCLabBitMap;
class GCLabBitMapClosure: public BitMapClosure {
private:
  ConcurrentMark* _cm;
  GCLabBitMap*    _bitmap;

public:
  GCLabBitMapClosure(ConcurrentMark* cm,
                     GCLabBitMap* bitmap) {
    _cm     = cm;
    _bitmap = bitmap;
  }

  virtual bool do_bit(size_t offset);
};

#endif // PRODUCT

#define oop_buffer_length 256

class GCLabBitMap: public BitMap {
private:
  ConcurrentMark* _cm;

  int       _shifter;
  size_t    _bitmap_word_covers_words;

  // beginning of the heap
  HeapWord* _heap_start;

  // this is the actual start of the GCLab
  HeapWord* _real_start_word;

  // this is the actual end of the GCLab
  HeapWord* _real_end_word;

  // this is the first word, possibly located before the actual start
  // of the GCLab, that corresponds to the first bit of the bitmap
  HeapWord* _start_word;

  // size of a GCLab in words
  size_t _gclab_word_size;

  static int shifter() {
    return MinObjAlignment - 1;
  }

  // how many heap words does a single bitmap word corresponds to?
  static size_t bitmap_word_covers_words() {
    return BitsPerWord << shifter();
  }

  static size_t gclab_word_size() {
    return G1ParallelGCAllocBufferSize / HeapWordSize;
  }

  static size_t bitmap_size_in_bits() {
    size_t bits_in_bitmap = gclab_word_size() >> shifter();
    // We are going to ensure that the beginning of a word in this
    // bitmap also corresponds to the beginning of a word in the
    // global marking bitmap. To handle the case where a GCLab
    // starts from the middle of the bitmap, we need to add enough
    // space (i.e. up to a bitmap word) to ensure that we have
    // enough bits in the bitmap.
    return bits_in_bitmap + BitsPerWord - 1;
  }
public:
  GCLabBitMap(HeapWord* heap_start)
    : BitMap(bitmap_size_in_bits()),
      _cm(G1CollectedHeap::heap()->concurrent_mark()),
      _shifter(shifter()),
      _bitmap_word_covers_words(bitmap_word_covers_words()),
      _heap_start(heap_start),
      _gclab_word_size(gclab_word_size()),
      _real_start_word(NULL),
      _real_end_word(NULL),
      _start_word(NULL)
  {
    guarantee( size_in_words() >= bitmap_size_in_words(),
               "just making sure");
  }

  inline unsigned heapWordToOffset(HeapWord* addr) {
    unsigned offset = (unsigned) pointer_delta(addr, _start_word) >> _shifter;
    assert(offset < size(), "offset should be within bounds");
    return offset;
  }

  inline HeapWord* offsetToHeapWord(size_t offset) {
    HeapWord* addr =  _start_word + (offset << _shifter);
    assert(_real_start_word <= addr && addr < _real_end_word, "invariant");
    return addr;
  }

  bool fields_well_formed() {
    bool ret1 = (_real_start_word == NULL) &&
                (_real_end_word == NULL) &&
                (_start_word == NULL);
    if (ret1)
      return true;

    bool ret2 = _real_start_word >= _start_word &&
      _start_word < _real_end_word &&
      (_real_start_word + _gclab_word_size) == _real_end_word &&
      (_start_word + _gclab_word_size + _bitmap_word_covers_words)
                                                              > _real_end_word;
    return ret2;
  }

  inline bool mark(HeapWord* addr) {
    guarantee(use_local_bitmaps, "invariant");
    assert(fields_well_formed(), "invariant");

    if (addr >= _real_start_word && addr < _real_end_word) {
      assert(!isMarked(addr), "should not have already been marked");

      // first mark it on the bitmap
      at_put(heapWordToOffset(addr), true);

      return true;
    } else {
      return false;
    }
  }

  inline bool isMarked(HeapWord* addr) {
    guarantee(use_local_bitmaps, "invariant");
    assert(fields_well_formed(), "invariant");

    return at(heapWordToOffset(addr));
  }

  void set_buffer(HeapWord* start) {
    guarantee(use_local_bitmaps, "invariant");
    clear();

    assert(start != NULL, "invariant");
    _real_start_word = start;
    _real_end_word   = start + _gclab_word_size;

    size_t diff =
      pointer_delta(start, _heap_start) % _bitmap_word_covers_words;
    _start_word = start - diff;

    assert(fields_well_formed(), "invariant");
  }

=======
>>>>>>> 076aa799
#ifndef PRODUCT
bool GCLabBitMapClosure::do_bit(size_t offset) {
  HeapWord* addr = _bitmap->offsetToHeapWord(offset);
  guarantee(_cm->isMarked(oop(addr)), "it should be!");
  return true;
}
#endif // PRODUCT

<<<<<<< HEAD
class G1ParGCAllocBuffer: public ParGCAllocBuffer {
private:
  bool        _retired;
  bool        _during_marking;
  GCLabBitMap _bitmap;

public:
  G1ParGCAllocBuffer() :
    ParGCAllocBuffer(G1ParallelGCAllocBufferSize / HeapWordSize),
    _during_marking(G1CollectedHeap::heap()->mark_in_progress()),
    _bitmap(G1CollectedHeap::heap()->reserved_region().start()),
    _retired(false)
  { }

  inline bool mark(HeapWord* addr) {
    guarantee(use_local_bitmaps, "invariant");
    assert(_during_marking, "invariant");
    return _bitmap.mark(addr);
  }

  inline void set_buf(HeapWord* buf) {
    if (use_local_bitmaps && _during_marking)
      _bitmap.set_buffer(buf);
    ParGCAllocBuffer::set_buf(buf);
    _retired = false;
  }

  inline void retire(bool end_of_gc, bool retain) {
    if (_retired)
      return;
    if (use_local_bitmaps && _during_marking) {
      _bitmap.retire();
    }
    ParGCAllocBuffer::retire(end_of_gc, retain);
    _retired = true;
  }
};


class G1ParScanThreadState : public StackObj {
protected:
  G1CollectedHeap* _g1h;
  RefToScanQueue*  _refs;
  DirtyCardQueue   _dcq;
  CardTableModRefBS* _ct_bs;
  G1RemSet* _g1_rem;

  typedef GrowableArray<oop*> OverflowQueue;
  OverflowQueue* _overflowed_refs;

  G1ParGCAllocBuffer _alloc_buffers[GCAllocPurposeCount];
  ageTable           _age_table;

  size_t           _alloc_buffer_waste;
  size_t           _undo_waste;

  OopsInHeapRegionClosure*      _evac_failure_cl;
  G1ParScanHeapEvacClosure*     _evac_cl;
  G1ParScanPartialArrayClosure* _partial_scan_cl;

  int _hash_seed;
  int _queue_num;

  int _term_attempts;
=======
G1ParScanThreadState::G1ParScanThreadState(G1CollectedHeap* g1h, int queue_num)
  : _g1h(g1h),
    _refs(g1h->task_queue(queue_num)),
    _dcq(&g1h->dirty_card_queue_set()),
    _ct_bs((CardTableModRefBS*)_g1h->barrier_set()),
    _g1_rem(g1h->g1_rem_set()),
    _hash_seed(17), _queue_num(queue_num),
    _term_attempts(0),
    _age_table(false),
>>>>>>> 076aa799
#if G1_DETAILED_STATS
    _pushes(0), _pops(0), _steals(0),
    _steal_attempts(0),  _overflow_pushes(0),
#endif
<<<<<<< HEAD

  double _start;
  double _start_strong_roots;
  double _strong_roots_time;
  double _start_term;
  double _term_time;

  // Map from young-age-index (0 == not young, 1 is youngest) to
  // surviving words. base is what we get back from the malloc call
  size_t* _surviving_young_words_base;
  // this points into the array, as we use the first few entries for padding
  size_t* _surviving_young_words;

#define PADDING_ELEM_NUM (64 / sizeof(size_t))

  void   add_to_alloc_buffer_waste(size_t waste) { _alloc_buffer_waste += waste; }

  void   add_to_undo_waste(size_t waste)         { _undo_waste += waste; }

  DirtyCardQueue& dirty_card_queue()             { return _dcq;  }
  CardTableModRefBS* ctbs()                      { return _ct_bs; }

  void immediate_rs_update(HeapRegion* from, oop* p, int tid) {
    if (!from->is_survivor()) {
      _g1_rem->par_write_ref(from, p, tid);
    }
  }

  void deferred_rs_update(HeapRegion* from, oop* p, int tid) {
    // If the new value of the field points to the same region or
    // is the to-space, we don't need to include it in the Rset updates.
    if (!from->is_in_reserved(*p) && !from->is_survivor()) {
      size_t card_index = ctbs()->index_for(p);
      // If the card hasn't been added to the buffer, do it.
      if (ctbs()->mark_card_deferred(card_index)) {
        dirty_card_queue().enqueue((jbyte*)ctbs()->byte_for_index(card_index));
      }
    }
  }

public:
  G1ParScanThreadState(G1CollectedHeap* g1h, int queue_num)
    : _g1h(g1h),
      _refs(g1h->task_queue(queue_num)),
      _dcq(&g1h->dirty_card_queue_set()),
      _ct_bs((CardTableModRefBS*)_g1h->barrier_set()),
      _g1_rem(g1h->g1_rem_set()),
      _hash_seed(17), _queue_num(queue_num),
      _term_attempts(0),
      _age_table(false),
#if G1_DETAILED_STATS
      _pushes(0), _pops(0), _steals(0),
      _steal_attempts(0),  _overflow_pushes(0),
#endif
      _strong_roots_time(0), _term_time(0),
      _alloc_buffer_waste(0), _undo_waste(0)
  {
    // we allocate G1YoungSurvRateNumRegions plus one entries, since
    // we "sacrifice" entry 0 to keep track of surviving bytes for
    // non-young regions (where the age is -1)
    // We also add a few elements at the beginning and at the end in
    // an attempt to eliminate cache contention
    size_t real_length = 1 + _g1h->g1_policy()->young_cset_length();
    size_t array_length = PADDING_ELEM_NUM +
                          real_length +
                          PADDING_ELEM_NUM;
    _surviving_young_words_base = NEW_C_HEAP_ARRAY(size_t, array_length);
    if (_surviving_young_words_base == NULL)
      vm_exit_out_of_memory(array_length * sizeof(size_t),
                            "Not enough space for young surv histo.");
    _surviving_young_words = _surviving_young_words_base + PADDING_ELEM_NUM;
    memset(_surviving_young_words, 0, real_length * sizeof(size_t));

    _overflowed_refs = new OverflowQueue(10);

    _start = os::elapsedTime();
  }

  ~G1ParScanThreadState() {
    FREE_C_HEAP_ARRAY(size_t, _surviving_young_words_base);
  }

  RefToScanQueue*   refs()            { return _refs;             }
  OverflowQueue*    overflowed_refs() { return _overflowed_refs;  }
  ageTable*         age_table()       { return &_age_table;       }

  G1ParGCAllocBuffer* alloc_buffer(GCAllocPurpose purpose) {
    return &_alloc_buffers[purpose];
  }

  size_t alloc_buffer_waste()                    { return _alloc_buffer_waste; }
  size_t undo_waste()                            { return _undo_waste; }

  void push_on_queue(oop* ref) {
    assert(ref != NULL, "invariant");
    assert(has_partial_array_mask(ref) || _g1h->obj_in_cs(*ref), "invariant");

    if (!refs()->push(ref)) {
      overflowed_refs()->push(ref);
      IF_G1_DETAILED_STATS(note_overflow_push());
    } else {
      IF_G1_DETAILED_STATS(note_push());
    }
  }

  void pop_from_queue(oop*& ref) {
    if (!refs()->pop_local(ref)) {
      ref = NULL;
    } else {
      assert(ref != NULL, "invariant");
      assert(has_partial_array_mask(ref) || _g1h->obj_in_cs(*ref),
             "invariant");

      IF_G1_DETAILED_STATS(note_pop());
    }
  }

  void pop_from_overflow_queue(oop*& ref) {
    ref = overflowed_refs()->pop();
  }

  int refs_to_scan()                             { return refs()->size();                 }
  int overflowed_refs_to_scan()                  { return overflowed_refs()->length();    }

  void update_rs(HeapRegion* from, oop* p, int tid) {
    if (G1DeferredRSUpdate) {
      deferred_rs_update(from, p, tid);
    } else {
      immediate_rs_update(from, p, tid);
    }
  }

  HeapWord* allocate_slow(GCAllocPurpose purpose, size_t word_sz) {

    HeapWord* obj = NULL;
    if (word_sz * 100 <
        (size_t)(G1ParallelGCAllocBufferSize / HeapWordSize) *
                                                  ParallelGCBufferWastePct) {
      G1ParGCAllocBuffer* alloc_buf = alloc_buffer(purpose);
      add_to_alloc_buffer_waste(alloc_buf->words_remaining());
      alloc_buf->retire(false, false);

      HeapWord* buf =
        _g1h->par_allocate_during_gc(purpose, G1ParallelGCAllocBufferSize / HeapWordSize);
      if (buf == NULL) return NULL; // Let caller handle allocation failure.
      // Otherwise.
      alloc_buf->set_buf(buf);

      obj = alloc_buf->allocate(word_sz);
      assert(obj != NULL, "buffer was definitely big enough...");
    } else {
      obj = _g1h->par_allocate_during_gc(purpose, word_sz);
    }
    return obj;
  }

  HeapWord* allocate(GCAllocPurpose purpose, size_t word_sz) {
    HeapWord* obj = alloc_buffer(purpose)->allocate(word_sz);
    if (obj != NULL) return obj;
    return allocate_slow(purpose, word_sz);
  }

  void undo_allocation(GCAllocPurpose purpose, HeapWord* obj, size_t word_sz) {
    if (alloc_buffer(purpose)->contains(obj)) {
      guarantee(alloc_buffer(purpose)->contains(obj + word_sz - 1),
                "should contain whole object");
      alloc_buffer(purpose)->undo_allocation(obj, word_sz);
    } else {
      CollectedHeap::fill_with_object(obj, word_sz);
      add_to_undo_waste(word_sz);
    }
  }

  void set_evac_failure_closure(OopsInHeapRegionClosure* evac_failure_cl) {
    _evac_failure_cl = evac_failure_cl;
  }
  OopsInHeapRegionClosure* evac_failure_closure() {
    return _evac_failure_cl;
  }

  void set_evac_closure(G1ParScanHeapEvacClosure* evac_cl) {
    _evac_cl = evac_cl;
  }

  void set_partial_scan_closure(G1ParScanPartialArrayClosure* partial_scan_cl) {
    _partial_scan_cl = partial_scan_cl;
  }

  int* hash_seed() { return &_hash_seed; }
  int  queue_num() { return _queue_num; }

  int term_attempts()   { return _term_attempts; }
  void note_term_attempt()  { _term_attempts++; }

#if G1_DETAILED_STATS
  int pushes()          { return _pushes; }
  int pops()            { return _pops; }
  int steals()          { return _steals; }
  int steal_attempts()  { return _steal_attempts; }
  int overflow_pushes() { return _overflow_pushes; }

  void note_push()          { _pushes++; }
  void note_pop()           { _pops++; }
  void note_steal()         { _steals++; }
  void note_steal_attempt() { _steal_attempts++; }
  void note_overflow_push() { _overflow_pushes++; }
#endif

  void start_strong_roots() {
    _start_strong_roots = os::elapsedTime();
  }
  void end_strong_roots() {
    _strong_roots_time += (os::elapsedTime() - _start_strong_roots);
  }
  double strong_roots_time() { return _strong_roots_time; }

  void start_term_time() {
    note_term_attempt();
    _start_term = os::elapsedTime();
  }
  void end_term_time() {
    _term_time += (os::elapsedTime() - _start_term);
  }
  double term_time() { return _term_time; }

  double elapsed() {
    return os::elapsedTime() - _start;
  }

  size_t* surviving_young_words() {
    // We add on to hide entry 0 which accumulates surviving words for
    // age -1 regions (i.e. non-young ones)
    return _surviving_young_words;
  }

  void retire_alloc_buffers() {
    for (int ap = 0; ap < GCAllocPurposeCount; ++ap) {
      size_t waste = _alloc_buffers[ap].words_remaining();
      add_to_alloc_buffer_waste(waste);
      _alloc_buffers[ap].retire(true, false);
    }
  }

private:
  void deal_with_reference(oop* ref_to_scan) {
    if (has_partial_array_mask(ref_to_scan)) {
      _partial_scan_cl->do_oop_nv(ref_to_scan);
    } else {
      // Note: we can use "raw" versions of "region_containing" because
      // "obj_to_scan" is definitely in the heap, and is not in a
      // humongous region.
      HeapRegion* r = _g1h->heap_region_containing_raw(ref_to_scan);
      _evac_cl->set_region(r);
      _evac_cl->do_oop_nv(ref_to_scan);
    }
  }

public:
  void trim_queue() {
    // I've replicated the loop twice, first to drain the overflow
    // queue, second to drain the task queue. This is better than
    // having a single loop, which checks both conditions and, inside
    // it, either pops the overflow queue or the task queue, as each
    // loop is tighter. Also, the decision to drain the overflow queue
    // first is not arbitrary, as the overflow queue is not visible
    // to the other workers, whereas the task queue is. So, we want to
    // drain the "invisible" entries first, while allowing the other
    // workers to potentially steal the "visible" entries.

    while (refs_to_scan() > 0 || overflowed_refs_to_scan() > 0) {
      while (overflowed_refs_to_scan() > 0) {
        oop *ref_to_scan = NULL;
        pop_from_overflow_queue(ref_to_scan);
        assert(ref_to_scan != NULL, "invariant");
        // We shouldn't have pushed it on the queue if it was not
        // pointing into the CSet.
        assert(ref_to_scan != NULL, "sanity");
        assert(has_partial_array_mask(ref_to_scan) ||
                                      _g1h->obj_in_cs(*ref_to_scan), "sanity");

        deal_with_reference(ref_to_scan);
      }

      while (refs_to_scan() > 0) {
        oop *ref_to_scan = NULL;
        pop_from_queue(ref_to_scan);

        if (ref_to_scan != NULL) {
          // We shouldn't have pushed it on the queue if it was not
          // pointing into the CSet.
          assert(has_partial_array_mask(ref_to_scan) ||
                                      _g1h->obj_in_cs(*ref_to_scan), "sanity");

          deal_with_reference(ref_to_scan);
        }
      }
    }
  }
};
=======
    _strong_roots_time(0), _term_time(0),
    _alloc_buffer_waste(0), _undo_waste(0)
{
  // we allocate G1YoungSurvRateNumRegions plus one entries, since
  // we "sacrifice" entry 0 to keep track of surviving bytes for
  // non-young regions (where the age is -1)
  // We also add a few elements at the beginning and at the end in
  // an attempt to eliminate cache contention
  size_t real_length = 1 + _g1h->g1_policy()->young_cset_length();
  size_t array_length = PADDING_ELEM_NUM +
                        real_length +
                        PADDING_ELEM_NUM;
  _surviving_young_words_base = NEW_C_HEAP_ARRAY(size_t, array_length);
  if (_surviving_young_words_base == NULL)
    vm_exit_out_of_memory(array_length * sizeof(size_t),
                          "Not enough space for young surv histo.");
  _surviving_young_words = _surviving_young_words_base + PADDING_ELEM_NUM;
  memset(_surviving_young_words, 0, real_length * sizeof(size_t));

  _overflowed_refs = new OverflowQueue(10);

  _start = os::elapsedTime();
}
>>>>>>> 076aa799

G1ParClosureSuper::G1ParClosureSuper(G1CollectedHeap* g1, G1ParScanThreadState* par_scan_state) :
  _g1(g1), _g1_rem(_g1->g1_rem_set()), _cm(_g1->concurrent_mark()),
  _par_scan_state(par_scan_state) { }

<<<<<<< HEAD
// This closure is applied to the fields of the objects that have just been copied.
// Should probably be made inline and moved in g1OopClosures.inline.hpp.
void G1ParScanClosure::do_oop_nv(oop* p) {
  oop obj = *p;

  if (obj != NULL) {
    if (_g1->in_cset_fast_test(obj)) {
      // We're not going to even bother checking whether the object is
      // already forwarded or not, as this usually causes an immediate
      // stall. We'll try to prefetch the object (for write, given that
      // we might need to install the forwarding reference) and we'll
      // get back to it when pop it from the queue
      Prefetch::write(obj->mark_addr(), 0);
      Prefetch::read(obj->mark_addr(), (HeapWordSize*2));

      // slightly paranoid test; I'm trying to catch potential
      // problems before we go into push_on_queue to know where the
      // problem is coming from
      assert(obj == *p, "the value of *p should not have changed");
      _par_scan_state->push_on_queue(p);
    } else {
      _par_scan_state->update_rs(_from, p, _par_scan_state->queue_num());
    }
  }
}

void G1ParCopyHelper::mark_forwardee(oop* p) {
=======
template <class T> void G1ParCopyHelper::mark_forwardee(T* p) {
>>>>>>> 076aa799
  // This is called _after_ do_oop_work has been called, hence after
  // the object has been relocated to its new location and *p points
  // to its new location.

  T heap_oop = oopDesc::load_heap_oop(p);
  if (!oopDesc::is_null(heap_oop)) {
    oop obj = oopDesc::decode_heap_oop(heap_oop);
    assert((_g1->evacuation_failed()) || (!_g1->obj_in_cs(obj)),
           "shouldn't still be in the CSet if evacuation didn't fail.");
    HeapWord* addr = (HeapWord*)obj;
    if (_g1->is_in_g1_reserved(addr))
      _cm->grayRoot(oop(addr));
  }
}

oop G1ParCopyHelper::copy_to_survivor_space(oop old) {
  size_t    word_sz = old->size();
  HeapRegion* from_region = _g1->heap_region_containing_raw(old);
  // +1 to make the -1 indexes valid...
  int       young_index = from_region->young_index_in_cset()+1;
  assert( (from_region->is_young() && young_index > 0) ||
          (!from_region->is_young() && young_index == 0), "invariant" );
  G1CollectorPolicy* g1p = _g1->g1_policy();
  markOop m = old->mark();
  int age = m->has_displaced_mark_helper() ? m->displaced_mark_helper()->age()
                                           : m->age();
  GCAllocPurpose alloc_purpose = g1p->evacuation_destination(from_region, age,
                                                             word_sz);
  HeapWord* obj_ptr = _par_scan_state->allocate(alloc_purpose, word_sz);
  oop       obj     = oop(obj_ptr);

  if (obj_ptr == NULL) {
    // This will either forward-to-self, or detect that someone else has
    // installed a forwarding pointer.
    OopsInHeapRegionClosure* cl = _par_scan_state->evac_failure_closure();
    return _g1->handle_evacuation_failure_par(cl, old);
  }

  // We're going to allocate linearly, so might as well prefetch ahead.
  Prefetch::write(obj_ptr, PrefetchCopyIntervalInBytes);

  oop forward_ptr = old->forward_to_atomic(obj);
  if (forward_ptr == NULL) {
    Copy::aligned_disjoint_words((HeapWord*) old, obj_ptr, word_sz);
    if (g1p->track_object_age(alloc_purpose)) {
      // We could simply do obj->incr_age(). However, this causes a
      // performance issue. obj->incr_age() will first check whether
      // the object has a displaced mark by checking its mark word;
      // getting the mark word from the new location of the object
      // stalls. So, given that we already have the mark word and we
      // are about to install it anyway, it's better to increase the
      // age on the mark word, when the object does not have a
      // displaced mark word. We're not expecting many objects to have
      // a displaced marked word, so that case is not optimized
      // further (it could be...) and we simply call obj->incr_age().

      if (m->has_displaced_mark_helper()) {
        // in this case, we have to install the mark word first,
        // otherwise obj looks to be forwarded (the old mark word,
        // which contains the forward pointer, was copied)
        obj->set_mark(m);
        obj->incr_age();
      } else {
        m = m->incr_age();
        obj->set_mark(m);
      }
      _par_scan_state->age_table()->add(obj, word_sz);
    } else {
      obj->set_mark(m);
    }

    // preserve "next" mark bit
    if (_g1->mark_in_progress() && !_g1->is_obj_ill(old)) {
      if (!use_local_bitmaps ||
          !_par_scan_state->alloc_buffer(alloc_purpose)->mark(obj_ptr)) {
        // if we couldn't mark it on the local bitmap (this happens when
        // the object was not allocated in the GCLab), we have to bite
        // the bullet and do the standard parallel mark
        _cm->markAndGrayObjectIfNecessary(obj);
      }
#if 1
      if (_g1->isMarkedNext(old)) {
        _cm->nextMarkBitMap()->parClear((HeapWord*)old);
      }
#endif
    }

    size_t* surv_young_words = _par_scan_state->surviving_young_words();
    surv_young_words[young_index] += word_sz;

    if (obj->is_objArray() && arrayOop(obj)->length() >= ParGCArrayScanChunk) {
      arrayOop(old)->set_length(0);
<<<<<<< HEAD
      _par_scan_state->push_on_queue(set_partial_array_mask(old));
=======
      oop* old_p = set_partial_array_mask(old);
      _par_scan_state->push_on_queue(old_p);
>>>>>>> 076aa799
    } else {
      // No point in using the slower heap_region_containing() method,
      // given that we know obj is in the heap.
      _scanner->set_region(_g1->heap_region_containing_raw(obj));
      obj->oop_iterate_backwards(_scanner);
    }
  } else {
    _par_scan_state->undo_allocation(alloc_purpose, obj_ptr, word_sz);
    obj = forward_ptr;
  }
  return obj;
}

<<<<<<< HEAD
template<bool do_gen_barrier, G1Barrier barrier,
         bool do_mark_forwardee, bool skip_cset_test>
void G1ParCopyClosure<do_gen_barrier, barrier,
                      do_mark_forwardee, skip_cset_test>::do_oop_work(oop* p) {
  oop obj = *p;
=======
template <bool do_gen_barrier, G1Barrier barrier, bool do_mark_forwardee, bool skip_cset_test>
template <class T>
void G1ParCopyClosure <do_gen_barrier, barrier, do_mark_forwardee, skip_cset_test>
::do_oop_work(T* p) {
  oop obj = oopDesc::load_decode_heap_oop(p);
>>>>>>> 076aa799
  assert(barrier != G1BarrierRS || obj != NULL,
         "Precondition: G1BarrierRS implies obj is nonNull");

  // The only time we skip the cset test is when we're scanning
  // references popped from the queue. And we only push on the queue
  // references that we know point into the cset, so no point in
  // checking again. But we'll leave an assert here for peace of mind.
  assert(!skip_cset_test || _g1->obj_in_cs(obj), "invariant");

  // here the null check is implicit in the cset_fast_test() test
  if (skip_cset_test || _g1->in_cset_fast_test(obj)) {
#if G1_REM_SET_LOGGING
    gclog_or_tty->print_cr("Loc "PTR_FORMAT" contains pointer "PTR_FORMAT" "
                           "into CS.", p, (void*) obj);
#endif
    if (obj->is_forwarded()) {
<<<<<<< HEAD
      *p = obj->forwardee();
    } else {
      *p = copy_to_survivor_space(obj);
=======
      oopDesc::encode_store_heap_oop(p, obj->forwardee());
    } else {
      oop copy_oop = copy_to_survivor_space(obj);
      oopDesc::encode_store_heap_oop(p, copy_oop);
>>>>>>> 076aa799
    }
    // When scanning the RS, we only care about objs in CS.
    if (barrier == G1BarrierRS) {
      _par_scan_state->update_rs(_from, p, _par_scan_state->queue_num());
    }
  }

  // When scanning moved objs, must look at all oops.
  if (barrier == G1BarrierEvac && obj != NULL) {
    _par_scan_state->update_rs(_from, p, _par_scan_state->queue_num());
  }

  if (do_gen_barrier && obj != NULL) {
    par_do_barrier(p);
  }
}

template void G1ParCopyClosure<false, G1BarrierEvac, false, true>::do_oop_work(oop* p);
<<<<<<< HEAD

template<class T> void G1ParScanPartialArrayClosure::process_array_chunk(
  oop obj, int start, int end) {
  // process our set of indices (include header in first chunk)
  assert(start < end, "invariant");
  T* const base      = (T*)objArrayOop(obj)->base();
  T* const start_addr = (start == 0) ? (T*) obj : base + start;
  T* const end_addr   = base + end;
  MemRegion mr((HeapWord*)start_addr, (HeapWord*)end_addr);
  _scanner.set_region(_g1->heap_region_containing(obj));
  obj->oop_iterate(&_scanner, mr);
}

void G1ParScanPartialArrayClosure::do_oop_nv(oop* p) {
  assert(!UseCompressedOops, "Needs to be fixed to work with compressed oops");
=======
template void G1ParCopyClosure<false, G1BarrierEvac, false, true>::do_oop_work(narrowOop* p);

template <class T> void G1ParScanPartialArrayClosure::do_oop_nv(T* p) {
>>>>>>> 076aa799
  assert(has_partial_array_mask(p), "invariant");
  oop old = clear_partial_array_mask(p);
  assert(old->is_objArray(), "must be obj array");
  assert(old->is_forwarded(), "must be forwarded");
  assert(Universe::heap()->is_in_reserved(old), "must be in heap.");

  objArrayOop obj = objArrayOop(old->forwardee());
  assert((void*)old != (void*)old->forwardee(), "self forwarding here?");
  // Process ParGCArrayScanChunk elements now
  // and push the remainder back onto queue
  int start     = arrayOop(old)->length();
  int end       = obj->length();
  int remainder = end - start;
  assert(start <= end, "just checking");
  if (remainder > 2 * ParGCArrayScanChunk) {
    // Test above combines last partial chunk with a full chunk
    end = start + ParGCArrayScanChunk;
    arrayOop(old)->set_length(end);
    // Push remainder.
<<<<<<< HEAD
    _par_scan_state->push_on_queue(set_partial_array_mask(old));
=======
    oop* old_p = set_partial_array_mask(old);
    assert(arrayOop(old)->length() < obj->length(), "Empty push?");
    _par_scan_state->push_on_queue(old_p);
>>>>>>> 076aa799
  } else {
    // Restore length so that the heap remains parsable in
    // case of evacuation failure.
    arrayOop(old)->set_length(end);
  }
  _scanner.set_region(_g1->heap_region_containing_raw(obj));
  // process our set of indices (include header in first chunk)
<<<<<<< HEAD
  process_array_chunk<oop>(obj, start, end);
=======
  obj->oop_iterate_range(&_scanner, start, end);
>>>>>>> 076aa799
}

class G1ParEvacuateFollowersClosure : public VoidClosure {
protected:
  G1CollectedHeap*              _g1h;
  G1ParScanThreadState*         _par_scan_state;
  RefToScanQueueSet*            _queues;
  ParallelTaskTerminator*       _terminator;

  G1ParScanThreadState*   par_scan_state() { return _par_scan_state; }
  RefToScanQueueSet*      queues()         { return _queues; }
  ParallelTaskTerminator* terminator()     { return _terminator; }

public:
  G1ParEvacuateFollowersClosure(G1CollectedHeap* g1h,
                                G1ParScanThreadState* par_scan_state,
                                RefToScanQueueSet* queues,
                                ParallelTaskTerminator* terminator)
    : _g1h(g1h), _par_scan_state(par_scan_state),
      _queues(queues), _terminator(terminator) {}

  void do_void() {
    G1ParScanThreadState* pss = par_scan_state();
    while (true) {
      pss->trim_queue();
      IF_G1_DETAILED_STATS(pss->note_steal_attempt());

      StarTask stolen_task;
      if (queues()->steal(pss->queue_num(), pss->hash_seed(), stolen_task)) {
        IF_G1_DETAILED_STATS(pss->note_steal());

        // slightly paranoid tests; I'm trying to catch potential
        // problems before we go into push_on_queue to know where the
        // problem is coming from
<<<<<<< HEAD
        assert(ref_to_scan != NULL, "invariant");
        assert(has_partial_array_mask(ref_to_scan) ||
                                   _g1h->obj_in_cs(*ref_to_scan), "invariant");
        pss->push_on_queue(ref_to_scan);
=======
        assert((oop*)stolen_task != NULL, "Error");
        if (stolen_task.is_narrow()) {
          assert(UseCompressedOops, "Error");
          narrowOop* p = (narrowOop*) stolen_task;
          assert(has_partial_array_mask(p) ||
                 _g1h->obj_in_cs(oopDesc::load_decode_heap_oop(p)), "Error");
          pss->push_on_queue(p);
        } else {
          oop* p = (oop*) stolen_task;
          assert(has_partial_array_mask(p) || _g1h->obj_in_cs(*p), "Error");
          pss->push_on_queue(p);
        }
>>>>>>> 076aa799
        continue;
      }
      pss->start_term_time();
      if (terminator()->offer_termination()) break;
      pss->end_term_time();
    }
    pss->end_term_time();
    pss->retire_alloc_buffers();
  }
};

class G1ParTask : public AbstractGangTask {
protected:
  G1CollectedHeap*       _g1h;
  RefToScanQueueSet      *_queues;
  ParallelTaskTerminator _terminator;
  int _n_workers;

  Mutex _stats_lock;
  Mutex* stats_lock() { return &_stats_lock; }

  size_t getNCards() {
    return (_g1h->capacity() + G1BlockOffsetSharedArray::N_bytes - 1)
      / G1BlockOffsetSharedArray::N_bytes;
  }

public:
  G1ParTask(G1CollectedHeap* g1h, int workers, RefToScanQueueSet *task_queues)
    : AbstractGangTask("G1 collection"),
      _g1h(g1h),
      _queues(task_queues),
      _terminator(workers, _queues),
      _stats_lock(Mutex::leaf, "parallel G1 stats lock", true),
      _n_workers(workers)
  {}

  RefToScanQueueSet* queues() { return _queues; }

  RefToScanQueue *work_queue(int i) {
    return queues()->queue(i);
  }

  void work(int i) {
    if (i >= _n_workers) return;  // no work needed this round
    ResourceMark rm;
    HandleMark   hm;

    G1ParScanThreadState            pss(_g1h, i);
    G1ParScanHeapEvacClosure        scan_evac_cl(_g1h, &pss);
    G1ParScanHeapEvacFailureClosure evac_failure_cl(_g1h, &pss);
    G1ParScanPartialArrayClosure    partial_scan_cl(_g1h, &pss);

    pss.set_evac_closure(&scan_evac_cl);
    pss.set_evac_failure_closure(&evac_failure_cl);
    pss.set_partial_scan_closure(&partial_scan_cl);

    G1ParScanExtRootClosure         only_scan_root_cl(_g1h, &pss);
    G1ParScanPermClosure            only_scan_perm_cl(_g1h, &pss);
    G1ParScanHeapRSClosure          only_scan_heap_rs_cl(_g1h, &pss);

    G1ParScanAndMarkExtRootClosure  scan_mark_root_cl(_g1h, &pss);
    G1ParScanAndMarkPermClosure     scan_mark_perm_cl(_g1h, &pss);
    G1ParScanAndMarkHeapRSClosure   scan_mark_heap_rs_cl(_g1h, &pss);

    OopsInHeapRegionClosure        *scan_root_cl;
    OopsInHeapRegionClosure        *scan_perm_cl;
    OopsInHeapRegionClosure        *scan_so_cl;

    if (_g1h->g1_policy()->should_initiate_conc_mark()) {
      scan_root_cl = &scan_mark_root_cl;
      scan_perm_cl = &scan_mark_perm_cl;
      scan_so_cl   = &scan_mark_heap_rs_cl;
    } else {
      scan_root_cl = &only_scan_root_cl;
      scan_perm_cl = &only_scan_perm_cl;
      scan_so_cl   = &only_scan_heap_rs_cl;
    }

    pss.start_strong_roots();
    _g1h->g1_process_strong_roots(/* not collecting perm */ false,
                                  SharedHeap::SO_AllClasses,
                                  scan_root_cl,
                                  &only_scan_heap_rs_cl,
                                  scan_so_cl,
                                  scan_perm_cl,
                                  i);
    pss.end_strong_roots();
    {
      double start = os::elapsedTime();
      G1ParEvacuateFollowersClosure evac(_g1h, &pss, _queues, &_terminator);
      evac.do_void();
      double elapsed_ms = (os::elapsedTime()-start)*1000.0;
      double term_ms = pss.term_time()*1000.0;
      _g1h->g1_policy()->record_obj_copy_time(i, elapsed_ms-term_ms);
      _g1h->g1_policy()->record_termination_time(i, term_ms);
    }
    if (G1UseSurvivorSpaces) {
      _g1h->g1_policy()->record_thread_age_table(pss.age_table());
    }
    _g1h->update_surviving_young_words(pss.surviving_young_words()+1);

    // Clean up any par-expanded rem sets.
    HeapRegionRemSet::par_cleanup();

    MutexLocker x(stats_lock());
    if (ParallelGCVerbose) {
      gclog_or_tty->print("Thread %d complete:\n", i);
#if G1_DETAILED_STATS
      gclog_or_tty->print("  Pushes: %7d    Pops: %7d   Overflows: %7d   Steals %7d (in %d attempts)\n",
                          pss.pushes(),
                          pss.pops(),
                          pss.overflow_pushes(),
                          pss.steals(),
                          pss.steal_attempts());
#endif
      double elapsed      = pss.elapsed();
      double strong_roots = pss.strong_roots_time();
      double term         = pss.term_time();
      gclog_or_tty->print("  Elapsed: %7.2f ms.\n"
                          "    Strong roots: %7.2f ms (%6.2f%%)\n"
                          "    Termination:  %7.2f ms (%6.2f%%) (in %d entries)\n",
                          elapsed * 1000.0,
                          strong_roots * 1000.0, (strong_roots*100.0/elapsed),
                          term * 1000.0, (term*100.0/elapsed),
                          pss.term_attempts());
      size_t total_waste = pss.alloc_buffer_waste() + pss.undo_waste();
      gclog_or_tty->print("  Waste: %8dK\n"
                 "    Alloc Buffer: %8dK\n"
                 "    Undo: %8dK\n",
                 (total_waste * HeapWordSize) / K,
                 (pss.alloc_buffer_waste() * HeapWordSize) / K,
                 (pss.undo_waste() * HeapWordSize) / K);
    }

    assert(pss.refs_to_scan() == 0, "Task queue should be empty");
    assert(pss.overflowed_refs_to_scan() == 0, "Overflow queue should be empty");
  }
};

// *** Common G1 Evacuation Stuff

void
G1CollectedHeap::
g1_process_strong_roots(bool collecting_perm_gen,
                        SharedHeap::ScanningOption so,
                        OopClosure* scan_non_heap_roots,
                        OopsInHeapRegionClosure* scan_rs,
                        OopsInHeapRegionClosure* scan_so,
                        OopsInGenClosure* scan_perm,
                        int worker_i) {
  // First scan the strong roots, including the perm gen.
  double ext_roots_start = os::elapsedTime();
  double closure_app_time_sec = 0.0;

  BufferingOopClosure buf_scan_non_heap_roots(scan_non_heap_roots);
  BufferingOopsInGenClosure buf_scan_perm(scan_perm);
  buf_scan_perm.set_generation(perm_gen());

  process_strong_roots(collecting_perm_gen, so,
                       &buf_scan_non_heap_roots,
                       &buf_scan_perm);
  // Finish up any enqueued closure apps.
  buf_scan_non_heap_roots.done();
  buf_scan_perm.done();
  double ext_roots_end = os::elapsedTime();
  g1_policy()->reset_obj_copy_time(worker_i);
  double obj_copy_time_sec =
    buf_scan_non_heap_roots.closure_app_seconds() +
    buf_scan_perm.closure_app_seconds();
  g1_policy()->record_obj_copy_time(worker_i, obj_copy_time_sec * 1000.0);
  double ext_root_time_ms =
    ((ext_roots_end - ext_roots_start) - obj_copy_time_sec) * 1000.0;
  g1_policy()->record_ext_root_scan_time(worker_i, ext_root_time_ms);

  // Scan strong roots in mark stack.
  if (!_process_strong_tasks->is_task_claimed(G1H_PS_mark_stack_oops_do)) {
    concurrent_mark()->oops_do(scan_non_heap_roots);
  }
  double mark_stack_scan_ms = (os::elapsedTime() - ext_roots_end) * 1000.0;
  g1_policy()->record_mark_stack_scan_time(worker_i, mark_stack_scan_ms);

  // XXX What should this be doing in the parallel case?
  g1_policy()->record_collection_pause_end_CH_strong_roots();
  if (scan_so != NULL) {
    scan_scan_only_set(scan_so, worker_i);
  }
  // Now scan the complement of the collection set.
  if (scan_rs != NULL) {
    g1_rem_set()->oops_into_collection_set_do(scan_rs, worker_i);
  }
  // Finish with the ref_processor roots.
  if (!_process_strong_tasks->is_task_claimed(G1H_PS_refProcessor_oops_do)) {
    ref_processor()->oops_do(scan_non_heap_roots);
  }
  g1_policy()->record_collection_pause_end_G1_strong_roots();
  _process_strong_tasks->all_tasks_completed();
}

void
G1CollectedHeap::scan_scan_only_region(HeapRegion* r,
                                       OopsInHeapRegionClosure* oc,
                                       int worker_i) {
  HeapWord* startAddr = r->bottom();
  HeapWord* endAddr = r->used_region().end();

  oc->set_region(r);

  HeapWord* p = r->bottom();
  HeapWord* t = r->top();
  guarantee( p == r->next_top_at_mark_start(), "invariant" );
  while (p < t) {
    oop obj = oop(p);
    p += obj->oop_iterate(oc);
  }
}

void
G1CollectedHeap::scan_scan_only_set(OopsInHeapRegionClosure* oc,
                                    int worker_i) {
  double start = os::elapsedTime();

  BufferingOopsInHeapRegionClosure boc(oc);

  FilterInHeapRegionAndIntoCSClosure scan_only(this, &boc);
  FilterAndMarkInHeapRegionAndIntoCSClosure scan_and_mark(this, &boc, concurrent_mark());

  OopsInHeapRegionClosure *foc;
  if (g1_policy()->should_initiate_conc_mark())
    foc = &scan_and_mark;
  else
    foc = &scan_only;

  HeapRegion* hr;
  int n = 0;
  while ((hr = _young_list->par_get_next_scan_only_region()) != NULL) {
    scan_scan_only_region(hr, foc, worker_i);
    ++n;
  }
  boc.done();

  double closure_app_s = boc.closure_app_seconds();
  g1_policy()->record_obj_copy_time(worker_i, closure_app_s * 1000.0);
  double ms = (os::elapsedTime() - start - closure_app_s)*1000.0;
  g1_policy()->record_scan_only_time(worker_i, ms, n);
}

void
G1CollectedHeap::g1_process_weak_roots(OopClosure* root_closure,
                                       OopClosure* non_root_closure) {
  SharedHeap::process_weak_roots(root_closure, non_root_closure);
}


class SaveMarksClosure: public HeapRegionClosure {
public:
  bool doHeapRegion(HeapRegion* r) {
    r->save_marks();
    return false;
  }
};

void G1CollectedHeap::save_marks() {
  if (ParallelGCThreads == 0) {
    SaveMarksClosure sm;
    heap_region_iterate(&sm);
  }
  // We do this even in the parallel case
  perm_gen()->save_marks();
}

void G1CollectedHeap::evacuate_collection_set() {
  set_evacuation_failed(false);

  g1_rem_set()->prepare_for_oops_into_collection_set_do();
  concurrent_g1_refine()->set_use_cache(false);
<<<<<<< HEAD
=======
  concurrent_g1_refine()->clear_hot_cache_claimed_index();

>>>>>>> 076aa799
  int n_workers = (ParallelGCThreads > 0 ? workers()->total_workers() : 1);
  set_par_threads(n_workers);
  G1ParTask g1_par_task(this, n_workers, _task_queues);

  init_for_evac_failure(NULL);

  change_strong_roots_parity();  // In preparation for parallel strong roots.
  rem_set()->prepare_for_younger_refs_iterate(true);

  assert(dirty_card_queue_set().completed_buffers_num() == 0, "Should be empty");
  double start_par = os::elapsedTime();
  if (ParallelGCThreads > 0) {
    // The individual threads will set their evac-failure closures.
    workers()->run_task(&g1_par_task);
  } else {
    g1_par_task.work(0);
  }

  double par_time = (os::elapsedTime() - start_par) * 1000.0;
  g1_policy()->record_par_time(par_time);
  set_par_threads(0);
  // Is this the right thing to do here?  We don't save marks
  // on individual heap regions when we allocate from
  // them in parallel, so this seems like the correct place for this.
  retire_all_alloc_regions();
  {
    G1IsAliveClosure is_alive(this);
    G1KeepAliveClosure keep_alive(this);
    JNIHandles::weak_oops_do(&is_alive, &keep_alive);
  }
<<<<<<< HEAD
  g1_rem_set()->cleanup_after_oops_into_collection_set_do();

=======
  release_gc_alloc_regions(false /* totally */);
  g1_rem_set()->cleanup_after_oops_into_collection_set_do();

  concurrent_g1_refine()->clear_hot_cache();
>>>>>>> 076aa799
  concurrent_g1_refine()->set_use_cache(true);

  finalize_for_evac_failure();

  // Must do this before removing self-forwarding pointers, which clears
  // the per-region evac-failure flags.
  concurrent_mark()->complete_marking_in_collection_set();

  if (evacuation_failed()) {
    remove_self_forwarding_pointers();
    if (PrintGCDetails) {
      gclog_or_tty->print(" (evacuation failed)");
    } else if (PrintGC) {
      gclog_or_tty->print("--");
    }
  }

  if (G1DeferredRSUpdate) {
    RedirtyLoggedCardTableEntryFastClosure redirty;
    dirty_card_queue_set().set_closure(&redirty);
    dirty_card_queue_set().apply_closure_to_all_completed_buffers();
    JavaThread::dirty_card_queue_set().merge_bufferlists(&dirty_card_queue_set());
    assert(dirty_card_queue_set().completed_buffers_num() == 0, "All should be consumed");
  }

  COMPILER2_PRESENT(DerivedPointerTable::update_pointers());
}

void G1CollectedHeap::free_region(HeapRegion* hr) {
  size_t pre_used = 0;
  size_t cleared_h_regions = 0;
  size_t freed_regions = 0;
  UncleanRegionList local_list;

  HeapWord* start = hr->bottom();
  HeapWord* end   = hr->prev_top_at_mark_start();
  size_t used_bytes = hr->used();
  size_t live_bytes = hr->max_live_bytes();
  if (used_bytes > 0) {
    guarantee( live_bytes <= used_bytes, "invariant" );
  } else {
    guarantee( live_bytes == 0, "invariant" );
  }

  size_t garbage_bytes = used_bytes - live_bytes;
  if (garbage_bytes > 0)
    g1_policy()->decrease_known_garbage_bytes(garbage_bytes);

  free_region_work(hr, pre_used, cleared_h_regions, freed_regions,
                   &local_list);
  finish_free_region_work(pre_used, cleared_h_regions, freed_regions,
                          &local_list);
}

void
G1CollectedHeap::free_region_work(HeapRegion* hr,
                                  size_t& pre_used,
                                  size_t& cleared_h_regions,
                                  size_t& freed_regions,
                                  UncleanRegionList* list,
                                  bool par) {
  pre_used += hr->used();
  if (hr->isHumongous()) {
    assert(hr->startsHumongous(),
           "Only the start of a humongous region should be freed.");
    int ind = _hrs->find(hr);
    assert(ind != -1, "Should have an index.");
    // Clear the start region.
    hr->hr_clear(par, true /*clear_space*/);
    list->insert_before_head(hr);
    cleared_h_regions++;
    freed_regions++;
    // Clear any continued regions.
    ind++;
    while ((size_t)ind < n_regions()) {
      HeapRegion* hrc = _hrs->at(ind);
      if (!hrc->continuesHumongous()) break;
      // Otherwise, does continue the H region.
      assert(hrc->humongous_start_region() == hr, "Huh?");
      hrc->hr_clear(par, true /*clear_space*/);
      cleared_h_regions++;
      freed_regions++;
      list->insert_before_head(hrc);
      ind++;
    }
  } else {
    hr->hr_clear(par, true /*clear_space*/);
    list->insert_before_head(hr);
    freed_regions++;
    // If we're using clear2, this should not be enabled.
    // assert(!hr->in_cohort(), "Can't be both free and in a cohort.");
  }
}

void G1CollectedHeap::finish_free_region_work(size_t pre_used,
                                              size_t cleared_h_regions,
                                              size_t freed_regions,
                                              UncleanRegionList* list) {
  if (list != NULL && list->sz() > 0) {
    prepend_region_list_on_unclean_list(list);
  }
  // Acquire a lock, if we're parallel, to update possibly-shared
  // variables.
  Mutex* lock = (n_par_threads() > 0) ? ParGCRareEvent_lock : NULL;
  {
    MutexLockerEx x(lock, Mutex::_no_safepoint_check_flag);
    _summary_bytes_used -= pre_used;
    _num_humongous_regions -= (int) cleared_h_regions;
    _free_regions += freed_regions;
  }
}


void G1CollectedHeap::dirtyCardsForYoungRegions(CardTableModRefBS* ct_bs, HeapRegion* list) {
  while (list != NULL) {
    guarantee( list->is_young(), "invariant" );

    HeapWord* bottom = list->bottom();
    HeapWord* end = list->end();
    MemRegion mr(bottom, end);
    ct_bs->dirty(mr);

    list = list->get_next_young_region();
  }
}


class G1ParCleanupCTTask : public AbstractGangTask {
  CardTableModRefBS* _ct_bs;
  G1CollectedHeap* _g1h;
  HeapRegion* volatile _so_head;
  HeapRegion* volatile _su_head;
public:
  G1ParCleanupCTTask(CardTableModRefBS* ct_bs,
                     G1CollectedHeap* g1h,
                     HeapRegion* scan_only_list,
                     HeapRegion* survivor_list) :
    AbstractGangTask("G1 Par Cleanup CT Task"),
    _ct_bs(ct_bs),
    _g1h(g1h),
    _so_head(scan_only_list),
    _su_head(survivor_list)
  { }

  void work(int i) {
    HeapRegion* r;
    while (r = _g1h->pop_dirty_cards_region()) {
      clear_cards(r);
    }
    // Redirty the cards of the scan-only and survivor regions.
    dirty_list(&this->_so_head);
    dirty_list(&this->_su_head);
  }

  void clear_cards(HeapRegion* r) {
    // Cards for Survivor and Scan-Only regions will be dirtied later.
    if (!r->is_scan_only() && !r->is_survivor()) {
      _ct_bs->clear(MemRegion(r->bottom(), r->end()));
    }
  }

  void dirty_list(HeapRegion* volatile * head_ptr) {
    HeapRegion* head;
    do {
      // Pop region off the list.
      head = *head_ptr;
      if (head != NULL) {
        HeapRegion* r = (HeapRegion*)
          Atomic::cmpxchg_ptr(head->get_next_young_region(), head_ptr, head);
        if (r == head) {
          assert(!r->isHumongous(), "Humongous regions shouldn't be on survivor list");
          _ct_bs->dirty(MemRegion(r->bottom(), r->end()));
        }
      }
    } while (*head_ptr != NULL);
  }
};


#ifndef PRODUCT
class G1VerifyCardTableCleanup: public HeapRegionClosure {
  CardTableModRefBS* _ct_bs;
public:
  G1VerifyCardTableCleanup(CardTableModRefBS* ct_bs)
    : _ct_bs(ct_bs)
  { }
  virtual bool doHeapRegion(HeapRegion* r)
  {
    MemRegion mr(r->bottom(), r->end());
    if (r->is_scan_only() || r->is_survivor()) {
      _ct_bs->verify_dirty_region(mr);
    } else {
      _ct_bs->verify_clean_region(mr);
    }
    return false;
  }
};
#endif

void G1CollectedHeap::cleanUpCardTable() {
  CardTableModRefBS* ct_bs = (CardTableModRefBS*) (barrier_set());
  double start = os::elapsedTime();

  // Iterate over the dirty cards region list.
  G1ParCleanupCTTask cleanup_task(ct_bs, this,
                                  _young_list->first_scan_only_region(),
                                  _young_list->first_survivor_region());
  if (ParallelGCThreads > 0) {
    set_par_threads(workers()->total_workers());
    workers()->run_task(&cleanup_task);
    set_par_threads(0);
  } else {
    while (_dirty_cards_region_list) {
      HeapRegion* r = _dirty_cards_region_list;
      cleanup_task.clear_cards(r);
      _dirty_cards_region_list = r->get_next_dirty_cards_region();
      if (_dirty_cards_region_list == r) {
        // The last region.
        _dirty_cards_region_list = NULL;
      }
      r->set_next_dirty_cards_region(NULL);
    }
    // now, redirty the cards of the scan-only and survivor regions
    // (it seemed faster to do it this way, instead of iterating over
    // all regions and then clearing / dirtying as appropriate)
    dirtyCardsForYoungRegions(ct_bs, _young_list->first_scan_only_region());
    dirtyCardsForYoungRegions(ct_bs, _young_list->first_survivor_region());
  }
  double elapsed = os::elapsedTime() - start;
  g1_policy()->record_clear_ct_time( elapsed * 1000.0);
#ifndef PRODUCT
  if (G1VerifyCTCleanup || VerifyAfterGC) {
    G1VerifyCardTableCleanup cleanup_verifier(ct_bs);
    heap_region_iterate(&cleanup_verifier);
  }
#endif
}

void G1CollectedHeap::do_collection_pause_if_appropriate(size_t word_size) {
  if (g1_policy()->should_do_collection_pause(word_size)) {
    do_collection_pause();
  }
}

void G1CollectedHeap::free_collection_set(HeapRegion* cs_head) {
  double young_time_ms     = 0.0;
  double non_young_time_ms = 0.0;

  G1CollectorPolicy* policy = g1_policy();

  double start_sec = os::elapsedTime();
  bool non_young = true;

  HeapRegion* cur = cs_head;
  int age_bound = -1;
  size_t rs_lengths = 0;

  while (cur != NULL) {
    if (non_young) {
      if (cur->is_young()) {
        double end_sec = os::elapsedTime();
        double elapsed_ms = (end_sec - start_sec) * 1000.0;
        non_young_time_ms += elapsed_ms;

        start_sec = os::elapsedTime();
        non_young = false;
      }
    } else {
      if (!cur->is_on_free_list()) {
        double end_sec = os::elapsedTime();
        double elapsed_ms = (end_sec - start_sec) * 1000.0;
        young_time_ms += elapsed_ms;

        start_sec = os::elapsedTime();
        non_young = true;
      }
    }

    rs_lengths += cur->rem_set()->occupied();

    HeapRegion* next = cur->next_in_collection_set();
    assert(cur->in_collection_set(), "bad CS");
    cur->set_next_in_collection_set(NULL);
    cur->set_in_collection_set(false);

    if (cur->is_young()) {
      int index = cur->young_index_in_cset();
      guarantee( index != -1, "invariant" );
      guarantee( (size_t)index < policy->young_cset_length(), "invariant" );
      size_t words_survived = _surviving_young_words[index];
      cur->record_surv_words_in_group(words_survived);
    } else {
      int index = cur->young_index_in_cset();
      guarantee( index == -1, "invariant" );
    }

    assert( (cur->is_young() && cur->young_index_in_cset() > -1) ||
            (!cur->is_young() && cur->young_index_in_cset() == -1),
            "invariant" );

    if (!cur->evacuation_failed()) {
      // And the region is empty.
      assert(!cur->is_empty(),
             "Should not have empty regions in a CS.");
      free_region(cur);
    } else {
      guarantee( !cur->is_scan_only(), "should not be scan only" );
      cur->uninstall_surv_rate_group();
      if (cur->is_young())
        cur->set_young_index_in_cset(-1);
      cur->set_not_young();
      cur->set_evacuation_failed(false);
    }
    cur = next;
  }

  policy->record_max_rs_lengths(rs_lengths);
  policy->cset_regions_freed();

  double end_sec = os::elapsedTime();
  double elapsed_ms = (end_sec - start_sec) * 1000.0;
  if (non_young)
    non_young_time_ms += elapsed_ms;
  else
    young_time_ms += elapsed_ms;

  policy->record_young_free_cset_time_ms(young_time_ms);
  policy->record_non_young_free_cset_time_ms(non_young_time_ms);
}

HeapRegion*
G1CollectedHeap::alloc_region_from_unclean_list_locked(bool zero_filled) {
  assert(ZF_mon->owned_by_self(), "Precondition");
  HeapRegion* res = pop_unclean_region_list_locked();
  if (res != NULL) {
    assert(!res->continuesHumongous() &&
           res->zero_fill_state() != HeapRegion::Allocated,
           "Only free regions on unclean list.");
    if (zero_filled) {
      res->ensure_zero_filled_locked();
      res->set_zero_fill_allocated();
    }
  }
  return res;
}

HeapRegion* G1CollectedHeap::alloc_region_from_unclean_list(bool zero_filled) {
  MutexLockerEx zx(ZF_mon, Mutex::_no_safepoint_check_flag);
  return alloc_region_from_unclean_list_locked(zero_filled);
}

void G1CollectedHeap::put_region_on_unclean_list(HeapRegion* r) {
  MutexLockerEx x(ZF_mon, Mutex::_no_safepoint_check_flag);
  put_region_on_unclean_list_locked(r);
  if (should_zf()) ZF_mon->notify_all(); // Wake up ZF thread.
}

void G1CollectedHeap::set_unclean_regions_coming(bool b) {
  MutexLockerEx x(Cleanup_mon);
  set_unclean_regions_coming_locked(b);
}

void G1CollectedHeap::set_unclean_regions_coming_locked(bool b) {
  assert(Cleanup_mon->owned_by_self(), "Precondition");
  _unclean_regions_coming = b;
  // Wake up mutator threads that might be waiting for completeCleanup to
  // finish.
  if (!b) Cleanup_mon->notify_all();
}

void G1CollectedHeap::wait_for_cleanup_complete() {
  MutexLockerEx x(Cleanup_mon);
  wait_for_cleanup_complete_locked();
}

void G1CollectedHeap::wait_for_cleanup_complete_locked() {
  assert(Cleanup_mon->owned_by_self(), "precondition");
  while (_unclean_regions_coming) {
    Cleanup_mon->wait();
  }
}

void
G1CollectedHeap::put_region_on_unclean_list_locked(HeapRegion* r) {
  assert(ZF_mon->owned_by_self(), "precondition.");
  _unclean_region_list.insert_before_head(r);
}

void
G1CollectedHeap::prepend_region_list_on_unclean_list(UncleanRegionList* list) {
  MutexLockerEx x(ZF_mon, Mutex::_no_safepoint_check_flag);
  prepend_region_list_on_unclean_list_locked(list);
  if (should_zf()) ZF_mon->notify_all(); // Wake up ZF thread.
}

void
G1CollectedHeap::
prepend_region_list_on_unclean_list_locked(UncleanRegionList* list) {
  assert(ZF_mon->owned_by_self(), "precondition.");
  _unclean_region_list.prepend_list(list);
}

HeapRegion* G1CollectedHeap::pop_unclean_region_list_locked() {
  assert(ZF_mon->owned_by_self(), "precondition.");
  HeapRegion* res = _unclean_region_list.pop();
  if (res != NULL) {
    // Inform ZF thread that there's a new unclean head.
    if (_unclean_region_list.hd() != NULL && should_zf())
      ZF_mon->notify_all();
  }
  return res;
}

HeapRegion* G1CollectedHeap::peek_unclean_region_list_locked() {
  assert(ZF_mon->owned_by_self(), "precondition.");
  return _unclean_region_list.hd();
}


bool G1CollectedHeap::move_cleaned_region_to_free_list_locked() {
  assert(ZF_mon->owned_by_self(), "Precondition");
  HeapRegion* r = peek_unclean_region_list_locked();
  if (r != NULL && r->zero_fill_state() == HeapRegion::ZeroFilled) {
    // Result of below must be equal to "r", since we hold the lock.
    (void)pop_unclean_region_list_locked();
    put_free_region_on_list_locked(r);
    return true;
  } else {
    return false;
  }
}

bool G1CollectedHeap::move_cleaned_region_to_free_list() {
  MutexLockerEx x(ZF_mon, Mutex::_no_safepoint_check_flag);
  return move_cleaned_region_to_free_list_locked();
}


void G1CollectedHeap::put_free_region_on_list_locked(HeapRegion* r) {
  assert(ZF_mon->owned_by_self(), "precondition.");
  assert(_free_region_list_size == free_region_list_length(), "Inv");
  assert(r->zero_fill_state() == HeapRegion::ZeroFilled,
        "Regions on free list must be zero filled");
  assert(!r->isHumongous(), "Must not be humongous.");
  assert(r->is_empty(), "Better be empty");
  assert(!r->is_on_free_list(),
         "Better not already be on free list");
  assert(!r->is_on_unclean_list(),
         "Better not already be on unclean list");
  r->set_on_free_list(true);
  r->set_next_on_free_list(_free_region_list);
  _free_region_list = r;
  _free_region_list_size++;
  assert(_free_region_list_size == free_region_list_length(), "Inv");
}

void G1CollectedHeap::put_free_region_on_list(HeapRegion* r) {
  MutexLockerEx x(ZF_mon, Mutex::_no_safepoint_check_flag);
  put_free_region_on_list_locked(r);
}

HeapRegion* G1CollectedHeap::pop_free_region_list_locked() {
  assert(ZF_mon->owned_by_self(), "precondition.");
  assert(_free_region_list_size == free_region_list_length(), "Inv");
  HeapRegion* res = _free_region_list;
  if (res != NULL) {
    _free_region_list = res->next_from_free_list();
    _free_region_list_size--;
    res->set_on_free_list(false);
    res->set_next_on_free_list(NULL);
    assert(_free_region_list_size == free_region_list_length(), "Inv");
  }
  return res;
}


HeapRegion* G1CollectedHeap::alloc_free_region_from_lists(bool zero_filled) {
  // By self, or on behalf of self.
  assert(Heap_lock->is_locked(), "Precondition");
  HeapRegion* res = NULL;
  bool first = true;
  while (res == NULL) {
    if (zero_filled || !first) {
      MutexLockerEx x(ZF_mon, Mutex::_no_safepoint_check_flag);
      res = pop_free_region_list_locked();
      if (res != NULL) {
        assert(!res->zero_fill_is_allocated(),
               "No allocated regions on free list.");
        res->set_zero_fill_allocated();
      } else if (!first) {
        break;  // We tried both, time to return NULL.
      }
    }

    if (res == NULL) {
      res = alloc_region_from_unclean_list(zero_filled);
    }
    assert(res == NULL ||
           !zero_filled ||
           res->zero_fill_is_allocated(),
           "We must have allocated the region we're returning");
    first = false;
  }
  return res;
}

void G1CollectedHeap::remove_allocated_regions_from_lists() {
  MutexLockerEx x(ZF_mon, Mutex::_no_safepoint_check_flag);
  {
    HeapRegion* prev = NULL;
    HeapRegion* cur = _unclean_region_list.hd();
    while (cur != NULL) {
      HeapRegion* next = cur->next_from_unclean_list();
      if (cur->zero_fill_is_allocated()) {
        // Remove from the list.
        if (prev == NULL) {
          (void)_unclean_region_list.pop();
        } else {
          _unclean_region_list.delete_after(prev);
        }
        cur->set_on_unclean_list(false);
        cur->set_next_on_unclean_list(NULL);
      } else {
        prev = cur;
      }
      cur = next;
    }
    assert(_unclean_region_list.sz() == unclean_region_list_length(),
           "Inv");
  }

  {
    HeapRegion* prev = NULL;
    HeapRegion* cur = _free_region_list;
    while (cur != NULL) {
      HeapRegion* next = cur->next_from_free_list();
      if (cur->zero_fill_is_allocated()) {
        // Remove from the list.
        if (prev == NULL) {
          _free_region_list = cur->next_from_free_list();
        } else {
          prev->set_next_on_free_list(cur->next_from_free_list());
        }
        cur->set_on_free_list(false);
        cur->set_next_on_free_list(NULL);
        _free_region_list_size--;
      } else {
        prev = cur;
      }
      cur = next;
    }
    assert(_free_region_list_size == free_region_list_length(), "Inv");
  }
}

bool G1CollectedHeap::verify_region_lists() {
  MutexLockerEx x(ZF_mon, Mutex::_no_safepoint_check_flag);
  return verify_region_lists_locked();
}

bool G1CollectedHeap::verify_region_lists_locked() {
  HeapRegion* unclean = _unclean_region_list.hd();
  while (unclean != NULL) {
    guarantee(unclean->is_on_unclean_list(), "Well, it is!");
    guarantee(!unclean->is_on_free_list(), "Well, it shouldn't be!");
    guarantee(unclean->zero_fill_state() != HeapRegion::Allocated,
              "Everything else is possible.");
    unclean = unclean->next_from_unclean_list();
  }
  guarantee(_unclean_region_list.sz() == unclean_region_list_length(), "Inv");

  HeapRegion* free_r = _free_region_list;
  while (free_r != NULL) {
    assert(free_r->is_on_free_list(), "Well, it is!");
    assert(!free_r->is_on_unclean_list(), "Well, it shouldn't be!");
    switch (free_r->zero_fill_state()) {
    case HeapRegion::NotZeroFilled:
    case HeapRegion::ZeroFilling:
      guarantee(false, "Should not be on free list.");
      break;
    default:
      // Everything else is possible.
      break;
    }
    free_r = free_r->next_from_free_list();
  }
  guarantee(_free_region_list_size == free_region_list_length(), "Inv");
  // If we didn't do an assertion...
  return true;
}

size_t G1CollectedHeap::free_region_list_length() {
  assert(ZF_mon->owned_by_self(), "precondition.");
  size_t len = 0;
  HeapRegion* cur = _free_region_list;
  while (cur != NULL) {
    len++;
    cur = cur->next_from_free_list();
  }
  return len;
}

size_t G1CollectedHeap::unclean_region_list_length() {
  assert(ZF_mon->owned_by_self(), "precondition.");
  return _unclean_region_list.length();
}

size_t G1CollectedHeap::n_regions() {
  return _hrs->length();
}

size_t G1CollectedHeap::max_regions() {
  return
    (size_t)align_size_up(g1_reserved_obj_bytes(), HeapRegion::GrainBytes) /
    HeapRegion::GrainBytes;
}

size_t G1CollectedHeap::free_regions() {
  /* Possibly-expensive assert.
  assert(_free_regions == count_free_regions(),
         "_free_regions is off.");
  */
  return _free_regions;
}

bool G1CollectedHeap::should_zf() {
  return _free_region_list_size < (size_t) G1ConcZFMaxRegions;
}

class RegionCounter: public HeapRegionClosure {
  size_t _n;
public:
  RegionCounter() : _n(0) {}
  bool doHeapRegion(HeapRegion* r) {
    if (r->is_empty()) {
      assert(!r->isHumongous(), "H regions should not be empty.");
      _n++;
    }
    return false;
  }
  int res() { return (int) _n; }
};

size_t G1CollectedHeap::count_free_regions() {
  RegionCounter rc;
  heap_region_iterate(&rc);
  size_t n = rc.res();
  if (_cur_alloc_region != NULL && _cur_alloc_region->is_empty())
    n--;
  return n;
}

size_t G1CollectedHeap::count_free_regions_list() {
  size_t n = 0;
  size_t o = 0;
  ZF_mon->lock_without_safepoint_check();
  HeapRegion* cur = _free_region_list;
  while (cur != NULL) {
    cur = cur->next_from_free_list();
    n++;
  }
  size_t m = unclean_region_list_length();
  ZF_mon->unlock();
  return n + m;
}

bool G1CollectedHeap::should_set_young_locked() {
  assert(heap_lock_held_for_gc(),
              "the heap lock should already be held by or for this thread");
  return  (g1_policy()->in_young_gc_mode() &&
           g1_policy()->should_add_next_region_to_young_list());
}

void G1CollectedHeap::set_region_short_lived_locked(HeapRegion* hr) {
  assert(heap_lock_held_for_gc(),
              "the heap lock should already be held by or for this thread");
  _young_list->push_region(hr);
  g1_policy()->set_region_short_lived(hr);
}

class NoYoungRegionsClosure: public HeapRegionClosure {
private:
  bool _success;
public:
  NoYoungRegionsClosure() : _success(true) { }
  bool doHeapRegion(HeapRegion* r) {
    if (r->is_young()) {
      gclog_or_tty->print_cr("Region ["PTR_FORMAT", "PTR_FORMAT") tagged as young",
                             r->bottom(), r->end());
      _success = false;
    }
    return false;
  }
  bool success() { return _success; }
};

bool G1CollectedHeap::check_young_list_empty(bool ignore_scan_only_list,
                                             bool check_sample) {
  bool ret = true;

  ret = _young_list->check_list_empty(ignore_scan_only_list, check_sample);
  if (!ignore_scan_only_list) {
    NoYoungRegionsClosure closure;
    heap_region_iterate(&closure);
    ret = ret && closure.success();
  }

  return ret;
}

void G1CollectedHeap::empty_young_list() {
  assert(heap_lock_held_for_gc(),
              "the heap lock should already be held by or for this thread");
  assert(g1_policy()->in_young_gc_mode(), "should be in young GC mode");

  _young_list->empty_list();
}

bool G1CollectedHeap::all_alloc_regions_no_allocs_since_save_marks() {
  bool no_allocs = true;
  for (int ap = 0; ap < GCAllocPurposeCount && no_allocs; ++ap) {
    HeapRegion* r = _gc_alloc_regions[ap];
    no_allocs = r == NULL || r->saved_mark_at_top();
  }
  return no_allocs;
}

void G1CollectedHeap::retire_all_alloc_regions() {
  for (int ap = 0; ap < GCAllocPurposeCount; ++ap) {
    HeapRegion* r = _gc_alloc_regions[ap];
    if (r != NULL) {
      // Check for aliases.
      bool has_processed_alias = false;
      for (int i = 0; i < ap; ++i) {
        if (_gc_alloc_regions[i] == r) {
          has_processed_alias = true;
          break;
        }
      }
      if (!has_processed_alias) {
        retire_alloc_region(r, false /* par */);
      }
    }
  }
}


// Done at the start of full GC.
void G1CollectedHeap::tear_down_region_lists() {
  MutexLockerEx x(ZF_mon, Mutex::_no_safepoint_check_flag);
  while (pop_unclean_region_list_locked() != NULL) ;
  assert(_unclean_region_list.hd() == NULL && _unclean_region_list.sz() == 0,
         "Postconditions of loop.")
  while (pop_free_region_list_locked() != NULL) ;
  assert(_free_region_list == NULL, "Postcondition of loop.");
  if (_free_region_list_size != 0) {
    gclog_or_tty->print_cr("Size is %d.", _free_region_list_size);
    print_on(gclog_or_tty, true /* extended */);
  }
  assert(_free_region_list_size == 0, "Postconditions of loop.");
}


class RegionResetter: public HeapRegionClosure {
  G1CollectedHeap* _g1;
  int _n;
public:
  RegionResetter() : _g1(G1CollectedHeap::heap()), _n(0) {}
  bool doHeapRegion(HeapRegion* r) {
    if (r->continuesHumongous()) return false;
    if (r->top() > r->bottom()) {
      if (r->top() < r->end()) {
        Copy::fill_to_words(r->top(),
                          pointer_delta(r->end(), r->top()));
      }
      r->set_zero_fill_allocated();
    } else {
      assert(r->is_empty(), "tautology");
      _n++;
      switch (r->zero_fill_state()) {
        case HeapRegion::NotZeroFilled:
        case HeapRegion::ZeroFilling:
          _g1->put_region_on_unclean_list_locked(r);
          break;
        case HeapRegion::Allocated:
          r->set_zero_fill_complete();
          // no break; go on to put on free list.
        case HeapRegion::ZeroFilled:
          _g1->put_free_region_on_list_locked(r);
          break;
      }
    }
    return false;
  }

  int getFreeRegionCount() {return _n;}
};

// Done at the end of full GC.
void G1CollectedHeap::rebuild_region_lists() {
  MutexLockerEx x(ZF_mon, Mutex::_no_safepoint_check_flag);
  // This needs to go at the end of the full GC.
  RegionResetter rs;
  heap_region_iterate(&rs);
  _free_regions = rs.getFreeRegionCount();
  // Tell the ZF thread it may have work to do.
  if (should_zf()) ZF_mon->notify_all();
}

class UsedRegionsNeedZeroFillSetter: public HeapRegionClosure {
  G1CollectedHeap* _g1;
  int _n;
public:
  UsedRegionsNeedZeroFillSetter() : _g1(G1CollectedHeap::heap()), _n(0) {}
  bool doHeapRegion(HeapRegion* r) {
    if (r->continuesHumongous()) return false;
    if (r->top() > r->bottom()) {
      // There are assertions in "set_zero_fill_needed()" below that
      // require top() == bottom(), so this is technically illegal.
      // We'll skirt the law here, by making that true temporarily.
      DEBUG_ONLY(HeapWord* save_top = r->top();
                 r->set_top(r->bottom()));
      r->set_zero_fill_needed();
      DEBUG_ONLY(r->set_top(save_top));
    }
    return false;
  }
};

// Done at the start of full GC.
void G1CollectedHeap::set_used_regions_to_need_zero_fill() {
  MutexLockerEx x(ZF_mon, Mutex::_no_safepoint_check_flag);
  // This needs to go at the end of the full GC.
  UsedRegionsNeedZeroFillSetter rs;
  heap_region_iterate(&rs);
}

void G1CollectedHeap::set_refine_cte_cl_concurrency(bool concurrent) {
  _refine_cte_cl->set_concurrent(concurrent);
}

#ifndef PRODUCT

class PrintHeapRegionClosure: public HeapRegionClosure {
public:
  bool doHeapRegion(HeapRegion *r) {
    gclog_or_tty->print("Region: "PTR_FORMAT":", r);
    if (r != NULL) {
      if (r->is_on_free_list())
        gclog_or_tty->print("Free ");
      if (r->is_young())
        gclog_or_tty->print("Young ");
      if (r->isHumongous())
        gclog_or_tty->print("Is Humongous ");
      r->print();
    }
    return false;
  }
};

class SortHeapRegionClosure : public HeapRegionClosure {
  size_t young_regions,free_regions, unclean_regions;
  size_t hum_regions, count;
  size_t unaccounted, cur_unclean, cur_alloc;
  size_t total_free;
  HeapRegion* cur;
public:
  SortHeapRegionClosure(HeapRegion *_cur) : cur(_cur), young_regions(0),
    free_regions(0), unclean_regions(0),
    hum_regions(0),
    count(0), unaccounted(0),
    cur_alloc(0), total_free(0)
  {}
  bool doHeapRegion(HeapRegion *r) {
    count++;
    if (r->is_on_free_list()) free_regions++;
    else if (r->is_on_unclean_list()) unclean_regions++;
    else if (r->isHumongous())  hum_regions++;
    else if (r->is_young()) young_regions++;
    else if (r == cur) cur_alloc++;
    else unaccounted++;
    return false;
  }
  void print() {
    total_free = free_regions + unclean_regions;
    gclog_or_tty->print("%d regions\n", count);
    gclog_or_tty->print("%d free: free_list = %d unclean = %d\n",
                        total_free, free_regions, unclean_regions);
    gclog_or_tty->print("%d humongous %d young\n",
                        hum_regions, young_regions);
    gclog_or_tty->print("%d cur_alloc\n", cur_alloc);
    gclog_or_tty->print("UHOH unaccounted = %d\n", unaccounted);
  }
};

void G1CollectedHeap::print_region_counts() {
  SortHeapRegionClosure sc(_cur_alloc_region);
  PrintHeapRegionClosure cl;
  heap_region_iterate(&cl);
  heap_region_iterate(&sc);
  sc.print();
  print_region_accounting_info();
};

bool G1CollectedHeap::regions_accounted_for() {
  // TODO: regions accounting for young/survivor/tenured
  return true;
}

bool G1CollectedHeap::print_region_accounting_info() {
  gclog_or_tty->print_cr("Free regions: %d (count: %d count list %d) (clean: %d unclean: %d).",
                         free_regions(),
                         count_free_regions(), count_free_regions_list(),
                         _free_region_list_size, _unclean_region_list.sz());
  gclog_or_tty->print_cr("cur_alloc: %d.",
                         (_cur_alloc_region == NULL ? 0 : 1));
  gclog_or_tty->print_cr("H regions: %d.", _num_humongous_regions);

  // TODO: check regions accounting for young/survivor/tenured
  return true;
}

bool G1CollectedHeap::is_in_closed_subset(const void* p) const {
  HeapRegion* hr = heap_region_containing(p);
  if (hr == NULL) {
    return is_in_permanent(p);
  } else {
    return hr->is_in(p);
  }
}
#endif // PRODUCT

void G1CollectedHeap::g1_unimplemented() {
  // Unimplemented();
}<|MERGE_RESOLUTION|>--- conflicted
+++ resolved
@@ -1056,19 +1056,10 @@
     ParallelTaskTerminator::print_termination_counts();
 #endif
 
-<<<<<<< HEAD
-    // Abandon concurrent refinement.  This must happen last: in the
-    // dirty-card logging system, some cards may be dirty by weak-ref
-    // processing, and may be enqueued.  But the whole card table is
-    // dirtied, so this should abandon those logs, and set "do_traversal"
-    // to true.
-    concurrent_g1_refine()->set_pya_restart();
-=======
     gc_epilogue(true);
 
     // Discard all rset updates
     JavaThread::dirty_card_queue_set().abandon_logs();
->>>>>>> 076aa799
     assert(!G1DeferredRSUpdate
            || (G1DeferredRSUpdate && (dirty_card_queue_set().completed_buffers_num() == 0)), "Should not be any");
     assert(regions_accounted_for(), "Region leakage!");
@@ -1399,12 +1390,8 @@
   _gc_time_stamp(0),
   _surviving_young_words(NULL),
   _in_cset_fast_test(NULL),
-<<<<<<< HEAD
-  _in_cset_fast_test_base(NULL) {
-=======
   _in_cset_fast_test_base(NULL),
   _dirty_cards_region_list(NULL) {
->>>>>>> 076aa799
   _g1h = this; // To catch bugs.
   if (_process_strong_tasks == NULL || !_process_strong_tasks->valid()) {
     vm_exit_during_initialization("Failed necessary allocation.");
@@ -1618,13 +1605,6 @@
                                       Shared_DirtyCardQ_lock,
                                       &JavaThread::dirty_card_queue_set());
   }
-  if (G1DeferredRSUpdate) {
-    dirty_card_queue_set().initialize(DirtyCardQ_CBL_mon,
-                                      DirtyCardQ_FL_lock,
-                                      0,
-                                      Shared_DirtyCardQ_lock,
-                                      &JavaThread::dirty_card_queue_set());
-  }
   // In case we're keeping closure specialization stats, initialize those
   // counts and that mechanism.
   SpecializationStats::clear();
@@ -2248,13 +2228,6 @@
     guarantee(_par || r->claim_value() == HeapRegion::InitialClaimValue,
               "Should be unclaimed at verify points.");
     if (!r->continuesHumongous()) {
-<<<<<<< HEAD
-      VerifyObjsInRegionClosure not_dead_yet_cl(r);
-      r->verify(_allow_dirty);
-      r->object_iterate(&not_dead_yet_cl);
-      guarantee(r->max_live_bytes() >= not_dead_yet_cl.live_bytes(),
-                "More live objects than counted in last complete marking.");
-=======
       bool failures = false;
       r->verify(_allow_dirty, _use_prev_marking, &failures);
       if (failures) {
@@ -2272,7 +2245,6 @@
           _failures = true;
         }
       }
->>>>>>> 076aa799
     }
     return false; // stop the region iteration if we hit a failure
   }
@@ -2336,11 +2308,7 @@
 
   void work(int worker_i) {
     HandleMark hm;
-<<<<<<< HEAD
-    VerifyRegionClosure blk(_allow_dirty, true);
-=======
     VerifyRegionClosure blk(_allow_dirty, true, _use_prev_marking);
->>>>>>> 076aa799
     _g1h->heap_region_par_iterate_chunked(&blk, worker_i,
                                           HeapRegion::ParVerifyClaimValue);
     if (blk.failures()) {
@@ -2662,20 +2630,6 @@
 
 void
 G1CollectedHeap::do_collection_pause_at_safepoint() {
-<<<<<<< HEAD
-  char verbose_str[128];
-  sprintf(verbose_str, "GC pause ");
-  if (g1_policy()->in_young_gc_mode()) {
-    if (g1_policy()->full_young_gcs())
-      strcat(verbose_str, "(young)");
-    else
-      strcat(verbose_str, "(partial)");
-  }
-  if (g1_policy()->should_initiate_conc_mark())
-    strcat(verbose_str, " (initial-mark)");
-
-  GCCauseSetter x(this, GCCause::_g1_inc_collection_pause);
-=======
   if (PrintHeapAtGC) {
     Universe::print_heap_before_gc();
   }
@@ -2693,7 +2647,6 @@
       strcat(verbose_str, " (initial-mark)");
 
     GCCauseSetter x(this, GCCause::_g1_inc_collection_pause);
->>>>>>> 076aa799
 
     // if PrintGCDetails is on, we'll print long statistics information
     // in the collector policy code, so let's not print this as the output
@@ -2770,19 +2723,6 @@
       _in_cset_fast_test = _in_cset_fast_test_base -
               ((size_t) _g1_reserved.start() >> HeapRegion::LogOfHRGrainBytes);
 
-    guarantee(_in_cset_fast_test == NULL, "invariant");
-    guarantee(_in_cset_fast_test_base == NULL, "invariant");
-    _in_cset_fast_test_length = max_regions();
-    _in_cset_fast_test_base =
-                             NEW_C_HEAP_ARRAY(bool, _in_cset_fast_test_length);
-    memset(_in_cset_fast_test_base, false,
-                                     _in_cset_fast_test_length * sizeof(bool));
-    // We're biasing _in_cset_fast_test to avoid subtracting the
-    // beginning of the heap every time we want to index; basically
-    // it's the same with what we do with the card table.
-    _in_cset_fast_test = _in_cset_fast_test_base -
-              ((size_t) _g1_reserved.start() >> HeapRegion::LogOfHRGrainBytes);
-
 #if SCAN_ONLY_VERBOSE
       _young_list->print();
 #endif // SCAN_ONLY_VERBOSE
@@ -2792,17 +2732,10 @@
       }
       save_marks();
 
-<<<<<<< HEAD
-    // We must do this before any possible evacuation that should propogate
-    // marks.
-    if (mark_in_progress()) {
-      double start_time_sec = os::elapsedTime();
-=======
       // We must do this before any possible evacuation that should propagate
       // marks.
       if (mark_in_progress()) {
         double start_time_sec = os::elapsedTime();
->>>>>>> 076aa799
 
         _cm->drainAllSATBBuffers();
         double finish_mark_ms = (os::elapsedTime() - start_time_sec) * 1000.0;
@@ -2819,20 +2752,6 @@
       if (mark_in_progress())
         concurrent_mark()->newCSet();
 
-<<<<<<< HEAD
-    if (mark_in_progress())
-      concurrent_mark()->newCSet();
-
-    // Now choose the CS.
-    g1_policy()->choose_collection_set();
-
-    // We may abandon a pause if we find no region that will fit in the MMU
-    // pause.
-    bool abandoned = (g1_policy()->collection_set() == NULL);
-
-    // Nothing to do if we were unable to choose a collection set.
-    if (!abandoned) {
-=======
       // Now choose the CS.
       g1_policy()->choose_collection_set();
 
@@ -2842,7 +2761,6 @@
 
       // Nothing to do if we were unable to choose a collection set.
       if (!abandoned) {
->>>>>>> 076aa799
 #if G1_REM_SET_LOGGING
         gclog_or_tty->print_cr("\nAfter pause, heap:");
         print();
@@ -2853,20 +2771,6 @@
         // Set up the gc allocation regions.
         get_gc_alloc_regions();
 
-<<<<<<< HEAD
-      // Actually do the work...
-      evacuate_collection_set();
-      free_collection_set(g1_policy()->collection_set());
-      g1_policy()->clear_collection_set();
-
-      FREE_C_HEAP_ARRAY(bool, _in_cset_fast_test_base);
-      // this is more for peace of mind; we're nulling them here and
-      // we're expecting them to be null at the beginning of the next GC
-      _in_cset_fast_test = NULL;
-      _in_cset_fast_test_base = NULL;
-
-      release_gc_alloc_regions(false /* totally */);
-=======
         // Actually do the work...
         evacuate_collection_set();
         free_collection_set(g1_policy()->collection_set());
@@ -2877,7 +2781,6 @@
         // we're expecting them to be null at the beginning of the next GC
         _in_cset_fast_test = NULL;
         _in_cset_fast_test_base = NULL;
->>>>>>> 076aa799
 
         cleanup_surviving_young_words();
 
@@ -2890,12 +2793,6 @@
           _young_list->print();
 #endif // SCAN_ONLY_VERBOSE
 
-<<<<<<< HEAD
-        g1_policy()->record_survivor_regions(_young_list->survivor_length(),
-                                             _young_list->first_survivor_region(),
-                                             _young_list->last_survivor_region());
-        _young_list->reset_auxilary_lists();
-=======
           g1_policy()->record_survivor_regions(_young_list->survivor_length(),
                                           _young_list->first_survivor_region(),
                                           _young_list->last_survivor_region());
@@ -2903,7 +2800,6 @@
         }
       } else {
         COMPILER2_PRESENT(DerivedPointerTable::update_pointers());
->>>>>>> 076aa799
       }
 
       if (evacuation_failed()) {
@@ -2932,36 +2828,19 @@
       _young_list->print();
 #endif // SCAN_ONLY_VERBOSE
 
-<<<<<<< HEAD
-    double end_time_sec = os::elapsedTime();
-    double pause_time_ms = (end_time_sec - start_time_sec) * MILLIUNITS;
-    g1_policy()->record_pause_time_ms(pause_time_ms);
-    GCOverheadReporter::recordSTWEnd(end_time_sec);
-    g1_policy()->record_collection_pause_end(abandoned);
-=======
       double end_time_sec = os::elapsedTime();
       double pause_time_ms = (end_time_sec - start_time_sec) * MILLIUNITS;
       g1_policy()->record_pause_time_ms(pause_time_ms);
       g1_policy()->record_collection_pause_end(abandoned);
->>>>>>> 076aa799
 
       assert(regions_accounted_for(), "Region leakage.");
 
-<<<<<<< HEAD
-    if (VerifyAfterGC && total_collections() >= VerifyGCStartAt) {
-      HandleMark hm;  // Discard invalid handles created during verification
-      gclog_or_tty->print(" VerifyAfterGC:");
-      prepare_for_verify();
-      Universe::verify(false);
-    }
-=======
       if (VerifyAfterGC && total_collections() >= VerifyGCStartAt) {
         HandleMark hm;  // Discard invalid handles created during verification
         gclog_or_tty->print(" VerifyAfterGC:");
         prepare_for_verify();
         Universe::verify(false);
       }
->>>>>>> 076aa799
 
       if (was_enabled) ref_processor()->enable_discovery();
 
@@ -2986,12 +2865,6 @@
 
     assert(verify_region_lists(), "Bad region lists.");
 
-<<<<<<< HEAD
-  if (ExitAfterGCNum > 0 && total_collections() == ExitAfterGCNum) {
-    gclog_or_tty->print_cr("Stopping after GC #%d", ExitAfterGCNum);
-    print_tracing_info();
-    vm_exit(-1);
-=======
     if (ExitAfterGCNum > 0 && total_collections() == ExitAfterGCNum) {
       gclog_or_tty->print_cr("Stopping after GC #%d", ExitAfterGCNum);
       print_tracing_info();
@@ -3006,7 +2879,6 @@
       (G1SummarizeRSetStatsPeriod > 0) &&
       (total_collections() % G1SummarizeRSetStatsPeriod == 0)) {
     g1_rem_set()->print_summary_info();
->>>>>>> 076aa799
   }
 }
 
@@ -3143,10 +3015,7 @@
 
   for (int ap = 0; ap < GCAllocPurposeCount; ++ap) {
     assert(_gc_alloc_regions[ap] == NULL, "invariant");
-<<<<<<< HEAD
-=======
     assert(_gc_alloc_region_counts[ap] == 0, "invariant");
->>>>>>> 076aa799
 
     // Create new GC alloc regions.
     HeapRegion* alloc_region = _retained_gc_alloc_regions[ap];
@@ -3216,18 +3085,11 @@
   for (int ap = 0; ap < GCAllocPurposeCount; ++ap) {
     HeapRegion* r = _gc_alloc_regions[ap];
     _retained_gc_alloc_regions[ap] = NULL;
-<<<<<<< HEAD
-=======
     _gc_alloc_region_counts[ap] = 0;
->>>>>>> 076aa799
 
     if (r != NULL) {
       // we retain nothing on _gc_alloc_regions between GCs
       set_gc_alloc_region(ap, NULL);
-<<<<<<< HEAD
-      _gc_alloc_region_counts[ap] = 0;
-=======
->>>>>>> 076aa799
 
       if (r->is_empty()) {
         // we didn't actually allocate anything in it; let's just put
@@ -3245,29 +3107,6 @@
 
 #ifndef PRODUCT
 // Useful for debugging
-<<<<<<< HEAD
-
-void G1CollectedHeap::print_gc_alloc_regions() {
-  gclog_or_tty->print_cr("GC alloc regions");
-  for (int ap = 0; ap < GCAllocPurposeCount; ++ap) {
-    HeapRegion* r = _gc_alloc_regions[ap];
-    if (r == NULL) {
-      gclog_or_tty->print_cr("  %2d : "PTR_FORMAT, ap, NULL);
-    } else {
-      gclog_or_tty->print_cr("  %2d : "PTR_FORMAT" "SIZE_FORMAT,
-                             ap, r->bottom(), r->used());
-    }
-  }
-}
-#endif // PRODUCT
-
-void G1CollectedHeap::init_for_evac_failure(OopsInHeapRegionClosure* cl) {
-  _drain_in_progress = false;
-  set_evac_failure_closure(cl);
-  _evac_failure_scan_stack = new (ResourceObj::C_HEAP) GrowableArray<oop>(40, true);
-}
-=======
->>>>>>> 076aa799
 
 void G1CollectedHeap::print_gc_alloc_regions() {
   gclog_or_tty->print_cr("GC alloc regions");
@@ -3366,30 +3205,6 @@
 public:
   UpdateRSetImmediate(G1CollectedHeap* g1) :
     _g1(g1), _g1_rem_set(g1->g1_rem_set()) {}
-<<<<<<< HEAD
-
-  void do_oop(narrowOop* p) {
-    guarantee(false, "NYI");
-  }
-  void do_oop(oop* p) {
-    assert(_from->is_in_reserved(p), "paranoia");
-    if (*p != NULL && !_from->is_survivor()) {
-      _g1_rem_set->par_write_ref(_from, p, 0);
-    }
-  }
-};
-
-class UpdateRSetDeferred : public OopsInHeapRegionClosure {
-private:
-  G1CollectedHeap* _g1;
-  DirtyCardQueue *_dcq;
-  CardTableModRefBS* _ct_bs;
-
-public:
-  UpdateRSetDeferred(G1CollectedHeap* g1, DirtyCardQueue* dcq) :
-    _g1(g1), _ct_bs((CardTableModRefBS*)_g1->barrier_set()), _dcq(dcq) {}
-=======
->>>>>>> 076aa799
 
   virtual void do_oop(narrowOop* p) { do_oop_work(p); }
   virtual void do_oop(      oop* p) { do_oop_work(p); }
@@ -3416,12 +3231,8 @@
   virtual void do_oop(      oop* p) { do_oop_work(p); }
   template <class T> void do_oop_work(T* p) {
     assert(_from->is_in_reserved(p), "paranoia");
-<<<<<<< HEAD
-    if (!_from->is_in_reserved(*p) && !_from->is_survivor()) {
-=======
     if (!_from->is_in_reserved(oopDesc::load_decode_heap_oop(p)) &&
         !_from->is_survivor()) {
->>>>>>> 076aa799
       size_t card_index = _ct_bs->index_for(p);
       if (_ct_bs->mark_card_deferred(card_index)) {
         _dcq->enqueue((jbyte*)_ct_bs->byte_for_index(card_index));
@@ -3776,161 +3587,6 @@
   fill_with_object(block, free_words);
 }
 
-<<<<<<< HEAD
-#define use_local_bitmaps         1
-#define verify_local_bitmaps      0
-
-#ifndef PRODUCT
-
-class GCLabBitMap;
-class GCLabBitMapClosure: public BitMapClosure {
-private:
-  ConcurrentMark* _cm;
-  GCLabBitMap*    _bitmap;
-
-public:
-  GCLabBitMapClosure(ConcurrentMark* cm,
-                     GCLabBitMap* bitmap) {
-    _cm     = cm;
-    _bitmap = bitmap;
-  }
-
-  virtual bool do_bit(size_t offset);
-};
-
-#endif // PRODUCT
-
-#define oop_buffer_length 256
-
-class GCLabBitMap: public BitMap {
-private:
-  ConcurrentMark* _cm;
-
-  int       _shifter;
-  size_t    _bitmap_word_covers_words;
-
-  // beginning of the heap
-  HeapWord* _heap_start;
-
-  // this is the actual start of the GCLab
-  HeapWord* _real_start_word;
-
-  // this is the actual end of the GCLab
-  HeapWord* _real_end_word;
-
-  // this is the first word, possibly located before the actual start
-  // of the GCLab, that corresponds to the first bit of the bitmap
-  HeapWord* _start_word;
-
-  // size of a GCLab in words
-  size_t _gclab_word_size;
-
-  static int shifter() {
-    return MinObjAlignment - 1;
-  }
-
-  // how many heap words does a single bitmap word corresponds to?
-  static size_t bitmap_word_covers_words() {
-    return BitsPerWord << shifter();
-  }
-
-  static size_t gclab_word_size() {
-    return G1ParallelGCAllocBufferSize / HeapWordSize;
-  }
-
-  static size_t bitmap_size_in_bits() {
-    size_t bits_in_bitmap = gclab_word_size() >> shifter();
-    // We are going to ensure that the beginning of a word in this
-    // bitmap also corresponds to the beginning of a word in the
-    // global marking bitmap. To handle the case where a GCLab
-    // starts from the middle of the bitmap, we need to add enough
-    // space (i.e. up to a bitmap word) to ensure that we have
-    // enough bits in the bitmap.
-    return bits_in_bitmap + BitsPerWord - 1;
-  }
-public:
-  GCLabBitMap(HeapWord* heap_start)
-    : BitMap(bitmap_size_in_bits()),
-      _cm(G1CollectedHeap::heap()->concurrent_mark()),
-      _shifter(shifter()),
-      _bitmap_word_covers_words(bitmap_word_covers_words()),
-      _heap_start(heap_start),
-      _gclab_word_size(gclab_word_size()),
-      _real_start_word(NULL),
-      _real_end_word(NULL),
-      _start_word(NULL)
-  {
-    guarantee( size_in_words() >= bitmap_size_in_words(),
-               "just making sure");
-  }
-
-  inline unsigned heapWordToOffset(HeapWord* addr) {
-    unsigned offset = (unsigned) pointer_delta(addr, _start_word) >> _shifter;
-    assert(offset < size(), "offset should be within bounds");
-    return offset;
-  }
-
-  inline HeapWord* offsetToHeapWord(size_t offset) {
-    HeapWord* addr =  _start_word + (offset << _shifter);
-    assert(_real_start_word <= addr && addr < _real_end_word, "invariant");
-    return addr;
-  }
-
-  bool fields_well_formed() {
-    bool ret1 = (_real_start_word == NULL) &&
-                (_real_end_word == NULL) &&
-                (_start_word == NULL);
-    if (ret1)
-      return true;
-
-    bool ret2 = _real_start_word >= _start_word &&
-      _start_word < _real_end_word &&
-      (_real_start_word + _gclab_word_size) == _real_end_word &&
-      (_start_word + _gclab_word_size + _bitmap_word_covers_words)
-                                                              > _real_end_word;
-    return ret2;
-  }
-
-  inline bool mark(HeapWord* addr) {
-    guarantee(use_local_bitmaps, "invariant");
-    assert(fields_well_formed(), "invariant");
-
-    if (addr >= _real_start_word && addr < _real_end_word) {
-      assert(!isMarked(addr), "should not have already been marked");
-
-      // first mark it on the bitmap
-      at_put(heapWordToOffset(addr), true);
-
-      return true;
-    } else {
-      return false;
-    }
-  }
-
-  inline bool isMarked(HeapWord* addr) {
-    guarantee(use_local_bitmaps, "invariant");
-    assert(fields_well_formed(), "invariant");
-
-    return at(heapWordToOffset(addr));
-  }
-
-  void set_buffer(HeapWord* start) {
-    guarantee(use_local_bitmaps, "invariant");
-    clear();
-
-    assert(start != NULL, "invariant");
-    _real_start_word = start;
-    _real_end_word   = start + _gclab_word_size;
-
-    size_t diff =
-      pointer_delta(start, _heap_start) % _bitmap_word_covers_words;
-    _start_word = start - diff;
-
-    assert(fields_well_formed(), "invariant");
-  }
-
-=======
->>>>>>> 076aa799
 #ifndef PRODUCT
 bool GCLabBitMapClosure::do_bit(size_t offset) {
   HeapWord* addr = _bitmap->offsetToHeapWord(offset);
@@ -3939,72 +3595,6 @@
 }
 #endif // PRODUCT
 
-<<<<<<< HEAD
-class G1ParGCAllocBuffer: public ParGCAllocBuffer {
-private:
-  bool        _retired;
-  bool        _during_marking;
-  GCLabBitMap _bitmap;
-
-public:
-  G1ParGCAllocBuffer() :
-    ParGCAllocBuffer(G1ParallelGCAllocBufferSize / HeapWordSize),
-    _during_marking(G1CollectedHeap::heap()->mark_in_progress()),
-    _bitmap(G1CollectedHeap::heap()->reserved_region().start()),
-    _retired(false)
-  { }
-
-  inline bool mark(HeapWord* addr) {
-    guarantee(use_local_bitmaps, "invariant");
-    assert(_during_marking, "invariant");
-    return _bitmap.mark(addr);
-  }
-
-  inline void set_buf(HeapWord* buf) {
-    if (use_local_bitmaps && _during_marking)
-      _bitmap.set_buffer(buf);
-    ParGCAllocBuffer::set_buf(buf);
-    _retired = false;
-  }
-
-  inline void retire(bool end_of_gc, bool retain) {
-    if (_retired)
-      return;
-    if (use_local_bitmaps && _during_marking) {
-      _bitmap.retire();
-    }
-    ParGCAllocBuffer::retire(end_of_gc, retain);
-    _retired = true;
-  }
-};
-
-
-class G1ParScanThreadState : public StackObj {
-protected:
-  G1CollectedHeap* _g1h;
-  RefToScanQueue*  _refs;
-  DirtyCardQueue   _dcq;
-  CardTableModRefBS* _ct_bs;
-  G1RemSet* _g1_rem;
-
-  typedef GrowableArray<oop*> OverflowQueue;
-  OverflowQueue* _overflowed_refs;
-
-  G1ParGCAllocBuffer _alloc_buffers[GCAllocPurposeCount];
-  ageTable           _age_table;
-
-  size_t           _alloc_buffer_waste;
-  size_t           _undo_waste;
-
-  OopsInHeapRegionClosure*      _evac_failure_cl;
-  G1ParScanHeapEvacClosure*     _evac_cl;
-  G1ParScanPartialArrayClosure* _partial_scan_cl;
-
-  int _hash_seed;
-  int _queue_num;
-
-  int _term_attempts;
-=======
 G1ParScanThreadState::G1ParScanThreadState(G1CollectedHeap* g1h, int queue_num)
   : _g1h(g1h),
     _refs(g1h->task_queue(queue_num)),
@@ -4014,312 +3604,10 @@
     _hash_seed(17), _queue_num(queue_num),
     _term_attempts(0),
     _age_table(false),
->>>>>>> 076aa799
 #if G1_DETAILED_STATS
     _pushes(0), _pops(0), _steals(0),
     _steal_attempts(0),  _overflow_pushes(0),
 #endif
-<<<<<<< HEAD
-
-  double _start;
-  double _start_strong_roots;
-  double _strong_roots_time;
-  double _start_term;
-  double _term_time;
-
-  // Map from young-age-index (0 == not young, 1 is youngest) to
-  // surviving words. base is what we get back from the malloc call
-  size_t* _surviving_young_words_base;
-  // this points into the array, as we use the first few entries for padding
-  size_t* _surviving_young_words;
-
-#define PADDING_ELEM_NUM (64 / sizeof(size_t))
-
-  void   add_to_alloc_buffer_waste(size_t waste) { _alloc_buffer_waste += waste; }
-
-  void   add_to_undo_waste(size_t waste)         { _undo_waste += waste; }
-
-  DirtyCardQueue& dirty_card_queue()             { return _dcq;  }
-  CardTableModRefBS* ctbs()                      { return _ct_bs; }
-
-  void immediate_rs_update(HeapRegion* from, oop* p, int tid) {
-    if (!from->is_survivor()) {
-      _g1_rem->par_write_ref(from, p, tid);
-    }
-  }
-
-  void deferred_rs_update(HeapRegion* from, oop* p, int tid) {
-    // If the new value of the field points to the same region or
-    // is the to-space, we don't need to include it in the Rset updates.
-    if (!from->is_in_reserved(*p) && !from->is_survivor()) {
-      size_t card_index = ctbs()->index_for(p);
-      // If the card hasn't been added to the buffer, do it.
-      if (ctbs()->mark_card_deferred(card_index)) {
-        dirty_card_queue().enqueue((jbyte*)ctbs()->byte_for_index(card_index));
-      }
-    }
-  }
-
-public:
-  G1ParScanThreadState(G1CollectedHeap* g1h, int queue_num)
-    : _g1h(g1h),
-      _refs(g1h->task_queue(queue_num)),
-      _dcq(&g1h->dirty_card_queue_set()),
-      _ct_bs((CardTableModRefBS*)_g1h->barrier_set()),
-      _g1_rem(g1h->g1_rem_set()),
-      _hash_seed(17), _queue_num(queue_num),
-      _term_attempts(0),
-      _age_table(false),
-#if G1_DETAILED_STATS
-      _pushes(0), _pops(0), _steals(0),
-      _steal_attempts(0),  _overflow_pushes(0),
-#endif
-      _strong_roots_time(0), _term_time(0),
-      _alloc_buffer_waste(0), _undo_waste(0)
-  {
-    // we allocate G1YoungSurvRateNumRegions plus one entries, since
-    // we "sacrifice" entry 0 to keep track of surviving bytes for
-    // non-young regions (where the age is -1)
-    // We also add a few elements at the beginning and at the end in
-    // an attempt to eliminate cache contention
-    size_t real_length = 1 + _g1h->g1_policy()->young_cset_length();
-    size_t array_length = PADDING_ELEM_NUM +
-                          real_length +
-                          PADDING_ELEM_NUM;
-    _surviving_young_words_base = NEW_C_HEAP_ARRAY(size_t, array_length);
-    if (_surviving_young_words_base == NULL)
-      vm_exit_out_of_memory(array_length * sizeof(size_t),
-                            "Not enough space for young surv histo.");
-    _surviving_young_words = _surviving_young_words_base + PADDING_ELEM_NUM;
-    memset(_surviving_young_words, 0, real_length * sizeof(size_t));
-
-    _overflowed_refs = new OverflowQueue(10);
-
-    _start = os::elapsedTime();
-  }
-
-  ~G1ParScanThreadState() {
-    FREE_C_HEAP_ARRAY(size_t, _surviving_young_words_base);
-  }
-
-  RefToScanQueue*   refs()            { return _refs;             }
-  OverflowQueue*    overflowed_refs() { return _overflowed_refs;  }
-  ageTable*         age_table()       { return &_age_table;       }
-
-  G1ParGCAllocBuffer* alloc_buffer(GCAllocPurpose purpose) {
-    return &_alloc_buffers[purpose];
-  }
-
-  size_t alloc_buffer_waste()                    { return _alloc_buffer_waste; }
-  size_t undo_waste()                            { return _undo_waste; }
-
-  void push_on_queue(oop* ref) {
-    assert(ref != NULL, "invariant");
-    assert(has_partial_array_mask(ref) || _g1h->obj_in_cs(*ref), "invariant");
-
-    if (!refs()->push(ref)) {
-      overflowed_refs()->push(ref);
-      IF_G1_DETAILED_STATS(note_overflow_push());
-    } else {
-      IF_G1_DETAILED_STATS(note_push());
-    }
-  }
-
-  void pop_from_queue(oop*& ref) {
-    if (!refs()->pop_local(ref)) {
-      ref = NULL;
-    } else {
-      assert(ref != NULL, "invariant");
-      assert(has_partial_array_mask(ref) || _g1h->obj_in_cs(*ref),
-             "invariant");
-
-      IF_G1_DETAILED_STATS(note_pop());
-    }
-  }
-
-  void pop_from_overflow_queue(oop*& ref) {
-    ref = overflowed_refs()->pop();
-  }
-
-  int refs_to_scan()                             { return refs()->size();                 }
-  int overflowed_refs_to_scan()                  { return overflowed_refs()->length();    }
-
-  void update_rs(HeapRegion* from, oop* p, int tid) {
-    if (G1DeferredRSUpdate) {
-      deferred_rs_update(from, p, tid);
-    } else {
-      immediate_rs_update(from, p, tid);
-    }
-  }
-
-  HeapWord* allocate_slow(GCAllocPurpose purpose, size_t word_sz) {
-
-    HeapWord* obj = NULL;
-    if (word_sz * 100 <
-        (size_t)(G1ParallelGCAllocBufferSize / HeapWordSize) *
-                                                  ParallelGCBufferWastePct) {
-      G1ParGCAllocBuffer* alloc_buf = alloc_buffer(purpose);
-      add_to_alloc_buffer_waste(alloc_buf->words_remaining());
-      alloc_buf->retire(false, false);
-
-      HeapWord* buf =
-        _g1h->par_allocate_during_gc(purpose, G1ParallelGCAllocBufferSize / HeapWordSize);
-      if (buf == NULL) return NULL; // Let caller handle allocation failure.
-      // Otherwise.
-      alloc_buf->set_buf(buf);
-
-      obj = alloc_buf->allocate(word_sz);
-      assert(obj != NULL, "buffer was definitely big enough...");
-    } else {
-      obj = _g1h->par_allocate_during_gc(purpose, word_sz);
-    }
-    return obj;
-  }
-
-  HeapWord* allocate(GCAllocPurpose purpose, size_t word_sz) {
-    HeapWord* obj = alloc_buffer(purpose)->allocate(word_sz);
-    if (obj != NULL) return obj;
-    return allocate_slow(purpose, word_sz);
-  }
-
-  void undo_allocation(GCAllocPurpose purpose, HeapWord* obj, size_t word_sz) {
-    if (alloc_buffer(purpose)->contains(obj)) {
-      guarantee(alloc_buffer(purpose)->contains(obj + word_sz - 1),
-                "should contain whole object");
-      alloc_buffer(purpose)->undo_allocation(obj, word_sz);
-    } else {
-      CollectedHeap::fill_with_object(obj, word_sz);
-      add_to_undo_waste(word_sz);
-    }
-  }
-
-  void set_evac_failure_closure(OopsInHeapRegionClosure* evac_failure_cl) {
-    _evac_failure_cl = evac_failure_cl;
-  }
-  OopsInHeapRegionClosure* evac_failure_closure() {
-    return _evac_failure_cl;
-  }
-
-  void set_evac_closure(G1ParScanHeapEvacClosure* evac_cl) {
-    _evac_cl = evac_cl;
-  }
-
-  void set_partial_scan_closure(G1ParScanPartialArrayClosure* partial_scan_cl) {
-    _partial_scan_cl = partial_scan_cl;
-  }
-
-  int* hash_seed() { return &_hash_seed; }
-  int  queue_num() { return _queue_num; }
-
-  int term_attempts()   { return _term_attempts; }
-  void note_term_attempt()  { _term_attempts++; }
-
-#if G1_DETAILED_STATS
-  int pushes()          { return _pushes; }
-  int pops()            { return _pops; }
-  int steals()          { return _steals; }
-  int steal_attempts()  { return _steal_attempts; }
-  int overflow_pushes() { return _overflow_pushes; }
-
-  void note_push()          { _pushes++; }
-  void note_pop()           { _pops++; }
-  void note_steal()         { _steals++; }
-  void note_steal_attempt() { _steal_attempts++; }
-  void note_overflow_push() { _overflow_pushes++; }
-#endif
-
-  void start_strong_roots() {
-    _start_strong_roots = os::elapsedTime();
-  }
-  void end_strong_roots() {
-    _strong_roots_time += (os::elapsedTime() - _start_strong_roots);
-  }
-  double strong_roots_time() { return _strong_roots_time; }
-
-  void start_term_time() {
-    note_term_attempt();
-    _start_term = os::elapsedTime();
-  }
-  void end_term_time() {
-    _term_time += (os::elapsedTime() - _start_term);
-  }
-  double term_time() { return _term_time; }
-
-  double elapsed() {
-    return os::elapsedTime() - _start;
-  }
-
-  size_t* surviving_young_words() {
-    // We add on to hide entry 0 which accumulates surviving words for
-    // age -1 regions (i.e. non-young ones)
-    return _surviving_young_words;
-  }
-
-  void retire_alloc_buffers() {
-    for (int ap = 0; ap < GCAllocPurposeCount; ++ap) {
-      size_t waste = _alloc_buffers[ap].words_remaining();
-      add_to_alloc_buffer_waste(waste);
-      _alloc_buffers[ap].retire(true, false);
-    }
-  }
-
-private:
-  void deal_with_reference(oop* ref_to_scan) {
-    if (has_partial_array_mask(ref_to_scan)) {
-      _partial_scan_cl->do_oop_nv(ref_to_scan);
-    } else {
-      // Note: we can use "raw" versions of "region_containing" because
-      // "obj_to_scan" is definitely in the heap, and is not in a
-      // humongous region.
-      HeapRegion* r = _g1h->heap_region_containing_raw(ref_to_scan);
-      _evac_cl->set_region(r);
-      _evac_cl->do_oop_nv(ref_to_scan);
-    }
-  }
-
-public:
-  void trim_queue() {
-    // I've replicated the loop twice, first to drain the overflow
-    // queue, second to drain the task queue. This is better than
-    // having a single loop, which checks both conditions and, inside
-    // it, either pops the overflow queue or the task queue, as each
-    // loop is tighter. Also, the decision to drain the overflow queue
-    // first is not arbitrary, as the overflow queue is not visible
-    // to the other workers, whereas the task queue is. So, we want to
-    // drain the "invisible" entries first, while allowing the other
-    // workers to potentially steal the "visible" entries.
-
-    while (refs_to_scan() > 0 || overflowed_refs_to_scan() > 0) {
-      while (overflowed_refs_to_scan() > 0) {
-        oop *ref_to_scan = NULL;
-        pop_from_overflow_queue(ref_to_scan);
-        assert(ref_to_scan != NULL, "invariant");
-        // We shouldn't have pushed it on the queue if it was not
-        // pointing into the CSet.
-        assert(ref_to_scan != NULL, "sanity");
-        assert(has_partial_array_mask(ref_to_scan) ||
-                                      _g1h->obj_in_cs(*ref_to_scan), "sanity");
-
-        deal_with_reference(ref_to_scan);
-      }
-
-      while (refs_to_scan() > 0) {
-        oop *ref_to_scan = NULL;
-        pop_from_queue(ref_to_scan);
-
-        if (ref_to_scan != NULL) {
-          // We shouldn't have pushed it on the queue if it was not
-          // pointing into the CSet.
-          assert(has_partial_array_mask(ref_to_scan) ||
-                                      _g1h->obj_in_cs(*ref_to_scan), "sanity");
-
-          deal_with_reference(ref_to_scan);
-        }
-      }
-    }
-  }
-};
-=======
     _strong_roots_time(0), _term_time(0),
     _alloc_buffer_waste(0), _undo_waste(0)
 {
@@ -4343,43 +3631,12 @@
 
   _start = os::elapsedTime();
 }
->>>>>>> 076aa799
 
 G1ParClosureSuper::G1ParClosureSuper(G1CollectedHeap* g1, G1ParScanThreadState* par_scan_state) :
   _g1(g1), _g1_rem(_g1->g1_rem_set()), _cm(_g1->concurrent_mark()),
   _par_scan_state(par_scan_state) { }
 
-<<<<<<< HEAD
-// This closure is applied to the fields of the objects that have just been copied.
-// Should probably be made inline and moved in g1OopClosures.inline.hpp.
-void G1ParScanClosure::do_oop_nv(oop* p) {
-  oop obj = *p;
-
-  if (obj != NULL) {
-    if (_g1->in_cset_fast_test(obj)) {
-      // We're not going to even bother checking whether the object is
-      // already forwarded or not, as this usually causes an immediate
-      // stall. We'll try to prefetch the object (for write, given that
-      // we might need to install the forwarding reference) and we'll
-      // get back to it when pop it from the queue
-      Prefetch::write(obj->mark_addr(), 0);
-      Prefetch::read(obj->mark_addr(), (HeapWordSize*2));
-
-      // slightly paranoid test; I'm trying to catch potential
-      // problems before we go into push_on_queue to know where the
-      // problem is coming from
-      assert(obj == *p, "the value of *p should not have changed");
-      _par_scan_state->push_on_queue(p);
-    } else {
-      _par_scan_state->update_rs(_from, p, _par_scan_state->queue_num());
-    }
-  }
-}
-
-void G1ParCopyHelper::mark_forwardee(oop* p) {
-=======
 template <class T> void G1ParCopyHelper::mark_forwardee(T* p) {
->>>>>>> 076aa799
   // This is called _after_ do_oop_work has been called, hence after
   // the object has been relocated to its new location and *p points
   // to its new location.
@@ -4472,12 +3729,8 @@
 
     if (obj->is_objArray() && arrayOop(obj)->length() >= ParGCArrayScanChunk) {
       arrayOop(old)->set_length(0);
-<<<<<<< HEAD
-      _par_scan_state->push_on_queue(set_partial_array_mask(old));
-=======
       oop* old_p = set_partial_array_mask(old);
       _par_scan_state->push_on_queue(old_p);
->>>>>>> 076aa799
     } else {
       // No point in using the slower heap_region_containing() method,
       // given that we know obj is in the heap.
@@ -4491,19 +3744,11 @@
   return obj;
 }
 
-<<<<<<< HEAD
-template<bool do_gen_barrier, G1Barrier barrier,
-         bool do_mark_forwardee, bool skip_cset_test>
-void G1ParCopyClosure<do_gen_barrier, barrier,
-                      do_mark_forwardee, skip_cset_test>::do_oop_work(oop* p) {
-  oop obj = *p;
-=======
 template <bool do_gen_barrier, G1Barrier barrier, bool do_mark_forwardee, bool skip_cset_test>
 template <class T>
 void G1ParCopyClosure <do_gen_barrier, barrier, do_mark_forwardee, skip_cset_test>
 ::do_oop_work(T* p) {
   oop obj = oopDesc::load_decode_heap_oop(p);
->>>>>>> 076aa799
   assert(barrier != G1BarrierRS || obj != NULL,
          "Precondition: G1BarrierRS implies obj is nonNull");
 
@@ -4520,16 +3765,10 @@
                            "into CS.", p, (void*) obj);
 #endif
     if (obj->is_forwarded()) {
-<<<<<<< HEAD
-      *p = obj->forwardee();
-    } else {
-      *p = copy_to_survivor_space(obj);
-=======
       oopDesc::encode_store_heap_oop(p, obj->forwardee());
     } else {
       oop copy_oop = copy_to_survivor_space(obj);
       oopDesc::encode_store_heap_oop(p, copy_oop);
->>>>>>> 076aa799
     }
     // When scanning the RS, we only care about objs in CS.
     if (barrier == G1BarrierRS) {
@@ -4548,27 +3787,9 @@
 }
 
 template void G1ParCopyClosure<false, G1BarrierEvac, false, true>::do_oop_work(oop* p);
-<<<<<<< HEAD
-
-template<class T> void G1ParScanPartialArrayClosure::process_array_chunk(
-  oop obj, int start, int end) {
-  // process our set of indices (include header in first chunk)
-  assert(start < end, "invariant");
-  T* const base      = (T*)objArrayOop(obj)->base();
-  T* const start_addr = (start == 0) ? (T*) obj : base + start;
-  T* const end_addr   = base + end;
-  MemRegion mr((HeapWord*)start_addr, (HeapWord*)end_addr);
-  _scanner.set_region(_g1->heap_region_containing(obj));
-  obj->oop_iterate(&_scanner, mr);
-}
-
-void G1ParScanPartialArrayClosure::do_oop_nv(oop* p) {
-  assert(!UseCompressedOops, "Needs to be fixed to work with compressed oops");
-=======
 template void G1ParCopyClosure<false, G1BarrierEvac, false, true>::do_oop_work(narrowOop* p);
 
 template <class T> void G1ParScanPartialArrayClosure::do_oop_nv(T* p) {
->>>>>>> 076aa799
   assert(has_partial_array_mask(p), "invariant");
   oop old = clear_partial_array_mask(p);
   assert(old->is_objArray(), "must be obj array");
@@ -4588,13 +3809,9 @@
     end = start + ParGCArrayScanChunk;
     arrayOop(old)->set_length(end);
     // Push remainder.
-<<<<<<< HEAD
-    _par_scan_state->push_on_queue(set_partial_array_mask(old));
-=======
     oop* old_p = set_partial_array_mask(old);
     assert(arrayOop(old)->length() < obj->length(), "Empty push?");
     _par_scan_state->push_on_queue(old_p);
->>>>>>> 076aa799
   } else {
     // Restore length so that the heap remains parsable in
     // case of evacuation failure.
@@ -4602,11 +3819,7 @@
   }
   _scanner.set_region(_g1->heap_region_containing_raw(obj));
   // process our set of indices (include header in first chunk)
-<<<<<<< HEAD
-  process_array_chunk<oop>(obj, start, end);
-=======
   obj->oop_iterate_range(&_scanner, start, end);
->>>>>>> 076aa799
 }
 
 class G1ParEvacuateFollowersClosure : public VoidClosure {
@@ -4641,12 +3854,6 @@
         // slightly paranoid tests; I'm trying to catch potential
         // problems before we go into push_on_queue to know where the
         // problem is coming from
-<<<<<<< HEAD
-        assert(ref_to_scan != NULL, "invariant");
-        assert(has_partial_array_mask(ref_to_scan) ||
-                                   _g1h->obj_in_cs(*ref_to_scan), "invariant");
-        pss->push_on_queue(ref_to_scan);
-=======
         assert((oop*)stolen_task != NULL, "Error");
         if (stolen_task.is_narrow()) {
           assert(UseCompressedOops, "Error");
@@ -4659,7 +3866,6 @@
           assert(has_partial_array_mask(p) || _g1h->obj_in_cs(*p), "Error");
           pss->push_on_queue(p);
         }
->>>>>>> 076aa799
         continue;
       }
       pss->start_term_time();
@@ -4935,11 +4141,8 @@
 
   g1_rem_set()->prepare_for_oops_into_collection_set_do();
   concurrent_g1_refine()->set_use_cache(false);
-<<<<<<< HEAD
-=======
   concurrent_g1_refine()->clear_hot_cache_claimed_index();
 
->>>>>>> 076aa799
   int n_workers = (ParallelGCThreads > 0 ? workers()->total_workers() : 1);
   set_par_threads(n_workers);
   G1ParTask g1_par_task(this, n_workers, _task_queues);
@@ -4970,15 +4173,10 @@
     G1KeepAliveClosure keep_alive(this);
     JNIHandles::weak_oops_do(&is_alive, &keep_alive);
   }
-<<<<<<< HEAD
-  g1_rem_set()->cleanup_after_oops_into_collection_set_do();
-
-=======
   release_gc_alloc_regions(false /* totally */);
   g1_rem_set()->cleanup_after_oops_into_collection_set_do();
 
   concurrent_g1_refine()->clear_hot_cache();
->>>>>>> 076aa799
   concurrent_g1_refine()->set_use_cache(true);
 
   finalize_for_evac_failure();
