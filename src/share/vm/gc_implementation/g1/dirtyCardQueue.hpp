--- conflicted
+++ resolved
@@ -1,9 +1,5 @@
 /*
-<<<<<<< HEAD
- * Copyright (c) 2001, 2009, Oracle and/or its affiliates. All rights reserved.
-=======
  * Copyright (c) 2001, 2010, Oracle and/or its affiliates. All rights reserved.
->>>>>>> eb8bd999
  * DO NOT ALTER OR REMOVE COPYRIGHT NOTICES OR THIS FILE HEADER.
  *
  * This code is free software; you can redistribute it and/or modify it
@@ -127,9 +123,6 @@
                                          int stop_at = 0,
                                          bool during_pause = false);
 
-<<<<<<< HEAD
-  bool apply_closure_to_completed_buffer_helper(int worker_i,
-=======
   // If there exists some completed buffer, pop it, then apply the
   // specified closure to all its elements, nulling out those elements
   // processed.  If all elements are processed, returns "true".  If no
@@ -145,7 +138,6 @@
   // Helper routine for the above.
   bool apply_closure_to_completed_buffer_helper(CardTableEntryClosure* cl,
                                                 int worker_i,
->>>>>>> eb8bd999
                                                 BufferNode* nd);
 
   BufferNode* get_completed_buffer(int stop_at);
