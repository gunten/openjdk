--- conflicted
+++ resolved
@@ -44,10 +44,6 @@
 // heap subsets that will yield large amounts of garbage.
 
 class HeapRegion;
-<<<<<<< HEAD
-class HeapRegionSeq;
-=======
->>>>>>> 7b452e39
 class HRRSCleanupTask;
 class PermanentGenerationSpec;
 class GenerationSpec;
@@ -1216,10 +1212,7 @@
   void free_region_if_empty(HeapRegion* hr,
                             size_t* pre_used,
                             FreeRegionList* free_list,
-<<<<<<< HEAD
-=======
                             OldRegionSet* old_proxy_set,
->>>>>>> 7b452e39
                             HumongousRegionSet* humongous_proxy_set,
                             HRRSCleanupTask* hrrs_cleanup_task,
                             bool par);
