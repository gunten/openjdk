--- conflicted
+++ resolved
@@ -1,9 +1,5 @@
 /*
-<<<<<<< HEAD
- * Copyright (c) 2001, 2009, Oracle and/or its affiliates. All rights reserved.
-=======
  * Copyright (c) 2001, 2010, Oracle and/or its affiliates. All rights reserved.
->>>>>>> eb8bd999
  * DO NOT ALTER OR REMOVE COPYRIGHT NOTICES OR THIS FILE HEADER.
  *
  * This code is free software; you can redistribute it and/or modify it
@@ -230,13 +226,6 @@
           "the number of regions for which we'll print a surv rate "        \
           "summary.")                                                       \
                                                                             \
-<<<<<<< HEAD
-  develop(bool, G1UseScanOnlyPrefix, false,                                 \
-          "It determines whether the system will calculate an optimum "     \
-          "scan-only set.")                                                 \
-                                                                            \
-=======
->>>>>>> eb8bd999
   product(intx, G1ReservePercent, 10,                                       \
           "It determines the minimum reserve we should have in the heap "   \
           "to minimize the probability of promotion failure.")              \
@@ -265,12 +254,6 @@
           "If non-0 is the size of the G1 survivor space, "                 \
           "otherwise SurvivorRatio is used to determine the size")          \
                                                                             \
-<<<<<<< HEAD
-  product(bool, G1UseFixedWindowMMUTracker, false,                          \
-          "If the MMU tracker's memory is full, forget the oldest entry")   \
-                                                                            \
-=======
->>>>>>> eb8bd999
   product(uintx, G1HeapRegionSize, 0,                                       \
           "Size of the G1 regions.")                                        \
                                                                             \
