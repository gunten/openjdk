--- conflicted
+++ resolved
@@ -55,18 +55,6 @@
       g1h->young_list_rs_length_sampling_next();
       ++regions_visited;
 
-<<<<<<< HEAD
-    if (G1TraceConcurrentRefinement) {
-      gclog_or_tty->print_cr("G1-Refine starting pass");
-    }
-    _sts.join();
-    bool no_sleep = _cg1r->refine();
-    _sts.leave();
-    if (!no_sleep) {
-      MutexLockerEx x(CGC_lock, Mutex::_no_safepoint_check_flag);
-      // We do this only for the timeout; we don't expect this to be signalled.
-      CGC_lock->wait(Mutex::_no_safepoint_check_flag, timeout);
-=======
       // we try to yield every time we visit 10 regions
       if (regions_visited == 10) {
         if (_sts.should_yield()) {
@@ -76,7 +64,6 @@
         }
         regions_visited = 0;
       }
->>>>>>> 076aa799
     }
 
     g1p->check_prediction_validity();
