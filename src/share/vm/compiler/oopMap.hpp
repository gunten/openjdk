--- conflicted
+++ resolved
@@ -90,7 +90,6 @@
   }
 
   // Querying
-<<<<<<< HEAD
   bool is_oop()               { return mask_bits(value(), type_mask_in_place) == oop_value; }
   bool is_value()             { return mask_bits(value(), type_mask_in_place) == value_value; }
   bool is_narrowoop()           { return mask_bits(value(), type_mask_in_place) == narrowoop_value; }
@@ -102,21 +101,6 @@
   void set_narrowoop()          { set_value((value() & register_mask_in_place) | narrowoop_value); }
   void set_callee_saved()     { set_value((value() & register_mask_in_place) | callee_saved_value); }
   void set_derived_oop()      { set_value((value() & register_mask_in_place) | derived_oop_value); }
-=======
-  bool is_oop()               { return mask_bits(value(), type_mask_in_place) == oop_value; } 
-  bool is_value()             { return mask_bits(value(), type_mask_in_place) == value_value; } 
-  bool is_dead()              { return mask_bits(value(), type_mask_in_place) == dead_value; } 
-  bool is_callee_saved()      { return mask_bits(value(), type_mask_in_place) == callee_saved_value; } 
-  bool is_derived_oop()       { return mask_bits(value(), type_mask_in_place) == derived_oop_value; } 
-  bool is_stack_obj()         { return mask_bits(value(), type_mask_in_place) == stack_obj; }
-
-  void set_oop()              { set_value((value() & register_mask_in_place) | oop_value); } 
-  void set_value()            { set_value((value() & register_mask_in_place) | value_value); } 
-  void set_dead()             { set_value((value() & register_mask_in_place) | dead_value); } 
-  void set_callee_saved()     { set_value((value() & register_mask_in_place) | callee_saved_value); } 
-  void set_derived_oop()      { set_value((value() & register_mask_in_place) | derived_oop_value); } 
-  void set_stack_obj()        { set_value((value() & register_mask_in_place) | stack_obj); }
->>>>>>> 2571633a
 
   VMReg reg() const { return VMRegImpl::as_VMReg(mask_bits(value(), register_mask_in_place) >> register_shift); }
   oop_types type() const      { return (oop_types)mask_bits(value(), type_mask_in_place); }
@@ -260,13 +244,8 @@
   // Iterates through frame for a compiled method for dead ones and values, too
   static void all_do(const frame* fr, const RegisterMap* reg_map,
                      OopClosure* oop_fn,
-<<<<<<< HEAD
                      void derived_oop_fn(oop* base, oop* derived),
                      OopClosure* value_fn);
-=======
-		     void derived_oop_fn(oop* base, oop* derived),
-                     OopClosure* value_fn, OopClosure* dead_fn);
->>>>>>> 2571633a
 
   // Printing
   void print_on(outputStream* st) const;
