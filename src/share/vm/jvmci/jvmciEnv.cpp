/*
 * Copyright (c) 1999, 2015, Oracle and/or its affiliates. All rights reserved.
 * DO NOT ALTER OR REMOVE COPYRIGHT NOTICES OR THIS FILE HEADER.
 *
 * This code is free software; you can redistribute it and/or modify it
 * under the terms of the GNU General Public License version 2 only, as
 * published by the Free Software Foundation.
 *
 * This code is distributed in the hope that it will be useful, but WITHOUT
 * ANY WARRANTY; without even the implied warranty of MERCHANTABILITY or
 * FITNESS FOR A PARTICULAR PURPOSE.  See the GNU General Public License
 * version 2 for more details (a copy is included in the LICENSE file that
 * accompanied this code).
 *
 * You should have received a copy of the GNU General Public License version
 * 2 along with this work; if not, write to the Free Software Foundation,
 * Inc., 51 Franklin St, Fifth Floor, Boston, MA 02110-1301 USA.
 *
 * Please contact Oracle, 500 Oracle Parkway, Redwood Shores, CA 94065 USA
 * or visit www.oracle.com if you need additional information or have any
 * questions.
 *
 */

#include "precompiled.hpp"
#include "jvmci/jvmciEnv.hpp"
#include "classfile/javaAssertions.hpp"
#include "classfile/systemDictionary.hpp"
#include "classfile/vmSymbols.hpp"
#include "code/codeCache.hpp"
#include "code/scopeDesc.hpp"
#include "runtime/sweeper.hpp"
#include "compiler/compileBroker.hpp"
#include "compiler/compileLog.hpp"
#include "compiler/compilerOracle.hpp"
#include "interpreter/linkResolver.hpp"
#include "memory/allocation.inline.hpp"
#include "memory/oopFactory.hpp"
#include "memory/universe.inline.hpp"
#include "oops/methodData.hpp"
#include "oops/objArrayKlass.hpp"
#include "oops/oop.inline.hpp"
#include "prims/jvmtiExport.hpp"
#include "runtime/init.hpp"
#include "runtime/reflection.hpp"
#include "runtime/sharedRuntime.hpp"
#include "utilities/dtrace.hpp"
#include "jvmci/jvmciRuntime.hpp"
#include "jvmci/jvmciJavaClasses.hpp"

JVMCIEnv::JVMCIEnv(CompileTask* task, int system_dictionary_modification_counter) {
  _task = task;
  _system_dictionary_modification_counter = system_dictionary_modification_counter;
  {
    // Get Jvmti capabilities under lock to get consistent values.
    MutexLocker mu(JvmtiThreadState_lock);
    _jvmti_can_hotswap_or_post_breakpoint = JvmtiExport::can_hotswap_or_post_breakpoint();
    _jvmti_can_access_local_variables     = JvmtiExport::can_access_local_variables();
    _jvmti_can_post_on_exceptions         = JvmtiExport::can_post_on_exceptions();
  }
}

// ------------------------------------------------------------------
// Note: the logic of this method should mirror the logic of
// constantPoolOopDesc::verify_constant_pool_resolve.
bool JVMCIEnv::check_klass_accessibility(KlassHandle accessing_klass, KlassHandle resolved_klass) {
  if (accessing_klass->is_objArray_klass()) {
    accessing_klass = ObjArrayKlass::cast(accessing_klass())->bottom_klass();
  }
  if (!accessing_klass->is_instance_klass()) {
    return true;
  }

  if (resolved_klass->is_objArray_klass()) {
    // Find the element klass, if this is an array.
    resolved_klass = ObjArrayKlass::cast(resolved_klass())->bottom_klass();
  }
  if (resolved_klass->is_instance_klass()) {
    return Reflection::verify_class_access(accessing_klass(), resolved_klass(), true);
  }
  return true;
}

// ------------------------------------------------------------------
<<<<<<< HEAD
KlassHandle JVMCIEnv::get_klass_by_name_impl(KlassHandle accessing_klass,
=======
KlassHandle JVMCIEnv::get_klass_by_name_impl(KlassHandle& accessing_klass,
>>>>>>> 3f3d1a9c
                                          const constantPoolHandle& cpool,
                                          Symbol* sym,
                                          bool require_local) {
  JVMCI_EXCEPTION_CONTEXT;

  // Now we need to check the SystemDictionary
  if (sym->byte_at(0) == 'L' &&
    sym->byte_at(sym->utf8_length()-1) == ';') {
    // This is a name from a signature.  Strip off the trimmings.
    // Call recursive to keep scope of strippedsym.
    TempNewSymbol strippedsym = SymbolTable::new_symbol(sym->as_utf8()+1,
                    sym->utf8_length()-2,
                    CHECK_(KlassHandle()));
    return get_klass_by_name_impl(accessing_klass, cpool, strippedsym, require_local);
  }

  Handle loader(THREAD, (oop)NULL);
  Handle domain(THREAD, (oop)NULL);
  if (!accessing_klass.is_null()) {
    loader = Handle(THREAD, accessing_klass->class_loader());
    domain = Handle(THREAD, accessing_klass->protection_domain());
  }

  KlassHandle found_klass;
  {
    ttyUnlocker ttyul;  // release tty lock to avoid ordering problems
    MutexLocker ml(Compile_lock);
    Klass*  kls;
    if (!require_local) {
      kls = SystemDictionary::find_constrained_instance_or_array_klass(sym, loader, CHECK_(KlassHandle()));
    } else {
      kls = SystemDictionary::find_instance_or_array_klass(sym, loader, domain, CHECK_(KlassHandle()));
    }
    found_klass = KlassHandle(THREAD, kls);
  }

  // If we fail to find an array klass, look again for its element type.
  // The element type may be available either locally or via constraints.
  // In either case, if we can find the element type in the system dictionary,
  // we must build an array type around it.  The CI requires array klasses
  // to be loaded if their element klasses are loaded, except when memory
  // is exhausted.
  if (sym->byte_at(0) == '[' &&
      (sym->byte_at(1) == '[' || sym->byte_at(1) == 'L')) {
    // We have an unloaded array.
    // Build it on the fly if the element class exists.
    TempNewSymbol elem_sym = SymbolTable::new_symbol(sym->as_utf8()+1,
                                                 sym->utf8_length()-1,
                                                 CHECK_(KlassHandle()));

    // Get element Klass recursively.
    KlassHandle elem_klass =
      get_klass_by_name_impl(accessing_klass,
                             cpool,
                             elem_sym,
                             require_local);
    if (!elem_klass.is_null()) {
      // Now make an array for it
      return elem_klass->array_klass(CHECK_(KlassHandle()));
    }
  }

  if (found_klass.is_null() && !cpool.is_null() && cpool->has_preresolution()) {
    // Look inside the constant pool for pre-resolved class entries.
    for (int i = cpool->length() - 1; i >= 1; i--) {
      if (cpool->tag_at(i).is_klass()) {
        Klass*  kls = cpool->resolved_klass_at(i);
        if (kls->name() == sym) {
          return kls;
        }
      }
    }
  }

  return found_klass();
}

// ------------------------------------------------------------------
KlassHandle JVMCIEnv::get_klass_by_name(KlassHandle accessing_klass,
                                  Symbol* klass_name,
                                  bool require_local) {
  ResourceMark rm;
  constantPoolHandle cpool;
  return get_klass_by_name_impl(accessing_klass,
                                                 cpool,
                                                 klass_name,
                                                 require_local);
}

// ------------------------------------------------------------------
// Implementation of get_klass_by_index.
KlassHandle JVMCIEnv::get_klass_by_index_impl(const constantPoolHandle& cpool,
                                        int index,
                                        bool& is_accessible,
                                        KlassHandle accessor) {
  JVMCI_EXCEPTION_CONTEXT;
  KlassHandle klass (THREAD, ConstantPool::klass_at_if_loaded(cpool, index));
  Symbol* klass_name = NULL;
  if (klass.is_null()) {
    klass_name = cpool->klass_name_at(index);
  }

  if (klass.is_null()) {
    // Not found in constant pool.  Use the name to do the lookup.
    KlassHandle k = get_klass_by_name_impl(accessor,
                                        cpool,
                                        klass_name,
                                        false);
    // Calculate accessibility the hard way.
    if (k.is_null()) {
      is_accessible = false;
    } else if (k->class_loader() != accessor->class_loader() &&
               get_klass_by_name_impl(accessor, cpool, k->name(), true).is_null()) {
      // Loaded only remotely.  Not linked yet.
      is_accessible = false;
    } else {
      // Linked locally, and we must also check public/private, etc.
      is_accessible = check_klass_accessibility(accessor, k);
    }
    if (!is_accessible) {
      return KlassHandle();
    }
    return k;
  }

  // It is known to be accessible, since it was found in the constant pool.
  is_accessible = true;
  return klass;
}

// ------------------------------------------------------------------
// Get a klass from the constant pool.
KlassHandle JVMCIEnv::get_klass_by_index(const constantPoolHandle& cpool,
                                   int index,
                                   bool& is_accessible,
                                   KlassHandle accessor) {
  ResourceMark rm;
  KlassHandle result = get_klass_by_index_impl(cpool, index, is_accessible, accessor);
  return result;
}

// ------------------------------------------------------------------
// Implementation of get_field_by_index.
//
// Implementation note: the results of field lookups are cached
// in the accessor klass.
void JVMCIEnv::get_field_by_index_impl(instanceKlassHandle klass, fieldDescriptor& field_desc,
                                        int index) {
  JVMCI_EXCEPTION_CONTEXT;

  assert(klass->is_linked(), "must be linked before using its constant-pool");

  constantPoolHandle cpool(thread, klass->constants());

  // Get the field's name, signature, and type.
  Symbol* name  = cpool->name_ref_at(index);

  int nt_index = cpool->name_and_type_ref_index_at(index);
  int sig_index = cpool->signature_ref_index_at(nt_index);
  Symbol* signature = cpool->symbol_at(sig_index);

  // Get the field's declared holder.
  int holder_index = cpool->klass_ref_index_at(index);
  bool holder_is_accessible;
  KlassHandle declared_holder = get_klass_by_index(cpool, holder_index,
                                               holder_is_accessible,
                                               klass);

  // The declared holder of this field may not have been loaded.
  // Bail out with partial field information.
  if (!holder_is_accessible) {
    return;
  }


  // Perform the field lookup.
  Klass*  canonical_holder =
    InstanceKlass::cast(declared_holder())->find_field(name, signature, &field_desc);
  if (canonical_holder == NULL) {
    return;
  }

  assert(canonical_holder == field_desc.field_holder(), "just checking");
}

// ------------------------------------------------------------------
// Get a field by index from a klass's constant pool.
void JVMCIEnv::get_field_by_index(instanceKlassHandle accessor, fieldDescriptor& fd, int index) {
  ResourceMark rm;
  return get_field_by_index_impl(accessor, fd, index);
}

// ------------------------------------------------------------------
// Perform an appropriate method lookup based on accessor, holder,
// name, signature, and bytecode.
methodHandle JVMCIEnv::lookup_method(instanceKlassHandle h_accessor,
                               instanceKlassHandle h_holder,
                               Symbol*       name,
                               Symbol*       sig,
                               Bytecodes::Code bc) {
  JVMCI_EXCEPTION_CONTEXT;
  LinkResolver::check_klass_accessability(h_accessor, h_holder, KILL_COMPILE_ON_FATAL_(NULL));
  methodHandle dest_method;
  LinkInfo link_info(h_holder, name, sig, h_accessor, /*check_access*/true);
  switch (bc) {
  case Bytecodes::_invokestatic:
    dest_method =
      LinkResolver::resolve_static_call_or_null(link_info);
    break;
  case Bytecodes::_invokespecial:
    dest_method =
      LinkResolver::resolve_special_call_or_null(link_info);
    break;
  case Bytecodes::_invokeinterface:
    dest_method =
      LinkResolver::linktime_resolve_interface_method_or_null(link_info);
    break;
  case Bytecodes::_invokevirtual:
    dest_method =
      LinkResolver::linktime_resolve_virtual_method_or_null(link_info);
    break;
  default: ShouldNotReachHere();
  }

  return dest_method;
}


// ------------------------------------------------------------------
methodHandle JVMCIEnv::get_method_by_index_impl(const constantPoolHandle& cpool,
                                          int index, Bytecodes::Code bc,
                                          instanceKlassHandle accessor) {
  if (bc == Bytecodes::_invokedynamic) {
    ConstantPoolCacheEntry* cpce = cpool->invokedynamic_cp_cache_entry_at(index);
    bool is_resolved = !cpce->is_f1_null();
    if (is_resolved) {
      // Get the invoker Method* from the constant pool.
      // (The appendix argument, if any, will be noted in the method's signature.)
      Method* adapter = cpce->f1_as_method();
      return methodHandle(adapter);
    }

    return NULL;
  }

  int holder_index = cpool->klass_ref_index_at(index);
  bool holder_is_accessible;
  KlassHandle holder = get_klass_by_index_impl(cpool, holder_index, holder_is_accessible, accessor);

  // Get the method's name and signature.
  Symbol* name_sym = cpool->name_ref_at(index);
  Symbol* sig_sym  = cpool->signature_ref_at(index);

  if (cpool->has_preresolution()
      || (holder() == SystemDictionary::MethodHandle_klass() &&
          MethodHandles::is_signature_polymorphic_name(holder(), name_sym))) {
    // Short-circuit lookups for JSR 292-related call sites.
    // That is, do not rely only on name-based lookups, because they may fail
    // if the names are not resolvable in the boot class loader (7056328).
    switch (bc) {
    case Bytecodes::_invokevirtual:
    case Bytecodes::_invokeinterface:
    case Bytecodes::_invokespecial:
    case Bytecodes::_invokestatic:
      {
        Method* m = ConstantPool::method_at_if_loaded(cpool, index);
        if (m != NULL) {
          return m;
        }
      }
      break;
    }
  }

  if (holder_is_accessible) { // Our declared holder is loaded.
    instanceKlassHandle lookup = get_instance_klass_for_declared_method_holder(holder);
    methodHandle m = lookup_method(accessor, lookup, name_sym, sig_sym, bc);
    if (!m.is_null() &&
        (bc == Bytecodes::_invokestatic
         ?  InstanceKlass::cast(m->method_holder())->is_not_initialized()
         : !InstanceKlass::cast(m->method_holder())->is_loaded())) {
      m = NULL;
    }
    if (!m.is_null()) {
      // We found the method.
      return m;
    }
  }

  // Either the declared holder was not loaded, or the method could
  // not be found.

  return NULL;
}

// ------------------------------------------------------------------
instanceKlassHandle JVMCIEnv::get_instance_klass_for_declared_method_holder(KlassHandle method_holder) {
  // For the case of <array>.clone(), the method holder can be an ArrayKlass*
  // instead of an InstanceKlass*.  For that case simply pretend that the
  // declared holder is Object.clone since that's where the call will bottom out.
  if (method_holder->is_instance_klass()) {
    return instanceKlassHandle(method_holder());
  } else if (method_holder->is_array_klass()) {
    return instanceKlassHandle(SystemDictionary::Object_klass());
  } else {
    ShouldNotReachHere();
  }
  return NULL;
}


// ------------------------------------------------------------------
methodHandle JVMCIEnv::get_method_by_index(const constantPoolHandle& cpool,
                                     int index, Bytecodes::Code bc,
                                     instanceKlassHandle accessor) {
  ResourceMark rm;
  return get_method_by_index_impl(cpool, index, bc, accessor);
}

// ------------------------------------------------------------------
// Check for changes to the system dictionary during compilation
// class loads, evolution, breakpoints
JVMCIEnv::CodeInstallResult JVMCIEnv::check_for_system_dictionary_modification(Dependencies* dependencies, Handle compiled_code,
                                                                               JVMCIEnv* env, char** failure_detail) {
  // If JVMTI capabilities were enabled during compile, the compilation is invalidated.
  if (env != NULL) {
    if (!env->_jvmti_can_hotswap_or_post_breakpoint && JvmtiExport::can_hotswap_or_post_breakpoint()) {
      *failure_detail = (char*) "Hotswapping or breakpointing was enabled during compilation";
      return JVMCIEnv::dependencies_failed;
    }
  }

  // Dependencies must be checked when the system dictionary changes
  // or if we don't know whether it has changed (i.e., env == NULL).
  // In debug mode, always check dependencies.
  bool counter_changed = env != NULL && env->_system_dictionary_modification_counter != SystemDictionary::number_of_modifications();
  bool verify_deps = env == NULL || trueInDebug || JavaAssertions::enabled(SystemDictionary::HotSpotInstalledCode_klass()->name()->as_C_string(), true);
  if (!counter_changed && !verify_deps) {
    return JVMCIEnv::ok;
  }

  for (Dependencies::DepStream deps(dependencies); deps.next(); ) {
    Klass* witness = deps.check_dependency();
    if (witness != NULL) {
      // Use a fixed size buffer to prevent the string stream from
      // resizing in the context of an inner resource mark.
      char* buffer = NEW_RESOURCE_ARRAY(char, O_BUFLEN);
      stringStream st(buffer, O_BUFLEN);
      deps.print_dependency(witness, true, &st);
      *failure_detail = st.as_string();
      if (env == NULL || counter_changed) {
        return JVMCIEnv::dependencies_failed;
      } else {
        // The dependencies were invalid at the time of installation
        // without any intervening modification of the system
        // dictionary.  That means they were invalidly constructed.
        return JVMCIEnv::dependencies_invalid;
      }
    }
    if (LogCompilation) {
      deps.log_dependency();
    }
  }

  return JVMCIEnv::ok;
}

// ------------------------------------------------------------------
JVMCIEnv::CodeInstallResult JVMCIEnv::register_method(
                                const methodHandle& method,
                                nmethod*& nm,
                                int entry_bci,
                                CodeOffsets* offsets,
                                int orig_pc_offset,
                                CodeBuffer* code_buffer,
                                int frame_words,
                                OopMapSet* oop_map_set,
                                ExceptionHandlerTable* handler_table,
                                AbstractCompiler* compiler,
                                DebugInformationRecorder* debug_info,
                                Dependencies* dependencies,
                                JVMCIEnv* env,
                                int compile_id,
                                bool has_unsafe_access,
                                bool has_wide_vector,
                                Handle installed_code,
                                Handle compiled_code,
                                Handle speculation_log) {
  JVMCI_EXCEPTION_CONTEXT;
  nm = NULL;
  int comp_level = CompLevel_full_optimization;
  char* failure_detail = NULL;
  JVMCIEnv::CodeInstallResult result;
  {
    // To prevent compile queue updates.
    MutexLocker locker(MethodCompileQueue_lock, THREAD);

    // Prevent SystemDictionary::add_to_hierarchy from running
    // and invalidating our dependencies until we install this method.
    MutexLocker ml(Compile_lock);

    // Encode the dependencies now, so we can check them right away.
    dependencies->encode_content_bytes();

    // Check for {class loads, evolution, breakpoints} during compilation
    result = check_for_system_dictionary_modification(dependencies, compiled_code, env, &failure_detail);
    if (result != JVMCIEnv::ok) {
      // While not a true deoptimization, it is a preemptive decompile.
      MethodData* mdp = method()->method_data();
      if (mdp != NULL) {
        mdp->inc_decompile_count();
#ifdef ASSERT
        if (mdp->decompile_count() > (uint)PerMethodRecompilationCutoff) {
          ResourceMark m;
          tty->print_cr("WARN: endless recompilation of %s. Method was set to not compilable.", method()->name_and_sig_as_C_string());
        }
#endif
      }

      // All buffers in the CodeBuffer are allocated in the CodeCache.
      // If the code buffer is created on each compile attempt
      // as in C2, then it must be freed.
      //code_buffer->free_blob();
    } else {
      ImplicitExceptionTable implicit_tbl;
      nm =  nmethod::new_nmethod(method,
                                 compile_id,
                                 entry_bci,
                                 offsets,
                                 orig_pc_offset,
                                 debug_info, dependencies, code_buffer,
                                 frame_words, oop_map_set,
                                 handler_table, &implicit_tbl,
                                 compiler, comp_level, installed_code, speculation_log);

      // Free codeBlobs
      //code_buffer->free_blob();
      if (nm == NULL) {
        // The CodeCache is full.  Print out warning and disable compilation.
        {
          MutexUnlocker ml(Compile_lock);
          MutexUnlocker locker(MethodCompileQueue_lock);
          CompileBroker::handle_full_code_cache(CodeCache::get_code_blob_type(comp_level));
        }
      } else {
        nm->set_has_unsafe_access(has_unsafe_access);
        nm->set_has_wide_vectors(has_wide_vector);

        // Record successful registration.
        // (Put nm into the task handle *before* publishing to the Java heap.)
        CompileTask* task = env == NULL ? NULL : env->task();
        if (task != NULL)  task->set_code(nm);

        if (installed_code->is_a(HotSpotNmethod::klass()) && HotSpotNmethod::isDefault(installed_code())) {
          if (entry_bci == InvocationEntryBci) {
            if (TieredCompilation) {
              // If there is an old version we're done with it
              nmethod* old = method->code();
              if (TraceMethodReplacement && old != NULL) {
                ResourceMark rm;
                char *method_name = method->name_and_sig_as_C_string();
                tty->print_cr("Replacing method %s", method_name);
              }
              if (old != NULL ) {
                old->make_not_entrant();
              }
            }
            if (TraceNMethodInstalls) {
              ResourceMark rm;
              char *method_name = method->name_and_sig_as_C_string();
              ttyLocker ttyl;
              tty->print_cr("Installing method (%d) %s [entry point: %p]",
                            comp_level,
                            method_name, nm->entry_point());
            }
            // Allow the code to be executed
            method->set_code(method, nm);
          } else {
            if (TraceNMethodInstalls ) {
              ResourceMark rm;
              char *method_name = method->name_and_sig_as_C_string();
              ttyLocker ttyl;
              tty->print_cr("Installing osr method (%d) %s @ %d",
                            comp_level,
                            method_name,
                            entry_bci);
            }
            InstanceKlass::cast(method->method_holder())->add_osr_nmethod(nm);
          }
        }
      }
      result = nm != NULL ? JVMCIEnv::ok :JVMCIEnv::cache_full;
    }
  }

  // String creation must be done outside lock
  if (failure_detail != NULL) {
    // A failure to allocate the string is silently ignored.
    Handle message = java_lang_String::create_from_str(failure_detail, THREAD);
    HotSpotCompiledNmethod::set_installationFailureMessage(compiled_code, message());
  }

  // JVMTI -- compiled method notification (must be done outside lock)
  if (nm != NULL) {
    nm->post_compiled_method_load_event();
  }

  return result;
}
<|MERGE_RESOLUTION|>--- conflicted
+++ resolved
@@ -82,11 +82,7 @@
 }
 
 // ------------------------------------------------------------------
-<<<<<<< HEAD
-KlassHandle JVMCIEnv::get_klass_by_name_impl(KlassHandle accessing_klass,
-=======
 KlassHandle JVMCIEnv::get_klass_by_name_impl(KlassHandle& accessing_klass,
->>>>>>> 3f3d1a9c
                                           const constantPoolHandle& cpool,
                                           Symbol* sym,
                                           bool require_local) {
