#ifdef USE_PRAGMA_IDENT_HDR
#pragma ident "@(#)collectorPolicy.hpp	1.41 07/05/29 09:44:14 JVM"
#endif
/*
 * Copyright 2001-2008 Sun Microsystems, Inc.  All Rights Reserved.
 * DO NOT ALTER OR REMOVE COPYRIGHT NOTICES OR THIS FILE HEADER.
 *
 * This code is free software; you can redistribute it and/or modify it
 * under the terms of the GNU General Public License version 2 only, as
 * published by the Free Software Foundation.
 *
 * This code is distributed in the hope that it will be useful, but WITHOUT
 * ANY WARRANTY; without even the implied warranty of MERCHANTABILITY or
 * FITNESS FOR A PARTICULAR PURPOSE.  See the GNU General Public License
 * version 2 for more details (a copy is included in the LICENSE file that
 * accompanied this code).
 *
 * You should have received a copy of the GNU General Public License version
 * 2 along with this work; if not, write to the Free Software Foundation,
 * Inc., 51 Franklin St, Fifth Floor, Boston, MA 02110-1301 USA.
 *
 * Please contact Sun Microsystems, Inc., 4150 Network Circle, Santa Clara,
 * CA 95054 USA or visit www.sun.com if you need additional information or
 * have any questions.
 *  
 */

// This class (or more correctly, subtypes of this class)
// are used to define global garbage collector attributes.
// This includes initialization of generations and any other
// shared resources they may need. 
//
// In general, all flag adjustment and validation should be
// done in initialize_flags(), which is called prior to
// initialize_size_info().
//
// This class is not fully developed yet. As more collector(s)
// are added, it is expected that we will come across further
// behavior that requires global attention. The correct place
// to deal with those issues is this class. 

// Forward declarations.
class GenCollectorPolicy;
class TwoGenerationCollectorPolicy;
class AdaptiveSizePolicy;
#ifndef SERIALGC
class ConcurrentMarkSweepPolicy;
class G1CollectorPolicy;
#endif // SERIALGC

class GCPolicyCounters;
class PermanentGenerationSpec;
class MarkSweepPolicy;

class CollectorPolicy : public CHeapObj {
 protected:
  PermanentGenerationSpec *_permanent_generation;
  GCPolicyCounters* _gc_policy_counters;

  // Requires that the concrete subclass sets the alignment constraints
  // before calling.
  virtual void initialize_flags();
  virtual void initialize_size_info();
  // Initialize "_permanent_generation" to a spec for the given kind of
  // Perm Gen.
  void initialize_perm_generation(PermGen::Name pgnm);

  size_t _initial_heap_byte_size;
  size_t _max_heap_byte_size;
  size_t _min_heap_byte_size;

  size_t _min_alignment;
  size_t _max_alignment;

  CollectorPolicy() :
    _min_alignment(1),
    _max_alignment(1),
    _initial_heap_byte_size(0),
    _max_heap_byte_size(0),
    _min_heap_byte_size(0)
  {}

 public:
  void set_min_alignment(size_t align)         { _min_alignment = align; }
  size_t min_alignment()                       { return _min_alignment; }
  void set_max_alignment(size_t align)         { _max_alignment = align; }
  size_t max_alignment()                       { return _max_alignment; }

  size_t initial_heap_byte_size() { return _initial_heap_byte_size; }
  void set_initial_heap_byte_size(size_t v) { _initial_heap_byte_size = v; }
  size_t max_heap_byte_size()     { return _max_heap_byte_size; }
  void set_max_heap_byte_size(size_t v) { _max_heap_byte_size = v; }
  size_t min_heap_byte_size()     { return _min_heap_byte_size; }
  void set_min_heap_byte_size(size_t v) { _min_heap_byte_size = v; }

  enum Name {
    CollectorPolicyKind,
    TwoGenerationCollectorPolicyKind,
    ConcurrentMarkSweepPolicyKind,
    ASConcurrentMarkSweepPolicyKind,
    G1CollectorPolicyKind
  };

  // Identification methods.
  virtual GenCollectorPolicy*           as_generation_policy()            { return NULL; }
  virtual TwoGenerationCollectorPolicy* as_two_generation_policy()        { return NULL; }
  virtual MarkSweepPolicy*              as_mark_sweep_policy()            { return NULL; }
#ifndef SERIALGC
  virtual ConcurrentMarkSweepPolicy*    as_concurrent_mark_sweep_policy() { return NULL; }
<<<<<<< HEAD
  virtual G1CollectorPolicy*            as_g1_policy()                    { return NULL; }
#endif // SERIALGC
=======
#endif // SERIALGC 
>>>>>>> 2571633a
  // Note that these are not virtual.
  bool is_generation_policy()            { return as_generation_policy() != NULL; }
  bool is_two_generation_policy()        { return as_two_generation_policy() != NULL; }
  bool is_mark_sweep_policy()            { return as_mark_sweep_policy() != NULL; }
#ifndef SERIALGC
  bool is_concurrent_mark_sweep_policy() { return as_concurrent_mark_sweep_policy() != NULL; }
  bool is_g1_policy()                    { return as_g1_policy() != NULL; }
#else  // SERIALGC
  bool is_concurrent_mark_sweep_policy() { return false; }
  bool is_g1_policy()                    { return false; }
#endif // SERIALGC


  virtual PermanentGenerationSpec *permanent_generation() {
    assert(_permanent_generation != NULL, "Sanity check");
    return _permanent_generation;
  }

  virtual BarrierSet::Name barrier_set_name() = 0;
  virtual GenRemSet::Name  rem_set_name() = 0;

  // Create the remembered set (to cover the given reserved region,
  // allowing breaking up into at most "max_covered_regions").
  virtual GenRemSet* create_rem_set(MemRegion reserved,
				    int max_covered_regions);

  // This method controls how a collector satisfies a request
  // for a block of memory.  "gc_time_limit_was_exceeded" will
  // be set to true if the adaptive size policy determine that
  // an excessive amount of time is being spent doing collections
  // and caused a NULL to be returned.  If a NULL is not returned,
  // "gc_time_limit_was_exceeded" has an undefined meaning.
  virtual HeapWord* mem_allocate_work(size_t size,
                                      bool is_tlab,
                                      bool* gc_overhead_limit_was_exceeded) = 0;
  
  // This method controls how a collector handles one or more
  // of its generations being fully allocated.
  virtual HeapWord *satisfy_failed_allocation(size_t size, bool is_tlab) = 0;
  // Performace Counter support
  GCPolicyCounters* counters()     { return _gc_policy_counters; }

  // Create the jstat counters for the GC policy.  By default, policy's
  // don't have associated counters, and we complain if this is invoked.
  virtual void initialize_gc_policy_counters() {
    ShouldNotReachHere(); 
  }

  virtual CollectorPolicy::Name kind() { 
    return CollectorPolicy::CollectorPolicyKind; 
  }
  
  // Returns true if a collector has eden space with soft end.
  virtual bool has_soft_ended_eden() {
    return false;
  }
  
};

class GenCollectorPolicy : public CollectorPolicy {
 protected:
  size_t _min_gen0_size;
  size_t _initial_gen0_size;
  size_t _max_gen0_size;

  GenerationSpec **_generations;

  // The sizing of the different generations in the heap are controlled
  // by a sizing policy.
  AdaptiveSizePolicy* _size_policy;

  // Return true if an allocation should be attempted in the older
  // generation if it fails in the younger generation.  Return
  // false, otherwise.
  virtual bool should_try_older_generation_allocation(size_t word_size) const;

  void initialize_flags();
  void initialize_size_info();

  // Try to allocate space by expanding the heap.
  virtual HeapWord* expand_heap_and_allocate(size_t size, bool is_tlab);
    
  // compute max heap alignment
  size_t compute_max_alignment();

 // Scale the base_size by NewRation according to
 //     result = base_size / (NewRatio + 1)
 // and align by min_alignment()
 size_t scale_by_NewRatio_aligned(size_t base_size);

 // Bound the value by the given maximum minus the
 // min_alignment.
 size_t bound_minus_alignment(size_t desired_size, size_t maximum_size);

 public:
  // Accessors
  size_t min_gen0_size() { return _min_gen0_size; }
  void set_min_gen0_size(size_t v) { _min_gen0_size = v; }
  size_t initial_gen0_size() { return _initial_gen0_size; }
  void set_initial_gen0_size(size_t v) { _initial_gen0_size = v; }
  size_t max_gen0_size() { return _max_gen0_size; }
  void set_max_gen0_size(size_t v) { _max_gen0_size = v; }

  virtual int number_of_generations() = 0;

  virtual GenerationSpec **generations()       {
    assert(_generations != NULL, "Sanity check");
    return _generations;
  }

  virtual GenCollectorPolicy* as_generation_policy() { return this; }

  virtual void initialize_generations() = 0;

  virtual void initialize_all() {
    initialize_flags();
    initialize_size_info();
    initialize_generations();
  }

  HeapWord* mem_allocate_work(size_t size,
                              bool is_tlab,
                              bool* gc_overhead_limit_was_exceeded);

  HeapWord *satisfy_failed_allocation(size_t size, bool is_tlab);

  // The size that defines a "large array".
  virtual size_t large_typearray_limit();

  // Adaptive size policy
  AdaptiveSizePolicy* size_policy() { return _size_policy; }
  virtual void initialize_size_policy(size_t init_eden_size,
				      size_t init_promo_size,
				      size_t init_survivor_size);
  
};


// All of hotspot's current collectors are subtypes of this
// class. Currently, these collectors all use the same gen[0],
// but have different gen[1] types. If we add another subtype
// of CollectorPolicy, this class should be broken out into
// its own file.

class TwoGenerationCollectorPolicy : public GenCollectorPolicy {
 protected:
  size_t _min_gen1_size;
  size_t _initial_gen1_size;
  size_t _max_gen1_size;

  void initialize_flags();
  void initialize_size_info();
  void initialize_generations()                { ShouldNotReachHere(); }

 public:
  // Accessors
  size_t min_gen1_size() { return _min_gen1_size; }
  void set_min_gen1_size(size_t v) { _min_gen1_size = v; }
  size_t initial_gen1_size() { return _initial_gen1_size; }
  void set_initial_gen1_size(size_t v) { _initial_gen1_size = v; }
  size_t max_gen1_size() { return _max_gen1_size; }
  void set_max_gen1_size(size_t v) { _max_gen1_size = v; }

  // Inherited methods
  TwoGenerationCollectorPolicy* as_two_generation_policy() { return this; }

  int number_of_generations()                  { return 2; }
  BarrierSet::Name barrier_set_name()          { return BarrierSet::CardTableModRef; }
  GenRemSet::Name rem_set_name()               { return GenRemSet::CardTable; }

  virtual CollectorPolicy::Name kind() { 
    return CollectorPolicy::TwoGenerationCollectorPolicyKind; 
  }

  // Returns true is gen0 sizes were adjusted
  bool adjust_gen0_sizes(size_t* gen0_size_ptr, size_t* gen1_size_ptr,
                               size_t heap_size, size_t min_gen1_size);
};

class MarkSweepPolicy : public TwoGenerationCollectorPolicy {
 protected:
  void initialize_generations();

 public:
  MarkSweepPolicy();

  MarkSweepPolicy* as_mark_sweep_policy() { return this; }

  void initialize_gc_policy_counters();
};
<|MERGE_RESOLUTION|>--- conflicted
+++ resolved
@@ -107,12 +107,8 @@
   virtual MarkSweepPolicy*              as_mark_sweep_policy()            { return NULL; }
 #ifndef SERIALGC
   virtual ConcurrentMarkSweepPolicy*    as_concurrent_mark_sweep_policy() { return NULL; }
-<<<<<<< HEAD
   virtual G1CollectorPolicy*            as_g1_policy()                    { return NULL; }
 #endif // SERIALGC
-=======
-#endif // SERIALGC 
->>>>>>> 2571633a
   // Note that these are not virtual.
   bool is_generation_policy()            { return as_generation_policy() != NULL; }
   bool is_two_generation_policy()        { return as_two_generation_policy() != NULL; }
