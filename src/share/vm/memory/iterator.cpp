/*
<<<<<<< HEAD
 * Copyright (c) 1997, 2009, Oracle and/or its affiliates. All rights reserved.
=======
 * Copyright (c) 1997, 2010, Oracle and/or its affiliates. All rights reserved.
>>>>>>> eb8bd999
 * DO NOT ALTER OR REMOVE COPYRIGHT NOTICES OR THIS FILE HEADER.
 *
 * This code is free software; you can redistribute it and/or modify it
 * under the terms of the GNU General Public License version 2 only, as
 * published by the Free Software Foundation.
 *
 * This code is distributed in the hope that it will be useful, but WITHOUT
 * ANY WARRANTY; without even the implied warranty of MERCHANTABILITY or
 * FITNESS FOR A PARTICULAR PURPOSE.  See the GNU General Public License
 * version 2 for more details (a copy is included in the LICENSE file that
 * accompanied this code).
 *
 * You should have received a copy of the GNU General Public License version
 * 2 along with this work; if not, write to the Free Software Foundation,
 * Inc., 51 Franklin St, Fifth Floor, Boston, MA 02110-1301 USA.
 *
 * Please contact Oracle, 500 Oracle Parkway, Redwood Shores, CA 94065 USA
 * or visit www.oracle.com if you need additional information or have any
 * questions.
 *
 */

# include "incls/_precompiled.incl"
# include "incls/_iterator.cpp.incl"

#ifdef ASSERT
bool OopClosure::_must_remember_klasses = false;
#endif

void ObjectToOopClosure::do_object(oop obj) {
  obj->oop_iterate(_cl);
}

void VoidClosure::do_void() {
  ShouldNotCallThis();
}

#ifdef ASSERT
bool OopClosure::must_remember_klasses() {
  return _must_remember_klasses;
}
void OopClosure::set_must_remember_klasses(bool v) {
  _must_remember_klasses = v;
}
#endif


MarkingCodeBlobClosure::MarkScope::MarkScope(bool activate)
  : _active(activate)
{
  if (_active)  nmethod::oops_do_marking_prologue();
}

MarkingCodeBlobClosure::MarkScope::~MarkScope() {
  if (_active)  nmethod::oops_do_marking_epilogue();
}

void MarkingCodeBlobClosure::do_code_blob(CodeBlob* cb) {
<<<<<<< HEAD
  if (!cb->is_nmethod())  return;
  nmethod* nm = (nmethod*) cb;
=======
  nmethod* nm = cb->as_nmethod_or_null();
  if (nm == NULL)  return;
>>>>>>> eb8bd999
  if (!nm->test_set_oops_do_mark()) {
    NOT_PRODUCT(if (TraceScavenge)  nm->print_on(tty, "oops_do, 1st visit\n"));
    do_newly_marked_nmethod(nm);
  } else {
    NOT_PRODUCT(if (TraceScavenge)  nm->print_on(tty, "oops_do, skipped on 2nd visit\n"));
  }
}

void CodeBlobToOopClosure::do_newly_marked_nmethod(nmethod* nm) {
  nm->oops_do(_cl, /*do_strong_roots_only=*/ true);
}

void CodeBlobToOopClosure::do_code_blob(CodeBlob* cb) {
  if (!_do_marking) {
<<<<<<< HEAD
    NOT_PRODUCT(if (TraceScavenge && Verbose && cb->is_nmethod())  ((nmethod*)cb)->print_on(tty, "oops_do, unmarked visit\n"));
    // This assert won't work, since there are lots of mini-passes
    // (mostly in debug mode) that co-exist with marking phases.
    //assert(!(cb->is_nmethod() && ((nmethod*)cb)->test_oops_do_mark()), "found marked nmethod during mark-free phase");
    cb->oops_do(_cl);
=======
    nmethod* nm = cb->as_nmethod_or_null();
    NOT_PRODUCT(if (TraceScavenge && Verbose && nm != NULL)  nm->print_on(tty, "oops_do, unmarked visit\n"));
    // This assert won't work, since there are lots of mini-passes
    // (mostly in debug mode) that co-exist with marking phases.
    //assert(!(cb->is_nmethod() && ((nmethod*)cb)->test_oops_do_mark()), "found marked nmethod during mark-free phase");
    if (nm != NULL) {
      nm->oops_do(_cl);
    }
>>>>>>> eb8bd999
  } else {
    MarkingCodeBlobClosure::do_code_blob(cb);
  }
}

<|MERGE_RESOLUTION|>--- conflicted
+++ resolved
@@ -1,9 +1,5 @@
 /*
-<<<<<<< HEAD
- * Copyright (c) 1997, 2009, Oracle and/or its affiliates. All rights reserved.
-=======
  * Copyright (c) 1997, 2010, Oracle and/or its affiliates. All rights reserved.
->>>>>>> eb8bd999
  * DO NOT ALTER OR REMOVE COPYRIGHT NOTICES OR THIS FILE HEADER.
  *
  * This code is free software; you can redistribute it and/or modify it
@@ -62,13 +58,8 @@
 }
 
 void MarkingCodeBlobClosure::do_code_blob(CodeBlob* cb) {
-<<<<<<< HEAD
-  if (!cb->is_nmethod())  return;
-  nmethod* nm = (nmethod*) cb;
-=======
   nmethod* nm = cb->as_nmethod_or_null();
   if (nm == NULL)  return;
->>>>>>> eb8bd999
   if (!nm->test_set_oops_do_mark()) {
     NOT_PRODUCT(if (TraceScavenge)  nm->print_on(tty, "oops_do, 1st visit\n"));
     do_newly_marked_nmethod(nm);
@@ -83,13 +74,6 @@
 
 void CodeBlobToOopClosure::do_code_blob(CodeBlob* cb) {
   if (!_do_marking) {
-<<<<<<< HEAD
-    NOT_PRODUCT(if (TraceScavenge && Verbose && cb->is_nmethod())  ((nmethod*)cb)->print_on(tty, "oops_do, unmarked visit\n"));
-    // This assert won't work, since there are lots of mini-passes
-    // (mostly in debug mode) that co-exist with marking phases.
-    //assert(!(cb->is_nmethod() && ((nmethod*)cb)->test_oops_do_mark()), "found marked nmethod during mark-free phase");
-    cb->oops_do(_cl);
-=======
     nmethod* nm = cb->as_nmethod_or_null();
     NOT_PRODUCT(if (TraceScavenge && Verbose && nm != NULL)  nm->print_on(tty, "oops_do, unmarked visit\n"));
     // This assert won't work, since there are lots of mini-passes
@@ -98,7 +82,6 @@
     if (nm != NULL) {
       nm->oops_do(_cl);
     }
->>>>>>> eb8bd999
   } else {
     MarkingCodeBlobClosure::do_code_blob(cb);
   }
