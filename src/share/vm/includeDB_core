--- conflicted
+++ resolved
@@ -527,17 +527,11 @@
 
 ciCPCache.cpp                           cpCacheOop.hpp
 ciCPCache.cpp                           ciCPCache.hpp
-<<<<<<< HEAD
-
-ciCPCache.hpp                           ciClassList.hpp
-ciCPCache.hpp                           ciObject.hpp
-=======
 ciCPCache.cpp                           ciUtilities.hpp
 
 ciCPCache.hpp                           ciClassList.hpp
 ciCPCache.hpp                           ciObject.hpp
 ciCPCache.hpp                           cpCacheOop.hpp
->>>>>>> eb8bd999
 
 ciEnv.cpp                               allocation.inline.hpp
 ciEnv.cpp                               ciConstant.hpp
@@ -1441,14 +1435,12 @@
 defNewGeneration.cpp                    referencePolicy.hpp
 defNewGeneration.cpp                    space.inline.hpp
 defNewGeneration.cpp                    spaceDecorator.hpp
-defNewGeneration.cpp                    stack.inline.hpp
 defNewGeneration.cpp                    thread_<os_family>.inline.hpp
 
 defNewGeneration.hpp                    ageTable.hpp
 defNewGeneration.hpp                    cSpaceCounters.hpp
 defNewGeneration.hpp                    generation.inline.hpp
 defNewGeneration.hpp                    generationCounters.hpp
-defNewGeneration.hpp                    stack.hpp
 
 defNewGeneration.inline.hpp             cardTableRS.hpp
 defNewGeneration.inline.hpp             defNewGeneration.hpp
@@ -2721,10 +2713,7 @@
 
 markSweep.cpp                           compileBroker.hpp
 markSweep.cpp                           methodDataOop.hpp
-<<<<<<< HEAD
-=======
 markSweep.cpp				objArrayKlass.inline.hpp
->>>>>>> eb8bd999
 
 markSweep.hpp                           collectedHeap.hpp
 markSweep.hpp				taskqueue.hpp
@@ -3863,10 +3852,6 @@
 
 specialized_oop_closures.hpp            atomic.hpp
 
-stack.hpp                               allocation.inline.hpp
-
-stack.inline.hpp                        stack.hpp
-
 stackMapFrame.cpp                       globalDefinitions.hpp
 stackMapFrame.cpp                       handles.inline.hpp
 stackMapFrame.cpp                       oop.inline.hpp
@@ -4110,7 +4095,6 @@
 taskqueue.cpp                           debug.hpp
 taskqueue.cpp				oop.inline.hpp
 taskqueue.cpp                           os.hpp
-taskqueue.cpp                           stack.inline.hpp
 taskqueue.cpp                           taskqueue.hpp
 taskqueue.cpp                           thread_<os_family>.inline.hpp
 
@@ -4118,7 +4102,6 @@
 taskqueue.hpp                           allocation.inline.hpp
 taskqueue.hpp                           mutex.hpp
 taskqueue.hpp                           orderAccess_<os_arch>.inline.hpp
-taskqueue.hpp				stack.hpp
 
 templateInterpreter.cpp                 interpreter.hpp
 templateInterpreter.cpp                 interpreterGenerator.hpp
