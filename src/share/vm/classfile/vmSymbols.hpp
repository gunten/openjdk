--- conflicted
+++ resolved
@@ -411,13 +411,9 @@
   template(protection_domain_name,                    "protection_domain")                        \
   template(signers_name,                              "signers_name")                             \
   template(loader_data_name,                          "loader_data")                              \
-<<<<<<< HEAD
-  template(dependencies_name,                         "dependencies")                             \
+  template(vmdependencies_name,                       "vmdependencies")                           \
   template(loader_name,                               "loader")                                   \
   template(module_name,                               "module")                                   \
-=======
-  template(vmdependencies_name,                       "vmdependencies")                           \
->>>>>>> 43ae9a4c
   template(input_stream_void_signature,               "(Ljava/io/InputStream;)V")                 \
   template(defineOrCheckPackage_name,                 "defineOrCheckPackage")                     \
   template(defineOrCheckPackage_signature,            "(Ljava/lang/String;Ljava/util/jar/Manifest;Ljava/net/URL;)Ljava/lang/Package;") \
