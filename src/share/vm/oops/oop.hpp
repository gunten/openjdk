#ifdef USE_PRAGMA_IDENT_HDR
#pragma ident "@(#)oop.hpp	1.118 07/08/31 18:42:30 JVM"
#endif
/*
 * Copyright 1997-2008 Sun Microsystems, Inc.  All Rights Reserved.
 * DO NOT ALTER OR REMOVE COPYRIGHT NOTICES OR THIS FILE HEADER.
 *
 * This code is free software; you can redistribute it and/or modify it
 * under the terms of the GNU General Public License version 2 only, as
 * published by the Free Software Foundation.
 *
 * This code is distributed in the hope that it will be useful, but WITHOUT
 * ANY WARRANTY; without even the implied warranty of MERCHANTABILITY or
 * FITNESS FOR A PARTICULAR PURPOSE.  See the GNU General Public License
 * version 2 for more details (a copy is included in the LICENSE file that
 * accompanied this code).
 *
 * You should have received a copy of the GNU General Public License version
 * 2 along with this work; if not, write to the Free Software Foundation,
 * Inc., 51 Franklin St, Fifth Floor, Boston, MA 02110-1301 USA.
 *
 * Please contact Sun Microsystems, Inc., 4150 Network Circle, Santa Clara,
 * CA 95054 USA or visit www.sun.com if you need additional information or
 * have any questions.
 *  
 */

// oopDesc is the top baseclass for objects classes.  The {name}Desc classes describe
// the format of Java objects so the fields can be accessed from C++.
// oopDesc is abstract.
// (see oopHierarchy for complete oop class hierarchy)
//
// no virtual functions allowed

// store into oop with store check
template <class T> void oop_store(T* p, oop v);
template <class T> void oop_store(volatile T* p, oop v);

// store into oop without store check
template <class T> void oop_store_without_check(T* p, oop v);
template <class T> void oop_store_without_check(volatile T* p, oop v);


extern bool always_do_update_barrier;

// Forward declarations.
class OopClosure;
class ScanClosure;
class FastScanClosure;
class FilteringClosure;
class BarrierSet;
class CMSIsAliveClosure;

class PSPromotionManager;
class ParCompactionManager;

class oopDesc {
  friend class VMStructs;
 private:
  volatile markOop  _mark;
  union _metadata {
    wideKlassOop    _klass;
    narrowOop       _compressed_klass;
  } _metadata;

  // Fast access to barrier set.  Must be initialized.
  static BarrierSet* _bs;

 public:
  markOop  mark() const         { return _mark; }
  markOop* mark_addr() const    { return (markOop*) &_mark; }

  void set_mark(volatile markOop m)      { _mark = m;   }

  void    release_set_mark(markOop m);
  markOop cas_set_mark(markOop new_mark, markOop old_mark);

  // Used only to re-initialize the mark word (e.g., of promoted
  // objects during a GC) -- requires a valid klass pointer
  void init_mark();

  klassOop klass() const;
  klassOop klass_or_null() const volatile;
  oop* klass_addr();
  narrowOop* compressed_klass_addr();

  void set_klass(klassOop k);

  // For klass field compression
  int klass_gap() const;
  void set_klass_gap(int z);
  // For when the klass pointer is being used as a linked list "next" field.
  void set_klass_to_list_ptr(oop k);

  // size of object header, aligned to platform wordSize
  static int header_size()          { return sizeof(oopDesc)/HeapWordSize; }

  Klass* blueprint() const;

  // Returns whether this is an instance of k or an instance of a subclass of k
  bool is_a(klassOop k)  const;

  // Returns the actual oop size of the object
  int size();

  // Sometimes (for complicated concurrency-related reasons), it is useful
  // to be able to figure out the size of an object knowing its klass.
  int size_given_klass(Klass* klass);

  // Some perm gen objects are not parseble immediately after
  // installation of their klass pointer.
  bool is_parsable();

  // type test operations (inlined in oop.inline.h)
  bool is_instance()           const;
  bool is_instanceRef()        const;
  bool is_array()              const;
  bool is_objArray()           const;
  bool is_symbol()             const;
  bool is_klass()              const;
  bool is_thread()             const;
  bool is_method()             const;
  bool is_constMethod()        const;
  bool is_methodData()         const;
  bool is_constantPool()       const;
  bool is_constantPoolCache()  const;
  bool is_typeArray()          const;
  bool is_javaArray()          const;
  bool is_compiledICHolder()   const;

 private:
  // field addresses in oop
  void*     field_base(int offset)        const;

  jbyte*    byte_field_addr(int offset)   const;
  jchar*    char_field_addr(int offset)   const;
  jboolean* bool_field_addr(int offset)   const;
  jint*     int_field_addr(int offset)    const;
  jshort*   short_field_addr(int offset)  const;
  jlong*    long_field_addr(int offset)   const;
  jfloat*   float_field_addr(int offset)  const;
  jdouble*  double_field_addr(int offset) const;
  address*  address_field_addr(int offset) const;

 public:
  // Need this as public for garbage collection.
  template <class T> T* obj_field_addr(int offset) const;

  // Oop encoding heap max
  static const uint64_t OopEncodingHeapMax =
              (uint64_t(max_juint) + 1) << LogMinObjAlignmentInBytes;

  static bool is_null(oop obj);
  static bool is_null(narrowOop obj);

  // Decode an oop pointer from a narrowOop if compressed.
  // These are overloaded for oop and narrowOop as are the other functions
  // below so that they can be called in template functions.
  static oop decode_heap_oop_not_null(oop v);
  static oop decode_heap_oop_not_null(narrowOop v);
  static oop decode_heap_oop(oop v);
  static oop decode_heap_oop(narrowOop v);

  // Encode an oop pointer to a narrow oop.  The or_null versions accept
  // null oop pointer, others do not in order to eliminate the
  // null checking branches.
  static narrowOop encode_heap_oop_not_null(oop v);
  static narrowOop encode_heap_oop(oop v);

  // Load an oop out of the Java heap
  static narrowOop load_heap_oop(narrowOop* p);
  static oop       load_heap_oop(oop* p);

  // Load an oop out of Java heap and decode it to an uncompressed oop.
  static oop load_decode_heap_oop_not_null(narrowOop* p);
  static oop load_decode_heap_oop_not_null(oop* p);
  static oop load_decode_heap_oop(narrowOop* p);
  static oop load_decode_heap_oop(oop* p);

  // Store an oop into the heap.
  static void store_heap_oop(narrowOop* p, narrowOop v);
  static void store_heap_oop(oop* p, oop v);

  // Encode oop if UseCompressedOops and store into the heap.
  static void encode_store_heap_oop_not_null(narrowOop* p, oop v);
  static void encode_store_heap_oop_not_null(oop* p, oop v);
  static void encode_store_heap_oop(narrowOop* p, oop v);
  static void encode_store_heap_oop(oop* p, oop v);

  static void release_store_heap_oop(volatile narrowOop* p, narrowOop v);
  static void release_store_heap_oop(volatile oop* p, oop v);

  static void release_encode_store_heap_oop_not_null(volatile narrowOop* p, oop v);
  static void release_encode_store_heap_oop_not_null(volatile oop* p, oop v);
  static void release_encode_store_heap_oop(volatile narrowOop* p, oop v);
  static void release_encode_store_heap_oop(volatile oop* p, oop v);

  static oop atomic_exchange_oop(oop exchange_value, volatile HeapWord *dest);
  static oop atomic_compare_exchange_oop(oop exchange_value,
                                         volatile HeapWord *dest,
                                         oop compare_value);

  // Access to fields in a instanceOop through these methods.
  oop obj_field(int offset) const;
  void obj_field_put(int offset, oop value);
  void obj_field_raw_put(int offset, oop value);

  jbyte byte_field(int offset) const;
  void byte_field_put(int offset, jbyte contents);

  jchar char_field(int offset) const;
  void char_field_put(int offset, jchar contents);

  jboolean bool_field(int offset) const;
  void bool_field_put(int offset, jboolean contents);

  jint int_field(int offset) const;
  void int_field_put(int offset, jint contents);

  jshort short_field(int offset) const;
  void short_field_put(int offset, jshort contents);

  jlong long_field(int offset) const;
  void long_field_put(int offset, jlong contents);

  jfloat float_field(int offset) const;
  void float_field_put(int offset, jfloat contents);

  jdouble double_field(int offset) const;
  void double_field_put(int offset, jdouble contents);

  address address_field(int offset) const;
  void address_field_put(int offset, address contents);

  oop obj_field_acquire(int offset) const;
  void release_obj_field_put(int offset, oop value);

  jbyte byte_field_acquire(int offset) const;
  void release_byte_field_put(int offset, jbyte contents);

  jchar char_field_acquire(int offset) const;
  void release_char_field_put(int offset, jchar contents);

  jboolean bool_field_acquire(int offset) const;
  void release_bool_field_put(int offset, jboolean contents);

  jint int_field_acquire(int offset) const;
  void release_int_field_put(int offset, jint contents);

  jshort short_field_acquire(int offset) const;
  void release_short_field_put(int offset, jshort contents);

  jlong long_field_acquire(int offset) const;
  void release_long_field_put(int offset, jlong contents);

  jfloat float_field_acquire(int offset) const;
  void release_float_field_put(int offset, jfloat contents);

  jdouble double_field_acquire(int offset) const;
  void release_double_field_put(int offset, jdouble contents);

  // printing functions for VM debugging
  void print_on(outputStream* st) const;         // First level print 
  void print_value_on(outputStream* st) const;   // Second level print.
  void print_address_on(outputStream* st) const; // Address printing

  // printing on default output stream
  void print();
  void print_value();
  void print_address();

  // return the print strings
  char* print_string();
  char* print_value_string();

  // verification operations
  void verify_on(outputStream* st);
  void verify();
  void verify_old_oop(oop* p, bool allow_dirty);
  void verify_old_oop(narrowOop* p, bool allow_dirty);

  // tells whether this oop is partially constructed (gc during class loading)
  bool partially_loaded();
  void set_partially_loaded();

  // locking operations
  bool is_locked()   const;
  bool is_unlocked() const;
  bool has_bias_pattern() const;

  // asserts
  bool is_oop(bool ignore_mark_word = false) const;
  bool is_oop_or_null(bool ignore_mark_word = false) const;
#ifndef PRODUCT
  bool is_unlocked_oop() const;
#endif

  // garbage collection
  bool is_gc_marked() const;
  // Apply "MarkSweep::mark_and_push" to (the address of) every non-NULL
  // reference field in "this".
  void follow_contents(void);
  void follow_header(void);

#ifndef SERIALGC
  // Parallel Scavenge
  void copy_contents(PSPromotionManager* pm);
  void push_contents(PSPromotionManager* pm);

  // Parallel Old 
  void update_contents(ParCompactionManager* cm);
  void update_contents(ParCompactionManager* cm,
		       HeapWord* begin_limit,
		       HeapWord* end_limit);
  void update_contents(ParCompactionManager* cm,
		       klassOop old_klass,
		       HeapWord* begin_limit,
	               HeapWord* end_limit);

  void follow_contents(ParCompactionManager* cm);
  void follow_header(ParCompactionManager* cm);
#endif // SERIALGC

  bool is_perm() const;
  bool is_perm_or_null() const;
  bool is_shared() const;
  bool is_shared_readonly() const;
  bool is_shared_readwrite() const;

  // Forward pointer operations for scavenge
  bool is_forwarded() const;

  void forward_to(oop p);
  bool cas_forward_to(oop p, markOop compare);

#ifndef SERIALGC
  // Like "forward_to", but inserts the forwarding pointer atomically.
  // Exactly one thread succeeds in inserting the forwarding pointer, and
  // this call returns "NULL" for that thread; any other thread has the
  // value of the forwarding pointer returned and does not modify "this".
  oop forward_to_atomic(oop p);
#endif // SERIALGC

  oop forwardee() const;

  // Age of object during scavenge
  int age() const;
  void incr_age();

  // Adjust all pointers in this object to point at it's forwarded location and
  // return the size of this oop.  This is used by the MarkSweep collector.
  int adjust_pointers();
  void adjust_header();

#ifndef SERIALGC
  // Parallel old
  void update_header();
  void update_header(HeapWord* beg_addr, HeapWord* end_addr);
#endif // SERIALGC

  // mark-sweep support
  void follow_body(int begin, int end);

  // Fast access to barrier set
  static BarrierSet* bs()            { return _bs; }
  static void set_bs(BarrierSet* bs) { _bs = bs; }

  // iterators, returns size of object
#define OOP_ITERATE_DECL(OopClosureType, nv_suffix)                      \
  int oop_iterate(OopClosureType* blk);                                  \
  int oop_iterate(OopClosureType* blk, MemRegion mr);  // Only in mr.

<<<<<<< HEAD
  ALL_OOP_OOP_ITERATE_CLOSURES_1(OOP_ITERATE_DECL)
  ALL_OOP_OOP_ITERATE_CLOSURES_2(OOP_ITERATE_DECL)

#ifndef SERIALGC

#define OOP_ITERATE_BACKWARDS_DECL(OopClosureType, nv_suffix)            \
  int oop_iterate_backwards(OopClosureType* blk);

  ALL_OOP_OOP_ITERATE_CLOSURES_1(OOP_ITERATE_BACKWARDS_DECL)
  ALL_OOP_OOP_ITERATE_CLOSURES_2(OOP_ITERATE_BACKWARDS_DECL)
#endif
=======
  ALL_OOP_OOP_ITERATE_CLOSURES_1(OOP_ITERATE_DECL) 
  ALL_OOP_OOP_ITERATE_CLOSURES_3(OOP_ITERATE_DECL) 
>>>>>>> 2571633a

  void oop_iterate_header(OopClosure* blk);
  void oop_iterate_header(OopClosure* blk, MemRegion mr);

  // identity hash; returns the identity hash key (computes it if necessary)
  // NOTE with the introduction of UseBiasedLocking that identity_hash() might reach a
  // safepoint if called on a biased object. Calling code must be aware of that.
  intptr_t identity_hash();
  intptr_t slow_identity_hash();

  // marks are forwarded to stack when object is locked
  bool     has_displaced_mark() const;
  markOop  displaced_mark() const;
  void     set_displaced_mark(markOop m);

  // for code generation
  static int mark_offset_in_bytes()    { return offset_of(oopDesc, _mark); }
  static int klass_offset_in_bytes()   { return offset_of(oopDesc, _metadata._klass); }
  static int klass_gap_offset_in_bytes();
};<|MERGE_RESOLUTION|>--- conflicted
+++ resolved
@@ -370,7 +370,6 @@
   int oop_iterate(OopClosureType* blk);                                  \
   int oop_iterate(OopClosureType* blk, MemRegion mr);  // Only in mr.
 
-<<<<<<< HEAD
   ALL_OOP_OOP_ITERATE_CLOSURES_1(OOP_ITERATE_DECL)
   ALL_OOP_OOP_ITERATE_CLOSURES_2(OOP_ITERATE_DECL)
 
@@ -382,10 +381,6 @@
   ALL_OOP_OOP_ITERATE_CLOSURES_1(OOP_ITERATE_BACKWARDS_DECL)
   ALL_OOP_OOP_ITERATE_CLOSURES_2(OOP_ITERATE_BACKWARDS_DECL)
 #endif
-=======
-  ALL_OOP_OOP_ITERATE_CLOSURES_1(OOP_ITERATE_DECL) 
-  ALL_OOP_OOP_ITERATE_CLOSURES_3(OOP_ITERATE_DECL) 
->>>>>>> 2571633a
 
   void oop_iterate_header(OopClosure* blk);
   void oop_iterate_header(OopClosure* blk, MemRegion mr);
