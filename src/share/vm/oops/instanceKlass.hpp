--- conflicted
+++ resolved
@@ -220,30 +220,18 @@
 
   // Start after _misc_kind field.
   enum {
-<<<<<<< HEAD
-    _misc_rewritten                = 1 << 0, // methods rewritten.
-    _misc_has_nonstatic_fields     = 1 << 1, // for sizing with UseCompressedOops
-    _misc_should_verify_class      = 1 << 2, // allow caching of preverification
-    _misc_is_anonymous             = 1 << 3, // has embedded _host_klass field
-    _misc_is_contended             = 1 << 4, // marked with contended annotation
-    _misc_has_default_methods      = 1 << 5, // class/superclass/implemented interfaces has default methods
-    _misc_declares_default_methods = 1 << 6, // directly declares default methods (any access)
-    _misc_has_been_redefined       = 1 << 7, // class has been redefined
-    _misc_is_scratch_class         = 1 << 8, // class is the redefined scratch class
-    _misc_is_shared_boot_class     = 1 << 9, // defining class loader is boot class loader
-    _misc_is_shared_ext_class      = 1 << 10,// defining class loader is ext class loader
-    _misc_is_shared_app_class      = 1 << 11 // defining class loader is app class loader
-=======
-    _misc_rewritten                = 1 << 2, // methods rewritten.
-    _misc_has_nonstatic_fields     = 1 << 3, // for sizing with UseCompressedOops
-    _misc_should_verify_class      = 1 << 4, // allow caching of preverification
-    _misc_is_anonymous             = 1 << 5, // has embedded _host_klass field
-    _misc_is_contended             = 1 << 6, // marked with contended annotation
-    _misc_has_default_methods      = 1 << 7, // class/superclass/implemented interfaces has default methods
-    _misc_declares_default_methods = 1 << 8, // directly declares default methods (any access)
-    _misc_has_been_redefined       = 1 << 9, // class has been redefined
-    _misc_is_scratch_class         = 1 << 10 // class is the redefined scratch class
->>>>>>> 68c12d22
+    _misc_rewritten                = 1 << 2,  // methods rewritten.
+    _misc_has_nonstatic_fields     = 1 << 3,  // for sizing with UseCompressedOops
+    _misc_should_verify_class      = 1 << 4,  // allow caching of preverification
+    _misc_is_anonymous             = 1 << 5,  // has embedded _host_klass field
+    _misc_is_contended             = 1 << 6,  // marked with contended annotation
+    _misc_has_default_methods      = 1 << 7,  // class/superclass/implemented interfaces has default methods
+    _misc_declares_default_methods = 1 << 8,  // directly declares default methods (any access)
+    _misc_has_been_redefined       = 1 << 9,  // class has been redefined
+    _misc_is_scratch_class         = 1 << 10, // class is the redefined scratch class
+    _misc_is_shared_boot_class     = 1 << 11, // defining class loader is boot class loader
+    _misc_is_shared_ext_class      = 1 << 12, // defining class loader is ext class loader
+    _misc_is_shared_app_class      = 1 << 13  // defining class loader is app class loader
   };
   u2 loader_type_bits() {
     return _misc_is_shared_boot_class|_misc_is_shared_ext_class|_misc_is_shared_app_class;
