#ifdef USE_PRAGMA_IDENT_SRC
#pragma ident "@(#)unsafe.cpp	1.64 07/05/17 16:05:09 JVM"
#endif
/*
 * Copyright 2000-2008 Sun Microsystems, Inc.  All Rights Reserved.
 * DO NOT ALTER OR REMOVE COPYRIGHT NOTICES OR THIS FILE HEADER.
 *
 * This code is free software; you can redistribute it and/or modify it
 * under the terms of the GNU General Public License version 2 only, as
 * published by the Free Software Foundation.
 *
 * This code is distributed in the hope that it will be useful, but WITHOUT
 * ANY WARRANTY; without even the implied warranty of MERCHANTABILITY or
 * FITNESS FOR A PARTICULAR PURPOSE.  See the GNU General Public License
 * version 2 for more details (a copy is included in the LICENSE file that
 * accompanied this code).
 *
 * You should have received a copy of the GNU General Public License version
 * 2 along with this work; if not, write to the Free Software Foundation,
 * Inc., 51 Franklin St, Fifth Floor, Boston, MA 02110-1301 USA.
 *
 * Please contact Sun Microsystems, Inc., 4150 Network Circle, Santa Clara,
 * CA 95054 USA or visit www.sun.com if you need additional information or
 * have any questions.
 *  
 */

/*
 *      Implementation of class sun.misc.Unsafe
 */

#include "incls/_precompiled.incl"
#include "incls/_unsafe.cpp.incl"

#define MAX_OBJECT_SIZE \
  ( arrayOopDesc::header_size(T_DOUBLE) * HeapWordSize \
    + ((julong)max_jint * sizeof(double)) )


#define UNSAFE_ENTRY(result_type, header) \
  JVM_ENTRY(result_type, header)

// Can't use UNSAFE_LEAF because it has the signature of a straight
// call into the runtime (just like JVM_LEAF, funny that) but it's
// called like a Java Native and thus the wrapper built for it passes
// arguments like a JNI call.  It expects those arguments to be popped
// from the stack on Intel like all good JNI args are, and adjusts the
// stack according.  Since the JVM_LEAF call expects no extra
// arguments the stack isn't popped in the C code, is pushed by the
// wrapper and we get sick.
//#define UNSAFE_LEAF(result_type, header) \
//  JVM_LEAF(result_type, header)

#define UNSAFE_END JVM_END

#define UnsafeWrapper(arg) /*nothing, for the present*/


inline void* addr_from_java(jlong addr) {
  // This assert fails in a variety of ways on 32-bit systems.
  // It is impossible to predict whether native code that converts
  // pointers to longs will sign-extend or zero-extend the addresses.
  //assert(addr == (uintptr_t)addr, "must not be odd high bits");
  return (void*)(uintptr_t)addr;
}

inline jlong addr_to_java(void* p) {
  assert(p == (void*)(uintptr_t)p, "must not be odd high bits");
  return (uintptr_t)p;
}


// Note: The VM's obj_field and related accessors use byte-scaled
// ("unscaled") offsets, just as the unsafe methods do.

// However, the method Unsafe.fieldOffset explicitly declines to
// guarantee this.  The field offset values manipulated by the Java user
// through the Unsafe API are opaque cookies that just happen to be byte
// offsets.  We represent this state of affairs by passing the cookies
// through conversion functions when going between the VM and the Unsafe API.
// The conversion functions just happen to be no-ops at present.

inline jlong field_offset_to_byte_offset(jlong field_offset) {
  return field_offset;
}

inline jlong field_offset_from_byte_offset(jlong byte_offset) {
  return byte_offset;
}

inline jint invocation_key_from_method_slot(jint slot) {
  return slot;
}

inline jint invocation_key_to_method_slot(jint key) {
  return key;
}

inline void* index_oop_from_field_offset_long(oop p, jlong field_offset) {
  jlong byte_offset = field_offset_to_byte_offset(field_offset);
#ifdef ASSERT
  if (p != NULL) {
    assert(byte_offset >= 0 && byte_offset <= (jlong)MAX_OBJECT_SIZE, "sane offset");
    if (byte_offset == (jint)byte_offset) {
      void* ptr_plus_disp = (address)p + byte_offset;
<<<<<<< HEAD
      assert((void*)p->obj_field_addr<oop>((jint)byte_offset) == ptr_plus_disp,
             "raw [ptr+disp] must be consistent with oop::field_base");
=======
      assert((void*)p->obj_field_addr((jint)byte_offset) == ptr_plus_disp,
	     "raw [ptr+disp] must be consistent with oop::field_base");
>>>>>>> 2571633a
    }
  }
#endif
  if (sizeof(char*) == sizeof(jint))    // (this constant folds!)
    return (address)p + (jint) byte_offset;
  else
    return (address)p +        byte_offset;
}

// Externally callable versions:
// (Use these in compiler intrinsics which emulate unsafe primitives.)
jlong Unsafe_field_offset_to_byte_offset(jlong field_offset) {
  return field_offset;
}
jlong Unsafe_field_offset_from_byte_offset(jlong byte_offset) {
  return byte_offset;
}
jint Unsafe_invocation_key_from_method_slot(jint slot) {
  return invocation_key_from_method_slot(slot);
}
jint Unsafe_invocation_key_to_method_slot(jint key) {
  return invocation_key_to_method_slot(key);
}


///// Data in the Java heap.

#define GET_FIELD(obj, offset, type_name, v) \
  oop p = JNIHandles::resolve(obj); \
  type_name v = *(type_name*)index_oop_from_field_offset_long(p, offset)

#define SET_FIELD(obj, offset, type_name, x) \
  oop p = JNIHandles::resolve(obj); \
  *(type_name*)index_oop_from_field_offset_long(p, offset) = x

#define GET_FIELD_VOLATILE(obj, offset, type_name, v) \
  oop p = JNIHandles::resolve(obj); \
  volatile type_name v = *(volatile type_name*)index_oop_from_field_offset_long(p, offset)

#define SET_FIELD_VOLATILE(obj, offset, type_name, x) \
  oop p = JNIHandles::resolve(obj); \
  *(volatile type_name*)index_oop_from_field_offset_long(p, offset) = x; \
  OrderAccess::fence();

// Macros for oops that check UseCompressedOops

#define GET_OOP_FIELD(obj, offset, v) \
  oop p = JNIHandles::resolve(obj);   \
  oop v;                              \
  if (UseCompressedOops) {            \
    narrowOop n = *(narrowOop*)index_oop_from_field_offset_long(p, offset); \
    v = oopDesc::decode_heap_oop(n);                                \
  } else {                            \
    v = *(oop*)index_oop_from_field_offset_long(p, offset);                 \
  }

#define GET_OOP_FIELD_VOLATILE(obj, offset, v) \
  oop p = JNIHandles::resolve(obj);   \
  volatile oop v;                     \
  if (UseCompressedOops) {            \
    volatile narrowOop n = *(volatile narrowOop*)index_oop_from_field_offset_long(p, offset); \
    v = oopDesc::decode_heap_oop(n);                               \
  } else {                            \
    v = *(volatile oop*)index_oop_from_field_offset_long(p, offset);       \
  }


// Get/SetObject must be special-cased, since it works with handles.

// The xxx140 variants for backward compatibility do not allow a full-width offset.
UNSAFE_ENTRY(jobject, Unsafe_GetObject140(JNIEnv *env, jobject unsafe, jobject obj, jint offset))
  UnsafeWrapper("Unsafe_GetObject");
  if (obj == NULL)  THROW_0(vmSymbols::java_lang_NullPointerException());
  GET_OOP_FIELD(obj, offset, v)
  return JNIHandles::make_local(env, v);
UNSAFE_END

UNSAFE_ENTRY(void, Unsafe_SetObject140(JNIEnv *env, jobject unsafe, jobject obj, jint offset, jobject x_h))
  UnsafeWrapper("Unsafe_SetObject");
  if (obj == NULL)  THROW(vmSymbols::java_lang_NullPointerException());
  oop x = JNIHandles::resolve(x_h);
  //SET_FIELD(obj, offset, oop, x);
  oop p = JNIHandles::resolve(obj);
  if (UseCompressedOops) {
    if (x != NULL) {
      // If there is a heap base pointer, we are obliged to emit a store barrier.
      oop_store((narrowOop*)index_oop_from_field_offset_long(p, offset), x);
    } else {
      narrowOop n = oopDesc::encode_heap_oop_not_null(x);
      *(narrowOop*)index_oop_from_field_offset_long(p, offset) = n;
    }
  } else {
    if (x != NULL) {
      // If there is a heap base pointer, we are obliged to emit a store barrier.
      oop_store((oop*)index_oop_from_field_offset_long(p, offset), x);
    } else {
      *(oop*)index_oop_from_field_offset_long(p, offset) = x;
    }
  }
UNSAFE_END

// The normal variants allow a null base pointer with an arbitrary address.
// But if the base pointer is non-null, the offset should make some sense.
// That is, it should be in the range [0, MAX_OBJECT_SIZE].
UNSAFE_ENTRY(jobject, Unsafe_GetObject(JNIEnv *env, jobject unsafe, jobject obj, jlong offset))
  UnsafeWrapper("Unsafe_GetObject");
  GET_OOP_FIELD(obj, offset, v)
  return JNIHandles::make_local(env, v);
UNSAFE_END

UNSAFE_ENTRY(void, Unsafe_SetObject(JNIEnv *env, jobject unsafe, jobject obj, jlong offset, jobject x_h))
  UnsafeWrapper("Unsafe_SetObject");
  oop x = JNIHandles::resolve(x_h);
  oop p = JNIHandles::resolve(obj);
  if (UseCompressedOops) {
    oop_store((narrowOop*)index_oop_from_field_offset_long(p, offset), x);
  } else {
    oop_store((oop*)index_oop_from_field_offset_long(p, offset), x);
  }
UNSAFE_END

UNSAFE_ENTRY(jobject, Unsafe_GetObjectVolatile(JNIEnv *env, jobject unsafe, jobject obj, jlong offset))
  UnsafeWrapper("Unsafe_GetObjectVolatile");
  GET_OOP_FIELD_VOLATILE(obj, offset, v)
  return JNIHandles::make_local(env, v);
UNSAFE_END

UNSAFE_ENTRY(void, Unsafe_SetObjectVolatile(JNIEnv *env, jobject unsafe, jobject obj, jlong offset, jobject x_h))
  UnsafeWrapper("Unsafe_SetObjectVolatile");
  oop x = JNIHandles::resolve(x_h);
  oop p = JNIHandles::resolve(obj);
  if (UseCompressedOops) {
    oop_store((narrowOop*)index_oop_from_field_offset_long(p, offset), x);
  } else {
    oop_store((oop*)index_oop_from_field_offset_long(p, offset), x);
  }
  OrderAccess::fence();
UNSAFE_END

// Volatile long versions must use locks if !VM_Version::supports_cx8().
// support_cx8 is a surrogate for 'supports atomic long memory ops'.

UNSAFE_ENTRY(jlong, Unsafe_GetLongVolatile(JNIEnv *env, jobject unsafe, jobject obj, jlong offset))
  UnsafeWrapper("Unsafe_GetLongVolatile");
  {
    if (VM_Version::supports_cx8()) {
      GET_FIELD_VOLATILE(obj, offset, jlong, v);
      return v; 
    }
    else {
      Handle p (THREAD, JNIHandles::resolve(obj));
      jlong* addr = (jlong*)(index_oop_from_field_offset_long(p(), offset));
      ObjectLocker ol(p, THREAD);
      jlong value = *addr;
      return value;
    }
  }
UNSAFE_END

UNSAFE_ENTRY(void, Unsafe_SetLongVolatile(JNIEnv *env, jobject unsafe, jobject obj, jlong offset, jlong x))
  UnsafeWrapper("Unsafe_SetLongVolatile");
  {
    if (VM_Version::supports_cx8()) {
      SET_FIELD_VOLATILE(obj, offset, jlong, x);
    }
    else {
      Handle p (THREAD, JNIHandles::resolve(obj));
      jlong* addr = (jlong*)(index_oop_from_field_offset_long(p(), offset));
      ObjectLocker ol(p, THREAD);
      *addr = x;
    }
  }
UNSAFE_END


#define DEFINE_GETSETOOP(jboolean, Boolean) \
 \
UNSAFE_ENTRY(jboolean, Unsafe_Get##Boolean##140(JNIEnv *env, jobject unsafe, jobject obj, jint offset)) \
  UnsafeWrapper("Unsafe_Get"#Boolean); \
  if (obj == NULL)  THROW_0(vmSymbols::java_lang_NullPointerException()); \
  GET_FIELD(obj, offset, jboolean, v); \
  return v; \
UNSAFE_END \
 \
UNSAFE_ENTRY(void, Unsafe_Set##Boolean##140(JNIEnv *env, jobject unsafe, jobject obj, jint offset, jboolean x)) \
  UnsafeWrapper("Unsafe_Set"#Boolean); \
  if (obj == NULL)  THROW(vmSymbols::java_lang_NullPointerException()); \
  SET_FIELD(obj, offset, jboolean, x); \
UNSAFE_END \
 \
UNSAFE_ENTRY(jboolean, Unsafe_Get##Boolean(JNIEnv *env, jobject unsafe, jobject obj, jlong offset)) \
  UnsafeWrapper("Unsafe_Get"#Boolean); \
  GET_FIELD(obj, offset, jboolean, v); \
  return v; \
UNSAFE_END \
 \
UNSAFE_ENTRY(void, Unsafe_Set##Boolean(JNIEnv *env, jobject unsafe, jobject obj, jlong offset, jboolean x)) \
  UnsafeWrapper("Unsafe_Set"#Boolean); \
  SET_FIELD(obj, offset, jboolean, x); \
UNSAFE_END \
 \
// END DEFINE_GETSETOOP.


#define DEFINE_GETSETOOP_VOLATILE(jboolean, Boolean) \
 \
UNSAFE_ENTRY(jboolean, Unsafe_Get##Boolean##Volatile(JNIEnv *env, jobject unsafe, jobject obj, jlong offset)) \
  UnsafeWrapper("Unsafe_Get"#Boolean); \
  GET_FIELD_VOLATILE(obj, offset, jboolean, v); \
  return v; \
UNSAFE_END \
 \
UNSAFE_ENTRY(void, Unsafe_Set##Boolean##Volatile(JNIEnv *env, jobject unsafe, jobject obj, jlong offset, jboolean x)) \
  UnsafeWrapper("Unsafe_Set"#Boolean); \
  SET_FIELD_VOLATILE(obj, offset, jboolean, x); \
UNSAFE_END \
 \
// END DEFINE_GETSETOOP_VOLATILE.

DEFINE_GETSETOOP(jboolean, Boolean)
DEFINE_GETSETOOP(jbyte, Byte)
DEFINE_GETSETOOP(jshort, Short);
DEFINE_GETSETOOP(jchar, Char);
DEFINE_GETSETOOP(jint, Int);
DEFINE_GETSETOOP(jlong, Long);
DEFINE_GETSETOOP(jfloat, Float);
DEFINE_GETSETOOP(jdouble, Double);

DEFINE_GETSETOOP_VOLATILE(jboolean, Boolean)
DEFINE_GETSETOOP_VOLATILE(jbyte, Byte)
DEFINE_GETSETOOP_VOLATILE(jshort, Short);
DEFINE_GETSETOOP_VOLATILE(jchar, Char);
DEFINE_GETSETOOP_VOLATILE(jint, Int);
// no long -- handled specially
DEFINE_GETSETOOP_VOLATILE(jfloat, Float);
DEFINE_GETSETOOP_VOLATILE(jdouble, Double);

#undef DEFINE_GETSETOOP

// The non-intrinsified versions of setOrdered just use setVolatile

UNSAFE_ENTRY(void, Unsafe_SetOrderedInt(JNIEnv *env, jobject unsafe, jobject obj, jlong offset, jint x)) \
  UnsafeWrapper("Unsafe_SetOrderedInt"); \
  SET_FIELD_VOLATILE(obj, offset, jint, x); \
UNSAFE_END 

UNSAFE_ENTRY(void, Unsafe_SetOrderedObject(JNIEnv *env, jobject unsafe, jobject obj, jlong offset, jobject x_h))
  UnsafeWrapper("Unsafe_SetOrderedObject");
  oop x = JNIHandles::resolve(x_h);
  oop p = JNIHandles::resolve(obj);
  if (UseCompressedOops) {
    oop_store((narrowOop*)index_oop_from_field_offset_long(p, offset), x);
  } else {
    oop_store((oop*)index_oop_from_field_offset_long(p, offset), x);
  }
  OrderAccess::fence();
UNSAFE_END

UNSAFE_ENTRY(void, Unsafe_SetOrderedLong(JNIEnv *env, jobject unsafe, jobject obj, jlong offset, jlong x))
  UnsafeWrapper("Unsafe_SetOrderedLong");
  {
    if (VM_Version::supports_cx8()) {
      SET_FIELD_VOLATILE(obj, offset, jlong, x);
    }
    else {
      Handle p (THREAD, JNIHandles::resolve(obj));
      jlong* addr = (jlong*)(index_oop_from_field_offset_long(p(), offset));
      ObjectLocker ol(p, THREAD);
      *addr = x;
    }
  }
UNSAFE_END

////// Data in the C heap.

// Note:  These do not throw NullPointerException for bad pointers.
// They just crash.  Only a oop base pointer can generate a NullPointerException.
//
#define DEFINE_GETSETNATIVE(java_type, Type, native_type) \
 \
UNSAFE_ENTRY(java_type, Unsafe_GetNative##Type(JNIEnv *env, jobject unsafe, jlong addr)) \
  UnsafeWrapper("Unsafe_GetNative"#Type); \
  void* p = addr_from_java(addr); \
  JavaThread* t = JavaThread::current(); \
  t->set_doing_unsafe_access(true); \
  java_type x = *(volatile native_type*)p; \
  t->set_doing_unsafe_access(false); \
  return x; \
UNSAFE_END \
 \
UNSAFE_ENTRY(void, Unsafe_SetNative##Type(JNIEnv *env, jobject unsafe, jlong addr, java_type x)) \
  UnsafeWrapper("Unsafe_SetNative"#Type); \
  JavaThread* t = JavaThread::current(); \
  t->set_doing_unsafe_access(true); \
  void* p = addr_from_java(addr); \
  *(volatile native_type*)p = x; \
  t->set_doing_unsafe_access(false); \
UNSAFE_END \
 \
// END DEFINE_GETSETNATIVE.

DEFINE_GETSETNATIVE(jbyte, Byte, signed char)
DEFINE_GETSETNATIVE(jshort, Short, signed short);
DEFINE_GETSETNATIVE(jchar, Char, unsigned short);
DEFINE_GETSETNATIVE(jint, Int, jint);
// no long -- handled specially
DEFINE_GETSETNATIVE(jfloat, Float, float);
DEFINE_GETSETNATIVE(jdouble, Double, double);

#undef DEFINE_GETSETNATIVE

UNSAFE_ENTRY(jlong, Unsafe_GetNativeLong(JNIEnv *env, jobject unsafe, jlong addr))
  UnsafeWrapper("Unsafe_GetNativeLong");
  JavaThread* t = JavaThread::current();
  // We do it this way to avoid problems with access to heap using 64
  // bit loads, as jlong in heap could be not 64-bit aligned, and on
  // some CPUs (SPARC) it leads to SIGBUS.
  t->set_doing_unsafe_access(true);
  void* p = addr_from_java(addr);
  jlong x;
  if (((intptr_t)p & 7) == 0) {
    // jlong is aligned, do a volatile access
    x = *(volatile jlong*)p;
  } else {
    jlong_accessor acc;
    acc.words[0] = ((volatile jint*)p)[0];
    acc.words[1] = ((volatile jint*)p)[1];
    x = acc.long_value;
  }
  t->set_doing_unsafe_access(false);
  return x;
UNSAFE_END
 
UNSAFE_ENTRY(void, Unsafe_SetNativeLong(JNIEnv *env, jobject unsafe, jlong addr, jlong x))
  UnsafeWrapper("Unsafe_SetNativeLong");
  JavaThread* t = JavaThread::current();
  // see comment for Unsafe_GetNativeLong
  t->set_doing_unsafe_access(true);
  void* p = addr_from_java(addr);
  if (((intptr_t)p & 7) == 0) {
    // jlong is aligned, do a volatile access
    *(volatile jlong*)p = x;
  } else {
    jlong_accessor acc;
    acc.long_value = x;
    ((volatile jint*)p)[0] = acc.words[0];
    ((volatile jint*)p)[1] = acc.words[1];
  }
  t->set_doing_unsafe_access(false);
UNSAFE_END


UNSAFE_ENTRY(jlong, Unsafe_GetNativeAddress(JNIEnv *env, jobject unsafe, jlong addr))
  UnsafeWrapper("Unsafe_GetNativeAddress");
  void* p = addr_from_java(addr);
  return addr_to_java(*(void**)p);
UNSAFE_END

UNSAFE_ENTRY(void, Unsafe_SetNativeAddress(JNIEnv *env, jobject unsafe, jlong addr, jlong x))
  UnsafeWrapper("Unsafe_SetNativeAddress");
  void* p = addr_from_java(addr);
  *(void**)p = addr_from_java(x);
UNSAFE_END


////// Allocation requests

UNSAFE_ENTRY(jobject, Unsafe_AllocateInstance(JNIEnv *env, jobject unsafe, jclass cls))
  UnsafeWrapper("Unsafe_AllocateInstance");
  {
    ThreadToNativeFromVM ttnfv(thread);
    return env->AllocObject(cls);
  }
UNSAFE_END

UNSAFE_ENTRY(jlong, Unsafe_AllocateMemory(JNIEnv *env, jobject unsafe, jlong size))
  UnsafeWrapper("Unsafe_AllocateMemory");
  size_t sz = (size_t)size;
  if (sz != (julong)size || size < 0) {
    THROW_0(vmSymbols::java_lang_IllegalArgumentException());
  }
  if (sz == 0) {
    return 0;
  }
  sz = round_to(sz, HeapWordSize);
  void* x = os::malloc(sz);
  if (x == NULL) {
    THROW_0(vmSymbols::java_lang_OutOfMemoryError());
  }
  //Copy::fill_to_words((HeapWord*)x, sz / HeapWordSize);
  return addr_to_java(x);
UNSAFE_END

UNSAFE_ENTRY(jlong, Unsafe_ReallocateMemory(JNIEnv *env, jobject unsafe, jlong addr, jlong size))
  UnsafeWrapper("Unsafe_ReallocateMemory");
  void* p = addr_from_java(addr);
  size_t sz = (size_t)size;
  if (sz != (julong)size || size < 0) {
    THROW_0(vmSymbols::java_lang_IllegalArgumentException());
  }
  if (sz == 0) {
    os::free(p);
    return 0;
  }
  sz = round_to(sz, HeapWordSize);
  void* x = (p == NULL) ? os::malloc(sz) : os::realloc(p, sz);
  if (x == NULL) {
    THROW_0(vmSymbols::java_lang_OutOfMemoryError());
  }
  return addr_to_java(x);
UNSAFE_END

UNSAFE_ENTRY(void, Unsafe_FreeMemory(JNIEnv *env, jobject unsafe, jlong addr))
  UnsafeWrapper("Unsafe_FreeMemory");
  void* p = addr_from_java(addr);
  if (p == NULL) {
    return;
  }
  os::free(p);
UNSAFE_END

UNSAFE_ENTRY(void, Unsafe_SetMemory(JNIEnv *env, jobject unsafe, jlong addr, jlong size, jbyte value))
  UnsafeWrapper("Unsafe_SetMemory");
  size_t sz = (size_t)size;
  if (sz != (julong)size || size < 0) {
    THROW(vmSymbols::java_lang_IllegalArgumentException());
  }
  char* p = (char*) addr_from_java(addr);
  Copy::fill_to_memory_atomic(p, sz, value);
UNSAFE_END

UNSAFE_ENTRY(void, Unsafe_SetMemory2(JNIEnv *env, jobject unsafe, jobject obj, jlong offset, jlong size, jbyte value))
  UnsafeWrapper("Unsafe_SetMemory");
  size_t sz = (size_t)size;
  if (sz != (julong)size || size < 0) {
    THROW(vmSymbols::java_lang_IllegalArgumentException());
  }
  oop base = JNIHandles::resolve(obj);
  void* p = index_oop_from_field_offset_long(base, offset);
  Copy::fill_to_memory_atomic(p, sz, value);
UNSAFE_END

UNSAFE_ENTRY(void, Unsafe_CopyMemory(JNIEnv *env, jobject unsafe, jlong srcAddr, jlong dstAddr, jlong size))
  UnsafeWrapper("Unsafe_CopyMemory");
  if (size == 0) {
    return;
  }
  size_t sz = (size_t)size;
  if (sz != (julong)size || size < 0) {
    THROW(vmSymbols::java_lang_IllegalArgumentException());
  }
  void* src = addr_from_java(srcAddr);
  void* dst = addr_from_java(dstAddr);
  Copy::conjoint_memory_atomic(src, dst, sz);
UNSAFE_END

UNSAFE_ENTRY(void, Unsafe_CopyMemory2(JNIEnv *env, jobject unsafe, jobject srcObj, jlong srcOffset, jobject dstObj, jlong dstOffset, jlong size))
  UnsafeWrapper("Unsafe_CopyMemory");
  if (size == 0) {
    return;
  }
  size_t sz = (size_t)size;
  if (sz != (julong)size || size < 0) {
    THROW(vmSymbols::java_lang_IllegalArgumentException());
  }
  oop srcp = JNIHandles::resolve(srcObj);
  oop dstp = JNIHandles::resolve(dstObj);
  if (dstp != NULL && !dstp->is_typeArray()) {
    // NYI:  This works only for non-oop arrays at present.
    // Generalizing it would be reasonable, but requires card marking.
    // Also, autoboxing a Long from 0L in copyMemory(x,y, 0L,z, n) would be bad.
    THROW(vmSymbols::java_lang_IllegalArgumentException());
  }
  void* src = index_oop_from_field_offset_long(srcp, srcOffset);
  void* dst = index_oop_from_field_offset_long(dstp, dstOffset);
  Copy::conjoint_memory_atomic(src, dst, sz);
UNSAFE_END


////// Random queries

// See comment at file start about UNSAFE_LEAF
//UNSAFE_LEAF(jint, Unsafe_AddressSize())
UNSAFE_ENTRY(jint, Unsafe_AddressSize(JNIEnv *env, jobject unsafe))
  UnsafeWrapper("Unsafe_AddressSize");
  return sizeof(void*);
UNSAFE_END

// See comment at file start about UNSAFE_LEAF
//UNSAFE_LEAF(jint, Unsafe_PageSize())
UNSAFE_ENTRY(jint, Unsafe_PageSize(JNIEnv *env, jobject unsafe))
  UnsafeWrapper("Unsafe_PageSize");
  return os::vm_page_size();
UNSAFE_END

jint find_field_offset(jobject field, int must_be_static, TRAPS) {
  if (field == NULL) {
    THROW_0(vmSymbols::java_lang_NullPointerException());
  }

  oop reflected   = JNIHandles::resolve_non_null(field);
  oop mirror      = java_lang_reflect_Field::clazz(reflected);
  klassOop k      = java_lang_Class::as_klassOop(mirror);
  int slot        = java_lang_reflect_Field::slot(reflected);
  int modifiers   = java_lang_reflect_Field::modifiers(reflected);

  if (must_be_static >= 0) {
    int really_is_static = ((modifiers & JVM_ACC_STATIC) != 0);
    if (must_be_static != really_is_static) {
      THROW_0(vmSymbols::java_lang_IllegalArgumentException());
    }
  }

  int offset = instanceKlass::cast(k)->offset_from_fields(slot);
  return field_offset_from_byte_offset(offset);
}

UNSAFE_ENTRY(jlong, Unsafe_ObjectFieldOffset(JNIEnv *env, jobject unsafe, jobject field))
  UnsafeWrapper("Unsafe_ObjectFieldOffset");
  return find_field_offset(field, 0, THREAD);
UNSAFE_END

UNSAFE_ENTRY(jlong, Unsafe_StaticFieldOffset(JNIEnv *env, jobject unsafe, jobject field))
  UnsafeWrapper("Unsafe_StaticFieldOffset");
  return find_field_offset(field, 1, THREAD);
UNSAFE_END

UNSAFE_ENTRY(jobject, Unsafe_StaticFieldBaseFromField(JNIEnv *env, jobject unsafe, jobject field))
  UnsafeWrapper("Unsafe_StaticFieldBase");
  // Note:  In this VM implementation, a field address is always a short
  // offset from the base of a a klass metaobject.  Thus, the full dynamic
  // range of the return type is never used.  However, some implementations
  // might put the static field inside an array shared by many classes,
  // or even at a fixed address, in which case the address could be quite
  // large.  In that last case, this function would return NULL, since
  // the address would operate alone, without any base pointer.

  if (field == NULL)  THROW_0(vmSymbols::java_lang_NullPointerException());

  oop reflected   = JNIHandles::resolve_non_null(field);
  oop mirror      = java_lang_reflect_Field::clazz(reflected);
  int modifiers   = java_lang_reflect_Field::modifiers(reflected);

  if ((modifiers & JVM_ACC_STATIC) == 0) {
    THROW_0(vmSymbols::java_lang_IllegalArgumentException());
  }

  return JNIHandles::make_local(env, java_lang_Class::as_klassOop(mirror));
UNSAFE_END

//@deprecated
UNSAFE_ENTRY(jint, Unsafe_FieldOffset(JNIEnv *env, jobject unsafe, jobject field))
  UnsafeWrapper("Unsafe_FieldOffset");
  // tries (but fails) to be polymorphic between static and non-static:
  jlong offset = find_field_offset(field, -1, THREAD);
  guarantee(offset == (jint)offset, "offset fits in 32 bits");
  return (jint)offset;
UNSAFE_END

//@deprecated
UNSAFE_ENTRY(jobject, Unsafe_StaticFieldBaseFromClass(JNIEnv *env, jobject unsafe, jobject clazz))
  UnsafeWrapper("Unsafe_StaticFieldBase");
  if (clazz == NULL) {
    THROW_0(vmSymbols::java_lang_NullPointerException());
  }
  return JNIHandles::make_local(env, java_lang_Class::as_klassOop(JNIHandles::resolve_non_null(clazz)));
UNSAFE_END

UNSAFE_ENTRY(void, Unsafe_EnsureClassInitialized(JNIEnv *env, jobject unsafe, jobject clazz))
  UnsafeWrapper("Unsafe_EnsureClassInitialized");
  if (clazz == NULL) {
    THROW(vmSymbols::java_lang_NullPointerException());
  }
  oop mirror = JNIHandles::resolve_non_null(clazz);
  instanceKlass* k = instanceKlass::cast(java_lang_Class::as_klassOop(mirror));
  if (k != NULL) {
    k->initialize(CHECK);
  }
UNSAFE_END

static void getBaseAndScale(int& base, int& scale, jclass acls, TRAPS) {
  if (acls == NULL) {
    THROW(vmSymbols::java_lang_NullPointerException());
  }
  oop      mirror = JNIHandles::resolve_non_null(acls);
  klassOop k      = java_lang_Class::as_klassOop(mirror);
  if (k == NULL || !k->klass_part()->oop_is_array()) {
    THROW(vmSymbols::java_lang_InvalidClassException());
  } else if (k->klass_part()->oop_is_objArray()) {
    base  = arrayOopDesc::base_offset_in_bytes(T_OBJECT);
    scale = heapOopSize;
  } else if (k->klass_part()->oop_is_typeArray()) {
    typeArrayKlass* tak = typeArrayKlass::cast(k);
    base  = tak->array_header_in_bytes();
    assert(base == arrayOopDesc::base_offset_in_bytes(tak->element_type()), "array_header_size semantics ok");
    scale = (1 << tak->log2_element_size());
  } else {
    ShouldNotReachHere();
  }
}

UNSAFE_ENTRY(jint, Unsafe_ArrayBaseOffset(JNIEnv *env, jobject unsafe, jclass acls))
  UnsafeWrapper("Unsafe_ArrayBaseOffset");
  int base, scale;
  getBaseAndScale(base, scale, acls, CHECK_0);
  return field_offset_from_byte_offset(base);
UNSAFE_END


UNSAFE_ENTRY(jint, Unsafe_ArrayIndexScale(JNIEnv *env, jobject unsafe, jclass acls))
  UnsafeWrapper("Unsafe_ArrayIndexScale");
  int base, scale;
  getBaseAndScale(base, scale, acls, CHECK_0);
  // This VM packs both fields and array elements down to the byte.
  // But watch out:  If this changes, so that array references for
  // a given primitive type (say, T_BOOLEAN) use different memory units
  // than fields, this method MUST return zero for such arrays.
  // For example, the VM used to store sub-word sized fields in full
  // words in the object layout, so that accessors like getByte(Object,int)
  // did not really do what one might expect for arrays.  Therefore,
  // this function used to report a zero scale factor, so that the user
  // would know not to attempt to access sub-word array elements.
  // // Code for unpacked fields:
  // if (scale < wordSize)  return 0;

  // The following allows for a pretty general fieldOffset cookie scheme,
  // but requires it to be linear in byte offset.
  return field_offset_from_byte_offset(scale) - field_offset_from_byte_offset(0);
UNSAFE_END


static inline void throw_new(JNIEnv *env, const char *ename) {
  char buf[100];
  strcpy(buf, "java/lang/");
  strcat(buf, ename);
  jclass cls = env->FindClass(buf);
  char* msg = NULL;
  env->ThrowNew(cls, msg);
}

static jclass Unsafe_DefineClass(JNIEnv *env, jstring name, jbyteArray data, int offset, int length, jobject loader, jobject pd) {
  {
    // Code lifted from JDK 1.3 ClassLoader.c

    jbyte *body;
    char *utfName;
    jclass result = 0;
    char buf[128];

    if (UsePerfData) {
      ClassLoader::unsafe_defineClassCallCounter()->inc();
    }

    if (data == NULL) {
	throw_new(env, "NullPointerException");
	return 0;
    }

    /* Work around 4153825. malloc crashes on Solaris when passed a
     * negative size.
     */
    if (length < 0) {
        throw_new(env, "ArrayIndexOutOfBoundsException");
	return 0;
    }

    body = NEW_C_HEAP_ARRAY(jbyte, length);

    if (body == 0) {
        throw_new(env, "OutOfMemoryError");
	return 0;
    }

    env->GetByteArrayRegion(data, offset, length, body);

    if (env->ExceptionOccurred())
        goto free_body;

    if (name != NULL) {
        uint len = env->GetStringUTFLength(name);
	int unicode_len = env->GetStringLength(name);
        if (len >= sizeof(buf)) {
            utfName = NEW_C_HEAP_ARRAY(char, len + 1);
            if (utfName == NULL) {
                throw_new(env, "OutOfMemoryError");
                goto free_body;
            }
        } else {
            utfName = buf;
        }
    	env->GetStringUTFRegion(name, 0, unicode_len, utfName);
	//VerifyFixClassname(utfName);
	for (uint i = 0; i < len; i++) {
	  if (utfName[i] == '.')   utfName[i] = '/';
	}
    } else {
	utfName = NULL;
    }

    result = JVM_DefineClass(env, utfName, loader, body, length, pd);

    if (utfName && utfName != buf) 
        FREE_C_HEAP_ARRAY(char, utfName);

 free_body:
    FREE_C_HEAP_ARRAY(jbyte, body);
    return result;
  }
}


UNSAFE_ENTRY(jclass, Unsafe_DefineClass0(JNIEnv *env, jobject unsafe, jstring name, jbyteArray data, int offset, int length))
  UnsafeWrapper("Unsafe_DefineClass");
  {
    ThreadToNativeFromVM ttnfv(thread);

    int depthFromDefineClass0 = 1;
    jclass  caller = JVM_GetCallerClass(env, depthFromDefineClass0);
    jobject loader = (caller == NULL) ? NULL : JVM_GetClassLoader(env, caller);
    jobject pd     = (caller == NULL) ? NULL : JVM_GetProtectionDomain(env, caller);

    return Unsafe_DefineClass(env, name, data, offset, length, loader, pd);
  }
UNSAFE_END


UNSAFE_ENTRY(jclass, Unsafe_DefineClass1(JNIEnv *env, jobject unsafe, jstring name, jbyteArray data, int offset, int length, jobject loader, jobject pd))
  UnsafeWrapper("Unsafe_DefineClass");
  {
    ThreadToNativeFromVM ttnfv(thread);

    return Unsafe_DefineClass(env, name, data, offset, length, loader, pd);
  }
UNSAFE_END

#define DAC_Args CLS"[B["OBJ
// define a class but do not make it known to the class loader or system dictionary
// - host_class:  supplies context for linkage, access control, protection domain, and class loader
// - data:  bytes of a class file, a raw memory address (length gives the number of bytes)
// - cp_patches:  where non-null entries exist, they replace corresponding CP entries in data

// When you load an anonymous class U, it works as if you changed its name just before loading,
// to a name that you will never use again.  Since the name is lost, no other class can directly
// link to any member of U.  Just after U is loaded, the only way to use it is reflectively,
// through java.lang.Class methods like Class.newInstance.

// Access checks for linkage sites within U continue to follow the same rules as for named classes.
// The package of an anonymous class is given by the package qualifier on the name under which it was loaded.
// An anonymous class also has special privileges to access any member of its host class.
// This is the main reason why this loading operation is unsafe.  The purpose of this is to
// allow language implementations to simulate "open classes"; a host class in effect gets
// new code when an anonymous class is loaded alongside it.  A less convenient but more
// standard way to do this is with reflection, which can also be set to ignore access
// restrictions.

// Access into an anonymous class is possible only through reflection.  Therefore, there
// are no special access rules for calling into an anonymous class.  The relaxed access
// rule for the host class is applied in the opposite direction:  A host class reflectively
// access one of its anonymous classes.

// If you load the same bytecodes twice, you get two different classes.  You can reload
// the same bytecodes with or without varying CP patches.

// By using the CP patching array, you can have a new anonymous class U2 refer to an older one U1.
// The bytecodes for U2 should refer to U1 by a symbolic name (doesn't matter what the name is).
// The CONSTANT_Class entry for that name can be patched to refer directly to U1.

// This allows, for example, U2 to use U1 as a superclass or super-interface, or as
// an outer class (so that U2 is an anonymous inner class of anonymous U1).
// It is not possible for a named class, or an older anonymous class, to refer by
// name (via its CP) to a newer anonymous class.

// CP patching may also be used to modify (i.e., hack) the names of methods, classes,
// or type descriptors used in the loaded anonymous class.

// Finally, CP patching may be used to introduce "live" objects into the constant pool,
// instead of "dead" strings.  A compiled statement like println((Object)"hello") can
// be changed to println(greeting), where greeting is an arbitrary object created before
// the anonymous class is loaded.  This is useful in dynamic languages, in which
// various kinds of metaobjects must be introduced as constants into bytecode.
// Note the cast (Object), which tells the verifier to expect an arbitrary object,
// not just a literal string.  For such ldc instructions, the verifier uses the
// type Object instead of String, if the loaded constant is not in fact a String.

static oop
Unsafe_DefineAnonymousClass_impl(JNIEnv *env,
                                 jclass host_class, jbyteArray data, jobjectArray cp_patches_jh,
                                 HeapWord* *temp_alloc,
                                 TRAPS) {

  if (UsePerfData) {
    ClassLoader::unsafe_defineClassCallCounter()->inc();
  }

  if (data == NULL) {
    THROW_0(vmSymbols::java_lang_NullPointerException());
  }

  jint length = typeArrayOop(JNIHandles::resolve_non_null(data))->length();
  jint word_length = (length + sizeof(HeapWord)-1) / sizeof(HeapWord);
  HeapWord* body = NEW_C_HEAP_ARRAY(HeapWord, word_length);
  if (body == NULL) {
    THROW_0(vmSymbols::java_lang_OutOfMemoryError());
  }

  // caller responsible to free it:
  (*temp_alloc) = body;

  {
    jbyte* array_base = typeArrayOop(JNIHandles::resolve_non_null(data))->byte_at_addr(0);
    Copy::conjoint_words((HeapWord*) array_base, body, word_length);
  }

  u1* class_bytes = (u1*) body;
  int class_bytes_length = (int) length;
  if (class_bytes_length < 0)  class_bytes_length = 0;
  if (class_bytes == NULL
      || host_class == NULL
      || length != class_bytes_length)
    THROW_0(vmSymbols::java_lang_IllegalArgumentException());

  objArrayHandle cp_patches_h;
  if (cp_patches_jh != NULL) {
    oop p = JNIHandles::resolve_non_null(cp_patches_jh);
    if (!p->is_objArray())
      THROW_0(vmSymbols::java_lang_IllegalArgumentException());
    cp_patches_h = objArrayHandle(THREAD, (objArrayOop)p);
  }

  KlassHandle host_klass(THREAD, java_lang_Class::as_klassOop(JNIHandles::resolve_non_null(host_class)));
  const char* host_source = host_klass->external_name();
  Handle      host_loader(THREAD, host_klass->class_loader());
  Handle      host_domain(THREAD, host_klass->protection_domain());

  GrowableArray<Handle>* cp_patches = NULL;
  if (cp_patches_h.not_null()) {
    int alen = cp_patches_h->length();
    for (int i = alen-1; i >= 0; i--) {
      oop p = cp_patches_h->obj_at(i);
      if (p != NULL) {
        Handle patch(THREAD, p);
        if (cp_patches == NULL)
          cp_patches = new GrowableArray<Handle>(i+1, i+1, Handle());
        cp_patches->at_put(i, patch);
      }
    }
  }

  ClassFileStream st(class_bytes, class_bytes_length, (char*) host_source);

  instanceKlassHandle anon_klass;
  {
    symbolHandle no_class_name;
    klassOop anonk = SystemDictionary::parse_stream(no_class_name,
                                                    host_loader, host_domain,
                                                    &st, host_klass, cp_patches,
                                                    CHECK_NULL);
    if (anonk == NULL)  return NULL;
    anon_klass = instanceKlassHandle(THREAD, anonk);
  }

  // let caller initialize it as needed...

  return anon_klass->java_mirror();
}

UNSAFE_ENTRY(jclass, Unsafe_DefineAnonymousClass(JNIEnv *env, jobject unsafe, jclass host_class, jbyteArray data, jobjectArray cp_patches_jh))
{
  UnsafeWrapper("Unsafe_DefineAnonymousClass");
  ResourceMark rm(THREAD);

  HeapWord* temp_alloc = NULL;

  jobject res_jh = NULL;

  { oop res_oop = Unsafe_DefineAnonymousClass_impl(env,
                                                   host_class, data, cp_patches_jh,
                                                   &temp_alloc, THREAD);
    if (res_oop != NULL)
      res_jh = JNIHandles::make_local(env, res_oop);
  }

  // try/finally clause:
  if (temp_alloc != NULL) {
    FREE_C_HEAP_ARRAY(HeapWord, temp_alloc);
  }

  return (jclass) res_jh;
}
UNSAFE_END



UNSAFE_ENTRY(void, Unsafe_MonitorEnter(JNIEnv *env, jobject unsafe, jobject jobj))
  UnsafeWrapper("Unsafe_MonitorEnter");
  {
    if (jobj == NULL) {
      THROW(vmSymbols::java_lang_NullPointerException());
    }
    Handle obj(thread, JNIHandles::resolve_non_null(jobj));
    ObjectSynchronizer::jni_enter(obj, CHECK);
  }
UNSAFE_END


UNSAFE_ENTRY(jboolean, Unsafe_TryMonitorEnter(JNIEnv *env, jobject unsafe, jobject jobj))
  UnsafeWrapper("Unsafe_TryMonitorEnter");
  {
    if (jobj == NULL) {
      THROW_(vmSymbols::java_lang_NullPointerException(), JNI_FALSE);
    }
    Handle obj(thread, JNIHandles::resolve_non_null(jobj));
    bool res = ObjectSynchronizer::jni_try_enter(obj, CHECK_0);
    return (res ? JNI_TRUE : JNI_FALSE);
  }
UNSAFE_END


UNSAFE_ENTRY(void, Unsafe_MonitorExit(JNIEnv *env, jobject unsafe, jobject jobj))
  UnsafeWrapper("Unsafe_MonitorExit");
  {
    if (jobj == NULL) {
      THROW(vmSymbols::java_lang_NullPointerException());
    }
    Handle obj(THREAD, JNIHandles::resolve_non_null(jobj));
    ObjectSynchronizer::jni_exit(obj(), CHECK);
  }
UNSAFE_END


UNSAFE_ENTRY(void, Unsafe_ThrowException(JNIEnv *env, jobject unsafe, jthrowable thr))
  UnsafeWrapper("Unsafe_ThrowException");
  {
    ThreadToNativeFromVM ttnfv(thread);
    env->Throw(thr);
  }
UNSAFE_END

// JSR166 ------------------------------------------------------------------

UNSAFE_ENTRY(jboolean, Unsafe_CompareAndSwapObject(JNIEnv *env, jobject unsafe, jobject obj, jlong offset, jobject e_h, jobject x_h))
  UnsafeWrapper("Unsafe_CompareAndSwapObject");
  oop x = JNIHandles::resolve(x_h); 
  oop e = JNIHandles::resolve(e_h); 
  oop p = JNIHandles::resolve(obj);
  HeapWord* addr = (HeapWord *)index_oop_from_field_offset_long(p, offset);
  update_barrier_set_pre((void*)addr, e);
  oop res = oopDesc::atomic_compare_exchange_oop(x, addr, e);
  jboolean success  = (res == e);
  if (success)
    update_barrier_set((void*)addr, x);
  return success;
UNSAFE_END

UNSAFE_ENTRY(jboolean, Unsafe_CompareAndSwapInt(JNIEnv *env, jobject unsafe, jobject obj, jlong offset, jint e, jint x))
  UnsafeWrapper("Unsafe_CompareAndSwapInt");
  oop p = JNIHandles::resolve(obj);
  jint* addr = (jint *) index_oop_from_field_offset_long(p, offset);
  return (jint)(Atomic::cmpxchg(x, addr, e)) == e;
UNSAFE_END

UNSAFE_ENTRY(jboolean, Unsafe_CompareAndSwapLong(JNIEnv *env, jobject unsafe, jobject obj, jlong offset, jlong e, jlong x))
  UnsafeWrapper("Unsafe_CompareAndSwapLong");
  Handle p (THREAD, JNIHandles::resolve(obj));
  jlong* addr = (jlong*)(index_oop_from_field_offset_long(p(), offset));
  if (VM_Version::supports_cx8())
    return (jlong)(Atomic::cmpxchg(x, addr, e)) == e;
  else {
    jboolean success = false;
    ObjectLocker ol(p, THREAD);
    if (*addr == e) { *addr = x; success = true; }
    return success;
  }
UNSAFE_END

UNSAFE_ENTRY(void, Unsafe_Park(JNIEnv *env, jobject unsafe, jboolean isAbsolute, jlong time))
  UnsafeWrapper("Unsafe_Park");
  JavaThreadParkedState jtps(thread, time != 0);
  thread->parker()->park(isAbsolute != 0, time);
UNSAFE_END

UNSAFE_ENTRY(void, Unsafe_Unpark(JNIEnv *env, jobject unsafe, jobject jthread))
  UnsafeWrapper("Unsafe_Unpark");
  Parker* p = NULL;
  if (jthread != NULL) {
    oop java_thread = JNIHandles::resolve_non_null(jthread);
    if (java_thread != NULL) {
      jlong lp = java_lang_Thread::park_event(java_thread);
      if (lp != 0) {
        // This cast is OK even though the jlong might have been read
        // non-atomically on 32bit systems, since there, one word will
        // always be zero anyway and the value set is always the same
        p = (Parker*)addr_from_java(lp);
      } else {
        // Grab lock if apparently null or using older version of library 
        MutexLocker mu(Threads_lock);  
        java_thread = JNIHandles::resolve_non_null(jthread);
        if (java_thread != NULL) {
          JavaThread* thr = java_lang_Thread::thread(java_thread);
          if (thr != NULL) {
            p = thr->parker();
            if (p != NULL) { // Bind to Java thread for next time. 
              java_lang_Thread::set_park_event(java_thread, addr_to_java(p));
            }
          }
        }
      }
    }
  }
  if (p != NULL) {
    p->unpark();
  }
UNSAFE_END

UNSAFE_ENTRY(jint, Unsafe_Loadavg(JNIEnv *env, jobject unsafe, jdoubleArray loadavg, jint nelem))
  UnsafeWrapper("Unsafe_Loadavg");
  const int max_nelem = 3;
  double la[max_nelem];
  jint ret;

  typeArrayOop a = typeArrayOop(JNIHandles::resolve_non_null(loadavg));
  assert(a->is_typeArray(), "must be type array");

  if (nelem < 0 || nelem > max_nelem || a->length() < nelem) {
    ThreadToNativeFromVM ttnfv(thread);
    throw_new(env, "ArrayIndexOutOfBoundsException");
    return -1;
  }

  ret = os::loadavg(la, nelem);
  if (ret == -1) return -1;

  // if successful, ret is the number of samples actually retrieved.
  assert(ret >= 0 && ret <= max_nelem, "Unexpected loadavg return value");
  switch(ret) {
    case 3: a->double_at_put(2, (jdouble)la[2]); // fall through
    case 2: a->double_at_put(1, (jdouble)la[1]); // fall through
    case 1: a->double_at_put(0, (jdouble)la[0]); break;
  }
  return ret;
UNSAFE_END

UNSAFE_ENTRY(void, Unsafe_PrefetchRead(JNIEnv* env, jclass ignored, jobject obj, jlong offset))
  UnsafeWrapper("Unsafe_PrefetchRead");
  oop p = JNIHandles::resolve(obj);
  void* addr = index_oop_from_field_offset_long(p, 0);
  Prefetch::read(addr, (intx)offset);
UNSAFE_END

UNSAFE_ENTRY(void, Unsafe_PrefetchWrite(JNIEnv* env, jclass ignored, jobject obj, jlong offset))
  UnsafeWrapper("Unsafe_PrefetchWrite");
  oop p = JNIHandles::resolve(obj);
  void* addr = index_oop_from_field_offset_long(p, 0);
  Prefetch::write(addr, (intx)offset);
UNSAFE_END


/// JVM_RegisterUnsafeMethods

#define ADR "J"

#define LANG "Ljava/lang/"

#define OBJ LANG"Object;"
#define CLS LANG"Class;"
#define CTR LANG"reflect/Constructor;"
#define FLD LANG"reflect/Field;"
#define MTH LANG"reflect/Method;"
#define THR LANG"Throwable;"

#define DC0_Args LANG"String;[BII"
#define DC1_Args DC0_Args LANG"ClassLoader;" "Ljava/security/ProtectionDomain;"

#define CC (char*)  /*cast a literal from (const char*)*/
#define FN_PTR(f) CAST_FROM_FN_PTR(void*, &f)

// define deprecated accessors for compabitility with 1.4.0
#define DECLARE_GETSETOOP_140(Boolean, Z) \
    {CC"get"#Boolean,      CC"("OBJ"I)"#Z,      FN_PTR(Unsafe_Get##Boolean##140)}, \
    {CC"put"#Boolean,      CC"("OBJ"I"#Z")V",   FN_PTR(Unsafe_Set##Boolean##140)}

// Note:  In 1.4.1, getObject and kin take both int and long offsets.
#define DECLARE_GETSETOOP_141(Boolean, Z) \
    {CC"get"#Boolean,      CC"("OBJ"J)"#Z,      FN_PTR(Unsafe_Get##Boolean)}, \
    {CC"put"#Boolean,      CC"("OBJ"J"#Z")V",   FN_PTR(Unsafe_Set##Boolean)}

// Note:  In 1.5.0, there are volatile versions too
#define DECLARE_GETSETOOP(Boolean, Z) \
    {CC"get"#Boolean,      CC"("OBJ"J)"#Z,      FN_PTR(Unsafe_Get##Boolean)}, \
    {CC"put"#Boolean,      CC"("OBJ"J"#Z")V",   FN_PTR(Unsafe_Set##Boolean)}, \
    {CC"get"#Boolean"Volatile",      CC"("OBJ"J)"#Z,      FN_PTR(Unsafe_Get##Boolean##Volatile)}, \
    {CC"put"#Boolean"Volatile",      CC"("OBJ"J"#Z")V",   FN_PTR(Unsafe_Set##Boolean##Volatile)}


#define DECLARE_GETSETNATIVE(Byte, B) \
    {CC"get"#Byte,         CC"("ADR")"#B,       FN_PTR(Unsafe_GetNative##Byte)}, \
    {CC"put"#Byte,         CC"("ADR#B")V",      FN_PTR(Unsafe_SetNative##Byte)}



// %%% These are temporarily supported until the SDK sources
// contain the necessarily updated Unsafe.java.
static JNINativeMethod methods_140[] = {

    {CC"getObject",        CC"("OBJ"I)"OBJ"",   FN_PTR(Unsafe_GetObject140)},
    {CC"putObject",        CC"("OBJ"I"OBJ")V",  FN_PTR(Unsafe_SetObject140)},

    DECLARE_GETSETOOP_140(Boolean, Z),
    DECLARE_GETSETOOP_140(Byte, B),
    DECLARE_GETSETOOP_140(Short, S),
    DECLARE_GETSETOOP_140(Char, C),
    DECLARE_GETSETOOP_140(Int, I),
    DECLARE_GETSETOOP_140(Long, J),
    DECLARE_GETSETOOP_140(Float, F),
    DECLARE_GETSETOOP_140(Double, D),

    DECLARE_GETSETNATIVE(Byte, B),
    DECLARE_GETSETNATIVE(Short, S),
    DECLARE_GETSETNATIVE(Char, C),
    DECLARE_GETSETNATIVE(Int, I),
    DECLARE_GETSETNATIVE(Long, J),
    DECLARE_GETSETNATIVE(Float, F),
    DECLARE_GETSETNATIVE(Double, D),

    {CC"getAddress",         CC"("ADR")"ADR,             FN_PTR(Unsafe_GetNativeAddress)},
    {CC"putAddress",         CC"("ADR""ADR")V",          FN_PTR(Unsafe_SetNativeAddress)},

    {CC"allocateMemory",     CC"(J)"ADR,                 FN_PTR(Unsafe_AllocateMemory)},
    {CC"reallocateMemory",   CC"("ADR"J)"ADR,            FN_PTR(Unsafe_ReallocateMemory)},
//  {CC"setMemory",          CC"("ADR"JB)V",             FN_PTR(Unsafe_SetMemory)},
//  {CC"copyMemory",         CC"("ADR ADR"J)V",          FN_PTR(Unsafe_CopyMemory)},
    {CC"freeMemory",         CC"("ADR")V",               FN_PTR(Unsafe_FreeMemory)},

    {CC"fieldOffset",        CC"("FLD")I",               FN_PTR(Unsafe_FieldOffset)}, //deprecated
    {CC"staticFieldBase",    CC"("CLS")"OBJ,             FN_PTR(Unsafe_StaticFieldBaseFromClass)}, //deprecated
    {CC"ensureClassInitialized",CC"("CLS")V",            FN_PTR(Unsafe_EnsureClassInitialized)},
    {CC"arrayBaseOffset",    CC"("CLS")I",               FN_PTR(Unsafe_ArrayBaseOffset)},
    {CC"arrayIndexScale",    CC"("CLS")I",               FN_PTR(Unsafe_ArrayIndexScale)},
    {CC"addressSize",        CC"()I",                    FN_PTR(Unsafe_AddressSize)},
    {CC"pageSize",           CC"()I",                    FN_PTR(Unsafe_PageSize)},

    {CC"defineClass",        CC"("DC0_Args")"CLS,        FN_PTR(Unsafe_DefineClass0)},
    {CC"defineClass",        CC"("DC1_Args")"CLS,        FN_PTR(Unsafe_DefineClass1)},
    {CC"allocateInstance",   CC"("CLS")"OBJ,             FN_PTR(Unsafe_AllocateInstance)},
    {CC"monitorEnter",       CC"("OBJ")V",               FN_PTR(Unsafe_MonitorEnter)},
    {CC"monitorExit",        CC"("OBJ")V",               FN_PTR(Unsafe_MonitorExit)},
    {CC"throwException",     CC"("THR")V",               FN_PTR(Unsafe_ThrowException)}
};

// These are the old methods prior to the JSR 166 changes in 1.5.0
static JNINativeMethod methods_141[] = {

    {CC"getObject",        CC"("OBJ"J)"OBJ"",   FN_PTR(Unsafe_GetObject)},
    {CC"putObject",        CC"("OBJ"J"OBJ")V",  FN_PTR(Unsafe_SetObject)},

    DECLARE_GETSETOOP_141(Boolean, Z),
    DECLARE_GETSETOOP_141(Byte, B),
    DECLARE_GETSETOOP_141(Short, S),
    DECLARE_GETSETOOP_141(Char, C),
    DECLARE_GETSETOOP_141(Int, I),
    DECLARE_GETSETOOP_141(Long, J),
    DECLARE_GETSETOOP_141(Float, F),
    DECLARE_GETSETOOP_141(Double, D),

    DECLARE_GETSETNATIVE(Byte, B),
    DECLARE_GETSETNATIVE(Short, S),
    DECLARE_GETSETNATIVE(Char, C),
    DECLARE_GETSETNATIVE(Int, I),
    DECLARE_GETSETNATIVE(Long, J),
    DECLARE_GETSETNATIVE(Float, F),
    DECLARE_GETSETNATIVE(Double, D),

    {CC"getAddress",         CC"("ADR")"ADR,             FN_PTR(Unsafe_GetNativeAddress)},
    {CC"putAddress",         CC"("ADR""ADR")V",          FN_PTR(Unsafe_SetNativeAddress)},

    {CC"allocateMemory",     CC"(J)"ADR,                 FN_PTR(Unsafe_AllocateMemory)},
    {CC"reallocateMemory",   CC"("ADR"J)"ADR,            FN_PTR(Unsafe_ReallocateMemory)},
//  {CC"setMemory",          CC"("ADR"JB)V",             FN_PTR(Unsafe_SetMemory)},
//  {CC"copyMemory",         CC"("ADR ADR"J)V",          FN_PTR(Unsafe_CopyMemory)},
    {CC"freeMemory",         CC"("ADR")V",               FN_PTR(Unsafe_FreeMemory)},

    {CC"objectFieldOffset",  CC"("FLD")J",               FN_PTR(Unsafe_ObjectFieldOffset)},
    {CC"staticFieldOffset",  CC"("FLD")J",               FN_PTR(Unsafe_StaticFieldOffset)},
    {CC"staticFieldBase",    CC"("FLD")"OBJ,             FN_PTR(Unsafe_StaticFieldBaseFromField)},
    {CC"ensureClassInitialized",CC"("CLS")V",            FN_PTR(Unsafe_EnsureClassInitialized)},
    {CC"arrayBaseOffset",    CC"("CLS")I",               FN_PTR(Unsafe_ArrayBaseOffset)},
    {CC"arrayIndexScale",    CC"("CLS")I",               FN_PTR(Unsafe_ArrayIndexScale)},
    {CC"addressSize",        CC"()I",                    FN_PTR(Unsafe_AddressSize)},
    {CC"pageSize",           CC"()I",                    FN_PTR(Unsafe_PageSize)},

    {CC"defineClass",        CC"("DC0_Args")"CLS,        FN_PTR(Unsafe_DefineClass0)},
    {CC"defineClass",        CC"("DC1_Args")"CLS,        FN_PTR(Unsafe_DefineClass1)},
    {CC"allocateInstance",   CC"("CLS")"OBJ,             FN_PTR(Unsafe_AllocateInstance)},
    {CC"monitorEnter",       CC"("OBJ")V",               FN_PTR(Unsafe_MonitorEnter)},
    {CC"monitorExit",        CC"("OBJ")V",               FN_PTR(Unsafe_MonitorExit)},
    {CC"throwException",     CC"("THR")V",               FN_PTR(Unsafe_ThrowException)}

};

// These are the old methods prior to the JSR 166 changes in 1.6.0
static JNINativeMethod methods_15[] = {

    {CC"getObject",        CC"("OBJ"J)"OBJ"",   FN_PTR(Unsafe_GetObject)},
    {CC"putObject",        CC"("OBJ"J"OBJ")V",  FN_PTR(Unsafe_SetObject)},
    {CC"getObjectVolatile",CC"("OBJ"J)"OBJ"",   FN_PTR(Unsafe_GetObjectVolatile)},
    {CC"putObjectVolatile",CC"("OBJ"J"OBJ")V",  FN_PTR(Unsafe_SetObjectVolatile)},


    DECLARE_GETSETOOP(Boolean, Z),
    DECLARE_GETSETOOP(Byte, B),
    DECLARE_GETSETOOP(Short, S),
    DECLARE_GETSETOOP(Char, C),
    DECLARE_GETSETOOP(Int, I),
    DECLARE_GETSETOOP(Long, J),
    DECLARE_GETSETOOP(Float, F),
    DECLARE_GETSETOOP(Double, D),

    DECLARE_GETSETNATIVE(Byte, B),
    DECLARE_GETSETNATIVE(Short, S),
    DECLARE_GETSETNATIVE(Char, C),
    DECLARE_GETSETNATIVE(Int, I),
    DECLARE_GETSETNATIVE(Long, J),
    DECLARE_GETSETNATIVE(Float, F),
    DECLARE_GETSETNATIVE(Double, D),

    {CC"getAddress",         CC"("ADR")"ADR,             FN_PTR(Unsafe_GetNativeAddress)},
    {CC"putAddress",         CC"("ADR""ADR")V",          FN_PTR(Unsafe_SetNativeAddress)},

    {CC"allocateMemory",     CC"(J)"ADR,                 FN_PTR(Unsafe_AllocateMemory)},
    {CC"reallocateMemory",   CC"("ADR"J)"ADR,            FN_PTR(Unsafe_ReallocateMemory)},
//  {CC"setMemory",          CC"("ADR"JB)V",             FN_PTR(Unsafe_SetMemory)},
//  {CC"copyMemory",         CC"("ADR ADR"J)V",          FN_PTR(Unsafe_CopyMemory)},
    {CC"freeMemory",         CC"("ADR")V",               FN_PTR(Unsafe_FreeMemory)},

    {CC"objectFieldOffset",  CC"("FLD")J",               FN_PTR(Unsafe_ObjectFieldOffset)},
    {CC"staticFieldOffset",  CC"("FLD")J",               FN_PTR(Unsafe_StaticFieldOffset)},
    {CC"staticFieldBase",    CC"("FLD")"OBJ,             FN_PTR(Unsafe_StaticFieldBaseFromField)},
    {CC"ensureClassInitialized",CC"("CLS")V",            FN_PTR(Unsafe_EnsureClassInitialized)},
    {CC"arrayBaseOffset",    CC"("CLS")I",               FN_PTR(Unsafe_ArrayBaseOffset)},
    {CC"arrayIndexScale",    CC"("CLS")I",               FN_PTR(Unsafe_ArrayIndexScale)},
    {CC"addressSize",        CC"()I",                    FN_PTR(Unsafe_AddressSize)},
    {CC"pageSize",           CC"()I",                    FN_PTR(Unsafe_PageSize)},

    {CC"defineClass",        CC"("DC0_Args")"CLS,        FN_PTR(Unsafe_DefineClass0)},
    {CC"defineClass",        CC"("DC1_Args")"CLS,        FN_PTR(Unsafe_DefineClass1)},
    {CC"allocateInstance",   CC"("CLS")"OBJ,             FN_PTR(Unsafe_AllocateInstance)},
    {CC"monitorEnter",       CC"("OBJ")V",               FN_PTR(Unsafe_MonitorEnter)},
    {CC"monitorExit",        CC"("OBJ")V",               FN_PTR(Unsafe_MonitorExit)},
    {CC"throwException",     CC"("THR")V",               FN_PTR(Unsafe_ThrowException)},
    {CC"compareAndSwapObject", CC"("OBJ"J"OBJ""OBJ")Z",  FN_PTR(Unsafe_CompareAndSwapObject)},
    {CC"compareAndSwapInt",  CC"("OBJ"J""I""I"")Z",      FN_PTR(Unsafe_CompareAndSwapInt)},
    {CC"compareAndSwapLong", CC"("OBJ"J""J""J"")Z",      FN_PTR(Unsafe_CompareAndSwapLong)},
    {CC"park",               CC"(ZJ)V",                  FN_PTR(Unsafe_Park)},
    {CC"unpark",             CC"("OBJ")V",               FN_PTR(Unsafe_Unpark)}

};

// These are the correct methods, moving forward:
static JNINativeMethod methods[] = {

    {CC"getObject",        CC"("OBJ"J)"OBJ"",   FN_PTR(Unsafe_GetObject)},
    {CC"putObject",        CC"("OBJ"J"OBJ")V",  FN_PTR(Unsafe_SetObject)},
    {CC"getObjectVolatile",CC"("OBJ"J)"OBJ"",   FN_PTR(Unsafe_GetObjectVolatile)},
    {CC"putObjectVolatile",CC"("OBJ"J"OBJ")V",  FN_PTR(Unsafe_SetObjectVolatile)},


    DECLARE_GETSETOOP(Boolean, Z),
    DECLARE_GETSETOOP(Byte, B),
    DECLARE_GETSETOOP(Short, S),
    DECLARE_GETSETOOP(Char, C),
    DECLARE_GETSETOOP(Int, I),
    DECLARE_GETSETOOP(Long, J),
    DECLARE_GETSETOOP(Float, F),
    DECLARE_GETSETOOP(Double, D),

    DECLARE_GETSETNATIVE(Byte, B),
    DECLARE_GETSETNATIVE(Short, S),
    DECLARE_GETSETNATIVE(Char, C),
    DECLARE_GETSETNATIVE(Int, I),
    DECLARE_GETSETNATIVE(Long, J),
    DECLARE_GETSETNATIVE(Float, F),
    DECLARE_GETSETNATIVE(Double, D),

    {CC"getAddress",         CC"("ADR")"ADR,             FN_PTR(Unsafe_GetNativeAddress)},
    {CC"putAddress",         CC"("ADR""ADR")V",          FN_PTR(Unsafe_SetNativeAddress)},

    {CC"allocateMemory",     CC"(J)"ADR,                 FN_PTR(Unsafe_AllocateMemory)},
    {CC"reallocateMemory",   CC"("ADR"J)"ADR,            FN_PTR(Unsafe_ReallocateMemory)},
//  {CC"setMemory",          CC"("ADR"JB)V",             FN_PTR(Unsafe_SetMemory)},
//  {CC"copyMemory",         CC"("ADR ADR"J)V",          FN_PTR(Unsafe_CopyMemory)},
    {CC"freeMemory",         CC"("ADR")V",               FN_PTR(Unsafe_FreeMemory)},

    {CC"objectFieldOffset",  CC"("FLD")J",               FN_PTR(Unsafe_ObjectFieldOffset)},
    {CC"staticFieldOffset",  CC"("FLD")J",               FN_PTR(Unsafe_StaticFieldOffset)},
    {CC"staticFieldBase",    CC"("FLD")"OBJ,             FN_PTR(Unsafe_StaticFieldBaseFromField)},
    {CC"ensureClassInitialized",CC"("CLS")V",            FN_PTR(Unsafe_EnsureClassInitialized)},
    {CC"arrayBaseOffset",    CC"("CLS")I",               FN_PTR(Unsafe_ArrayBaseOffset)},
    {CC"arrayIndexScale",    CC"("CLS")I",               FN_PTR(Unsafe_ArrayIndexScale)},
    {CC"addressSize",        CC"()I",                    FN_PTR(Unsafe_AddressSize)},
    {CC"pageSize",           CC"()I",                    FN_PTR(Unsafe_PageSize)},

    {CC"defineClass",        CC"("DC0_Args")"CLS,        FN_PTR(Unsafe_DefineClass0)},
    {CC"defineClass",        CC"("DC1_Args")"CLS,        FN_PTR(Unsafe_DefineClass1)},
    {CC"allocateInstance",   CC"("CLS")"OBJ,             FN_PTR(Unsafe_AllocateInstance)},
    {CC"monitorEnter",       CC"("OBJ")V",               FN_PTR(Unsafe_MonitorEnter)},
    {CC"monitorExit",        CC"("OBJ")V",               FN_PTR(Unsafe_MonitorExit)},
    {CC"tryMonitorEnter",    CC"("OBJ")Z",               FN_PTR(Unsafe_TryMonitorEnter)},
    {CC"throwException",     CC"("THR")V",               FN_PTR(Unsafe_ThrowException)},
    {CC"compareAndSwapObject", CC"("OBJ"J"OBJ""OBJ")Z",  FN_PTR(Unsafe_CompareAndSwapObject)},
    {CC"compareAndSwapInt",  CC"("OBJ"J""I""I"")Z",      FN_PTR(Unsafe_CompareAndSwapInt)},
    {CC"compareAndSwapLong", CC"("OBJ"J""J""J"")Z",      FN_PTR(Unsafe_CompareAndSwapLong)},
    {CC"putOrderedObject",   CC"("OBJ"J"OBJ")V",         FN_PTR(Unsafe_SetOrderedObject)},
    {CC"putOrderedInt",      CC"("OBJ"JI)V",             FN_PTR(Unsafe_SetOrderedInt)},
    {CC"putOrderedLong",     CC"("OBJ"JJ)V",             FN_PTR(Unsafe_SetOrderedLong)},
    {CC"park",               CC"(ZJ)V",                  FN_PTR(Unsafe_Park)},
    {CC"unpark",             CC"("OBJ")V",               FN_PTR(Unsafe_Unpark)}

//    {CC"getLoadAverage",     CC"([DI)I",                 FN_PTR(Unsafe_Loadavg)},

//    {CC"prefetchRead",       CC"("OBJ"J)V",              FN_PTR(Unsafe_PrefetchRead)},
//    {CC"prefetchWrite",      CC"("OBJ"J)V",              FN_PTR(Unsafe_PrefetchWrite)}
//    {CC"prefetchReadStatic", CC"("OBJ"J)V",              FN_PTR(Unsafe_PrefetchRead)},
//    {CC"prefetchWriteStatic",CC"("OBJ"J)V",              FN_PTR(Unsafe_PrefetchWrite)}

};

JNINativeMethod loadavg_method[] = {
    {CC"getLoadAverage",            CC"([DI)I",                 FN_PTR(Unsafe_Loadavg)}
};

JNINativeMethod prefetch_methods[] = {
    {CC"prefetchRead",       CC"("OBJ"J)V",              FN_PTR(Unsafe_PrefetchRead)},
    {CC"prefetchWrite",      CC"("OBJ"J)V",              FN_PTR(Unsafe_PrefetchWrite)},
    {CC"prefetchReadStatic", CC"("OBJ"J)V",              FN_PTR(Unsafe_PrefetchRead)},
    {CC"prefetchWriteStatic",CC"("OBJ"J)V",              FN_PTR(Unsafe_PrefetchWrite)}
};

JNINativeMethod memcopy_methods[] = {
    {CC"copyMemory",         CC"("OBJ"J"OBJ"JJ)V",       FN_PTR(Unsafe_CopyMemory2)},
    {CC"setMemory",          CC"("OBJ"JJB)V",            FN_PTR(Unsafe_SetMemory2)}
};

JNINativeMethod memcopy_methods_15[] = {
    {CC"setMemory",          CC"("ADR"JB)V",             FN_PTR(Unsafe_SetMemory)},
    {CC"copyMemory",         CC"("ADR ADR"J)V",          FN_PTR(Unsafe_CopyMemory)}
};

JNINativeMethod anonk_methods[] = {
    {CC"defineAnonymousClass", CC"("DAC_Args")"CLS,      FN_PTR(Unsafe_DefineAnonymousClass)},
};

#undef CC
#undef FN_PTR

#undef ADR
#undef LANG
#undef OBJ
#undef CLS
#undef CTR
#undef FLD
#undef MTH
#undef THR
#undef DC0_Args
#undef DC1_Args

#undef DECLARE_GETSETOOP
#undef DECLARE_GETSETNATIVE


// This one function is exported, used by NativeLookup.
// The Unsafe_xxx functions above are called only from the interpreter.
// The optimizer looks at names and signatures to recognize
// individual functions.

JVM_ENTRY(void, JVM_RegisterUnsafeMethods(JNIEnv *env, jclass unsafecls))
  UnsafeWrapper("JVM_RegisterUnsafeMethods");
  {
    ThreadToNativeFromVM ttnfv(thread);
    {
      env->RegisterNatives(unsafecls, loadavg_method, sizeof(loadavg_method)/sizeof(JNINativeMethod));
      if (env->ExceptionOccurred()) {
        if (PrintMiscellaneous && (Verbose || WizardMode)) {
          tty->print_cr("Warning:  SDK 1.6 Unsafe.loadavg not found.");
        }
        env->ExceptionClear();
      }
    }
    {
      env->RegisterNatives(unsafecls, prefetch_methods, sizeof(prefetch_methods)/sizeof(JNINativeMethod));
      if (env->ExceptionOccurred()) {
        if (PrintMiscellaneous && (Verbose || WizardMode)) {
          tty->print_cr("Warning:  SDK 1.6 Unsafe.prefetchRead/Write not found.");
        }
        env->ExceptionClear();
      }
    }
    {
      env->RegisterNatives(unsafecls, memcopy_methods, sizeof(memcopy_methods)/sizeof(JNINativeMethod));
      if (env->ExceptionOccurred()) {
        if (PrintMiscellaneous && (Verbose || WizardMode)) {
          tty->print_cr("Warning:  SDK 1.7 Unsafe.copyMemory not found.");
        }
        env->ExceptionClear();
        env->RegisterNatives(unsafecls, memcopy_methods_15, sizeof(memcopy_methods_15)/sizeof(JNINativeMethod));
        if (env->ExceptionOccurred()) {
          if (PrintMiscellaneous && (Verbose || WizardMode)) {
            tty->print_cr("Warning:  SDK 1.5 Unsafe.copyMemory not found.");
          }
          env->ExceptionClear();
        }
      }
    }
    if (AnonymousClasses) {
      env->RegisterNatives(unsafecls, anonk_methods, sizeof(anonk_methods)/sizeof(JNINativeMethod));
      if (env->ExceptionOccurred()) {
        if (PrintMiscellaneous && (Verbose || WizardMode)) {
          tty->print_cr("Warning:  SDK 1.7 Unsafe.defineClass (anonymous version) not found.");
        }
        env->ExceptionClear();
      }
    }
    int status = env->RegisterNatives(unsafecls, methods, sizeof(methods)/sizeof(JNINativeMethod));
    if (env->ExceptionOccurred()) {
      if (PrintMiscellaneous && (Verbose || WizardMode)) {
        tty->print_cr("Warning:  SDK 1.6 version of Unsafe not found.");
      }
      env->ExceptionClear();
      // %%% For now, be backward compatible with an older class:
      status = env->RegisterNatives(unsafecls, methods_15, sizeof(methods_15)/sizeof(JNINativeMethod));
    }
    if (env->ExceptionOccurred()) {
      if (PrintMiscellaneous && (Verbose || WizardMode)) {
        tty->print_cr("Warning:  SDK 1.5 version of Unsafe not found.");
      }
      env->ExceptionClear();
      // %%% For now, be backward compatible with an older class:
      status = env->RegisterNatives(unsafecls, methods_141, sizeof(methods_141)/sizeof(JNINativeMethod));
    }
    if (env->ExceptionOccurred()) {
      if (PrintMiscellaneous && (Verbose || WizardMode)) {
        tty->print_cr("Warning:  SDK 1.4.1 version of Unsafe not found.");
      }
      env->ExceptionClear();
      // %%% For now, be backward compatible with an older class:
      status = env->RegisterNatives(unsafecls, methods_140, sizeof(methods_140)/sizeof(JNINativeMethod));
    }
    guarantee(status == 0, "register unsafe natives");
  }
JVM_END<|MERGE_RESOLUTION|>--- conflicted
+++ resolved
@@ -103,13 +103,8 @@
     assert(byte_offset >= 0 && byte_offset <= (jlong)MAX_OBJECT_SIZE, "sane offset");
     if (byte_offset == (jint)byte_offset) {
       void* ptr_plus_disp = (address)p + byte_offset;
-<<<<<<< HEAD
       assert((void*)p->obj_field_addr<oop>((jint)byte_offset) == ptr_plus_disp,
              "raw [ptr+disp] must be consistent with oop::field_base");
-=======
-      assert((void*)p->obj_field_addr((jint)byte_offset) == ptr_plus_disp,
-	     "raw [ptr+disp] must be consistent with oop::field_base");
->>>>>>> 2571633a
     }
   }
 #endif
