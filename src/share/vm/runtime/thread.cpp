--- conflicted
+++ resolved
@@ -117,14 +117,9 @@
 #include "runtime/rtmLocking.hpp"
 #endif
 
-<<<<<<< HEAD
 // Initialization after module runtime initialization
 void universe_post_module_init();  // must happen after call_initPhase2
 
-PRAGMA_FORMAT_MUTE_WARNINGS_FOR_GCC
-
-=======
->>>>>>> 68c12d22
 #ifdef DTRACE_ENABLED
 
 // Only bother with this argument setup if dtrace is available
@@ -3598,10 +3593,6 @@
   // Note that we do not use CHECK_0 here since we are inside an EXCEPTION_MARK and
   // set_init_completed has just been called, causing exceptions not to be shortcut
   // anymore. We call vm_exit_during_initialization directly instead.
-<<<<<<< HEAD
-=======
-  SystemDictionary::compute_java_system_loader(CHECK_(JNI_ERR));
->>>>>>> 68c12d22
 
 #if INCLUDE_ALL_GCS
   // Support for ConcurrentMarkSweep. This should be cleaned up
@@ -3703,7 +3694,7 @@
   call_initPhase3(CHECK_JNI_ERR);
 
   // cache the system class loader
-  SystemDictionary::compute_java_system_loader(CHECK_JNI_ERR);
+  SystemDictionary::compute_java_system_loader(CHECK_(JNI_ERR));
 
   // Always call even when there are not JVMTI environments yet, since environments
   // may be attached late and JVMTI must track phases of VM execution
