#ifdef USE_PRAGMA_IDENT_SRC
#pragma ident "@(#)deoptimization.cpp	1.284 07/08/29 13:42:28 JVM"
#endif
/*
 * Copyright 1997-2008 Sun Microsystems, Inc.  All Rights Reserved.
 * DO NOT ALTER OR REMOVE COPYRIGHT NOTICES OR THIS FILE HEADER.
 *
 * This code is free software; you can redistribute it and/or modify it
 * under the terms of the GNU General Public License version 2 only, as
 * published by the Free Software Foundation.
 *
 * This code is distributed in the hope that it will be useful, but WITHOUT
 * ANY WARRANTY; without even the implied warranty of MERCHANTABILITY or
 * FITNESS FOR A PARTICULAR PURPOSE.  See the GNU General Public License
 * version 2 for more details (a copy is included in the LICENSE file that
 * accompanied this code).
 *
 * You should have received a copy of the GNU General Public License version
 * 2 along with this work; if not, write to the Free Software Foundation,
 * Inc., 51 Franklin St, Fifth Floor, Boston, MA 02110-1301 USA.
 *
 * Please contact Sun Microsystems, Inc., 4150 Network Circle, Santa Clara,
 * CA 95054 USA or visit www.sun.com if you need additional information or
 * have any questions.
 *  
 */

#include "incls/_precompiled.incl"
#include "incls/_deoptimization.cpp.incl"

bool DeoptimizationMarker::_is_active = false;

Deoptimization::UnrollBlock::UnrollBlock(int  size_of_deoptimized_frame,
                                         int  caller_adjustment,
                                         int  number_of_frames,
                                         intptr_t* frame_sizes,
                                         address* frame_pcs,
                                         BasicType return_type) {
  _size_of_deoptimized_frame = size_of_deoptimized_frame;
  _caller_adjustment         = caller_adjustment;
  _number_of_frames          = number_of_frames;
  _frame_sizes               = frame_sizes;
  _frame_pcs                 = frame_pcs;
  _register_block            = NEW_C_HEAP_ARRAY(intptr_t, RegisterMap::reg_count * 2);
  _return_type               = return_type;
  // PD (x86 only)
  _counter_temp              = 0;
  _initial_fp                = 0;
  _unpack_kind               = 0;
  _sender_sp_temp            = 0;

  _total_frame_sizes         = size_of_frames();
}


Deoptimization::UnrollBlock::~UnrollBlock() {
  FREE_C_HEAP_ARRAY(intptr_t, _frame_sizes);
  FREE_C_HEAP_ARRAY(intptr_t, _frame_pcs);
  FREE_C_HEAP_ARRAY(intptr_t, _register_block);
}


intptr_t* Deoptimization::UnrollBlock::value_addr_at(int register_number) const {
  assert(register_number < RegisterMap::reg_count, "checking register number");
  return &_register_block[register_number * 2];
}



int Deoptimization::UnrollBlock::size_of_frames() const {
  // Acount first for the adjustment of the initial frame
  int result = _caller_adjustment;
  for (int index = 0; index < number_of_frames(); index++) {
    result += frame_sizes()[index];
  }
  return result;
}


void Deoptimization::UnrollBlock::print() {
  ttyLocker ttyl;
  tty->print_cr("UnrollBlock");
  tty->print_cr("  size_of_deoptimized_frame = %d", _size_of_deoptimized_frame);
  tty->print(   "  frame_sizes: ");
  for (int index = 0; index < number_of_frames(); index++) {
    tty->print("%d ", frame_sizes()[index]);
  }
  tty->cr();
}


// In order to make fetch_unroll_info work properly with escape
// analysis, The method was changed from JRT_LEAF to JRT_BLOCK_ENTRY and
// ResetNoHandleMark and HandleMark were removed from it. The actual reallocation
// of previously eliminated objects occurs in realloc_objects, which is
// called from the method fetch_unroll_info_helper below.
JRT_BLOCK_ENTRY(Deoptimization::UnrollBlock*, Deoptimization::fetch_unroll_info(JavaThread* thread))
  // It is actually ok to allocate handles in a leaf method. It causes no safepoints,
  // but makes the entry a little slower. There is however a little dance we have to
  // do in debug mode to get around the NoHandleMark code in the JRT_LEAF macro

  // fetch_unroll_info() is called at the beginning of the deoptimization
  // handler. Note this fact before we start generating temporary frames
  // that can confuse an asynchronous stack walker. This counter is
  // decremented at the end of unpack_frames().
  thread->inc_in_deopt_handler();

  return fetch_unroll_info_helper(thread);
JRT_END


// This is factored, since it is both called from a JRT_LEAF (deoptimization) and a JRT_ENTRY (uncommon_trap)
Deoptimization::UnrollBlock* Deoptimization::fetch_unroll_info_helper(JavaThread* thread) {

  // Note: there is a safepoint safety issue here. No matter whether we enter
  // via vanilla deopt or uncommon trap we MUST NOT stop at a safepoint once
  // the vframeArray is created. 
  //

  // Allocate our special deoptimization ResourceMark
  DeoptResourceMark* dmark = new DeoptResourceMark(thread);
  assert(thread->deopt_mark() == NULL, "Pending deopt!");
  thread->set_deopt_mark(dmark);

  frame stub_frame = thread->last_frame(); // Makes stack walkable as side effect
  RegisterMap map(thread, true);
  RegisterMap dummy_map(thread, false);
  // Now get the deoptee with a valid map
  frame deoptee = stub_frame.sender(&map);

  // Create a growable array of VFrames where each VFrame represents an inlined
  // Java frame.  This storage is allocated with the usual system arena.
  assert(deoptee.is_compiled_frame(), "Wrong frame type");
  GrowableArray<compiledVFrame*>* chunk = new GrowableArray<compiledVFrame*>(10);  
  vframe* vf = vframe::new_vframe(&deoptee, &map, thread);        
  while (!vf->is_top()) {
    assert(vf->is_compiled_frame(), "Wrong frame type");
    chunk->push(compiledVFrame::cast(vf));
    vf = vf->sender();
  }
  assert(vf->is_compiled_frame(), "Wrong frame type");
  chunk->push(compiledVFrame::cast(vf));

#ifdef COMPILER2
  // Reallocate the non-escaping objects and restore their fields. Then
  // relock objects if synchronization on them was eliminated.
  if (DoEscapeAnalysis) {
    if (EliminateAllocations) {
      assert (chunk->at(0)->scope() != NULL,"expect only compiled java frames");
      GrowableArray<ScopeValue*>* objects = chunk->at(0)->scope()->objects();
      bool reallocated = false;
      if (objects != NULL) {
        JRT_BLOCK
          reallocated = realloc_objects(thread, &deoptee, objects, THREAD);
        JRT_END
      }
      if (reallocated) {
        reassign_fields(&deoptee, &map, objects);
#ifndef PRODUCT
        if (TraceDeoptimization) {
          ttyLocker ttyl;
          tty->print_cr("REALLOC OBJECTS in thread " INTPTR_FORMAT, thread);
          print_objects(objects);
      }
#endif
      }
    }
    if (EliminateLocks) {
#ifndef PRODUCT
      bool first = true;
#endif
      for (int i = 0; i < chunk->length(); i++) {
        compiledVFrame* cvf = chunk->at(i);
        assert (cvf->scope() != NULL,"expect only compiled java frames");
        GrowableArray<MonitorInfo*>* monitors = cvf->monitors();
        if (monitors->is_nonempty()) {
          relock_objects(monitors, thread);
#ifndef PRODUCT
          if (TraceDeoptimization) {
            ttyLocker ttyl;
            for (int j = 0; j < monitors->length(); j++) {
              MonitorInfo* mi = monitors->at(j);
              if (mi->eliminated()) {
                if (first) {
                  first = false;
                  tty->print_cr("RELOCK OBJECTS in thread " INTPTR_FORMAT, thread);
                }
                tty->print_cr("     object <" INTPTR_FORMAT "> locked", mi->owner());
              }
            }
          }
#endif
        }
      }
    }
  }
#endif // COMPILER2
  // Ensure that no safepoint is taken after pointers have been stored
  // in fields of rematerialized objects.  If a safepoint occurs from here on
  // out the java state residing in the vframeArray will be missed.
  No_Safepoint_Verifier no_safepoint;

  vframeArray* array = create_vframeArray(thread, deoptee, &map, chunk);

  assert(thread->vframe_array_head() == NULL, "Pending deopt!");;
  thread->set_vframe_array_head(array);

  // Now that the vframeArray has been created if we have any deferred local writes
  // added by jvmti then we can free up that structure as the data is now in the
  // vframeArray

  if (thread->deferred_locals() != NULL) {
    GrowableArray<jvmtiDeferredLocalVariableSet*>* list = thread->deferred_locals();
    int i = 0;
    do {
      // Because of inlining we could have multiple vframes for a single frame
      // and several of the vframes could have deferred writes. Find them all.
      if (list->at(i)->id() == array->original().id()) {
	jvmtiDeferredLocalVariableSet* dlv = list->at(i);
	list->remove_at(i);
	// individual jvmtiDeferredLocalVariableSet are CHeapObj's
	delete dlv;
      } else {
	i++;
      }
    } while ( i < list->length() );
    if (list->length() == 0) {
      thread->set_deferred_locals(NULL);
      // free the list and elements back to C heap.
      delete list;
    }
    
  }

  // Compute the caller frame based on the sender sp of stub_frame and stored frame sizes info.
  CodeBlob* cb = stub_frame.cb();
  // Verify we have the right vframeArray
  assert(cb->frame_size() >= 0, "Unexpected frame size");
  intptr_t* unpack_sp = stub_frame.sp() + cb->frame_size();

#ifdef ASSERT
  assert(cb->is_deoptimization_stub() || cb->is_uncommon_trap_stub(), "just checking");
  Events::log("fetch unroll sp " INTPTR_FORMAT, unpack_sp);
#endif
  // This is a guarantee instead of an assert because if vframe doesn't match
  // we will unpack the wrong deoptimized frame and wind up in strange places
  // where it will be very difficult to figure out what went wrong. Better
  // to die an early death here than some very obscure death later when the
  // trail is cold.
  // Note: on ia64 this guarantee can be fooled by frames with no memory stack
  // in that it will fail to detect a problem when there is one. This needs
  // more work in tiger timeframe.
  guarantee(array->unextended_sp() == unpack_sp, "vframe_array_head must contain the vframeArray to unpack");

  int number_of_frames = array->frames();

  // Compute the vframes' sizes.  Note that frame_sizes[] entries are ordered from outermost to innermost
  // virtual activation, which is the reverse of the elements in the vframes array.
  intptr_t* frame_sizes = NEW_C_HEAP_ARRAY(intptr_t, number_of_frames);
  // +1 because we always have an interpreter return address for the final slot.
  address* frame_pcs = NEW_C_HEAP_ARRAY(address, number_of_frames + 1);
  int callee_parameters = 0;
  int callee_locals = 0;
  int popframe_extra_args = 0;
  // Create an interpreter return address for the stub to use as its return
  // address so the skeletal frames are perfectly walkable
  frame_pcs[number_of_frames] = Interpreter::deopt_entry(vtos, 0);

  // PopFrame requires that the preserved incoming arguments from the recently-popped topmost
  // activation be put back on the expression stack of the caller for reexecution
  if (JvmtiExport::can_pop_frame() && thread->popframe_forcing_deopt_reexecution()) {
    popframe_extra_args = in_words(thread->popframe_preserved_args_size_in_words());
  }

  //
  // frame_sizes/frame_pcs[0] oldest frame (int or c2i)
  // frame_sizes/frame_pcs[1] next oldest frame (int)
  // frame_sizes/frame_pcs[n] youngest frame (int)
  //
  // Now a pc in frame_pcs is actually the return address to the frame's caller (a frame
  // owns the space for the return address to it's caller).  Confusing ain't it.
  // 
  // The vframe array can address vframes with indices running from
  // 0.._frames-1. Index  0 is the youngest frame and _frame - 1 is the oldest (root) frame.
  // When we create the skeletal frames we need the oldest frame to be in the zero slot
  // in the frame_sizes/frame_pcs so the assembly code can do a trivial walk.
  // so things look a little strange in this loop.
  //
  for (int index = 0; index < array->frames(); index++ ) {
    // frame[number_of_frames - 1 ] = on_stack_size(youngest)
    // frame[number_of_frames - 2 ] = on_stack_size(sender(youngest))
    // frame[number_of_frames - 3 ] = on_stack_size(sender(sender(youngest)))
    frame_sizes[number_of_frames - 1 - index] = BytesPerWord * array->element(index)->on_stack_size(callee_parameters, 
												    callee_locals,
												    index == 0,
												    popframe_extra_args);
    // This pc doesn't have to be perfect just good enough to identify the frame
    // as interpreted so the skeleton frame will be walkable
    // The correct pc will be set when the skeleton frame is completely filled out
    // The final pc we store in the loop is wrong and will be overwritten below
    frame_pcs[number_of_frames - 1 - index ] = Interpreter::deopt_entry(vtos, 0) - frame::pc_return_offset;

    callee_parameters = array->element(index)->method()->size_of_parameters();
    callee_locals = array->element(index)->method()->max_locals();
    popframe_extra_args = 0;
  }

  // Compute whether the root vframe returns a float or double value.
  BasicType return_type;
  {
    HandleMark hm;
    methodHandle method(thread, array->element(0)->method());
    Bytecode_invoke* invoke = Bytecode_invoke_at_check(method, array->element(0)->bci());
    return_type = (invoke != NULL) ? invoke->result_type(thread) : T_ILLEGAL;
  }

  // Compute information for handling adapters and adjusting the frame size of the caller.
  int caller_adjustment = 0;

  // Find the current pc for sender of the deoptee. Since the sender may have been deoptimized
  // itself since the deoptee vframeArray was created we must get a fresh value of the pc rather
  // than simply use array->sender.pc(). This requires us to walk the current set of frames
  //
  frame deopt_sender = stub_frame.sender(&dummy_map); // First is the deoptee frame
  deopt_sender = deopt_sender.sender(&dummy_map);     // Now deoptee caller

  // Compute the amount the oldest interpreter frame will have to adjust
  // its caller's stack by. If the caller is a compiled frame then
  // we pretend that the callee has no parameters so that the
  // extension counts for the full amount of locals and not just
  // locals-parms. This is because without a c2i adapter the parm
  // area as created by the compiled frame will not be usable by
  // the interpreter. (Depending on the calling convention there
  // may not even be enough space). 

  // QQQ I'd rather see this pushed down into last_frame_adjust
  // and have it take the sender (aka caller). 

  if (deopt_sender.is_compiled_frame()) {
    caller_adjustment = last_frame_adjust(0, callee_locals);
  } else if (callee_locals > callee_parameters) {
    // The caller frame may need extending to accommodate
    // non-parameter locals of the first unpacked interpreted frame.
    // Compute that adjustment.
    caller_adjustment = last_frame_adjust(callee_parameters, callee_locals);
  }


  // If the sender is deoptimized the we must retrieve the address of the handler
  // since the frame will "magically" show the original pc before the deopt
  // and we'd undo the deopt.

  frame_pcs[0] = deopt_sender.raw_pc();

  assert(CodeCache::find_blob_unsafe(frame_pcs[0]) != NULL, "bad pc");

  UnrollBlock* info = new UnrollBlock(array->frame_size() * BytesPerWord, 
				      caller_adjustment * BytesPerWord,
				      number_of_frames,
				      frame_sizes,
				      frame_pcs,
				      return_type);
#if defined(IA32) || defined(AMD64)
  // We need a way to pass fp to the unpacking code so the skeletal frames
  // come out correct. This is only needed for x86 because of c2 using ebp
  // as an allocatable register. So this update is useless (and harmless)
  // on the other platforms. It would be nice to do this in a different
  // way but even the old style deoptimization had a problem with deriving
  // this value. NEEDS_CLEANUP
  // Note: now that c1 is using c2's deopt blob we must do this on all
  // x86 based platforms
  intptr_t** fp_addr = (intptr_t**) (((address)info) + info->initial_fp_offset_in_bytes());
  *fp_addr = array->sender().fp(); // was adapter_caller
#endif /* IA32 || AMD64 */

  if (array->frames() > 1) {
    if (VerifyStack && TraceDeoptimization) {
      tty->print_cr("Deoptimizing method containing inlining");
    }
  }

  array->set_unroll_block(info);
  return info;
}

// Called to cleanup deoptimization data structures in normal case
// after unpacking to stack and when stack overflow error occurs
void Deoptimization::cleanup_deopt_info(JavaThread *thread,
                                        vframeArray *array) {

  // Get array if coming from exception
  if (array == NULL) {
    array = thread->vframe_array_head();
  }
  thread->set_vframe_array_head(NULL);

  // Free the previous UnrollBlock
  vframeArray* old_array = thread->vframe_array_last();
  thread->set_vframe_array_last(array);

  if (old_array != NULL) {
    UnrollBlock* old_info = old_array->unroll_block();
    old_array->set_unroll_block(NULL);
    delete old_info;
    delete old_array;
  }

  // Deallocate any resource creating in this routine and any ResourceObjs allocated
  // inside the vframeArray (StackValueCollections)

  delete thread->deopt_mark();
  thread->set_deopt_mark(NULL);


  if (JvmtiExport::can_pop_frame()) {
#ifndef CC_INTERP
    // Regardless of whether we entered this routine with the pending
    // popframe condition bit set, we should always clear it now
    thread->clear_popframe_condition();
#else
    // C++ interpeter will clear has_pending_popframe when it enters
    // with method_resume. For deopt_resume2 we clear it now.
    if (thread->popframe_forcing_deopt_reexecution())
	thread->clear_popframe_condition();
#endif /* CC_INTERP */
  }

  // unpack_frames() is called at the end of the deoptimization handler
  // and (in C2) at the end of the uncommon trap handler. Note this fact
  // so that an asynchronous stack walker can work again. This counter is
  // incremented at the beginning of fetch_unroll_info() and (in C2) at
  // the beginning of uncommon_trap().
  thread->dec_in_deopt_handler();
}


// Return BasicType of value being returned
JRT_LEAF(BasicType, Deoptimization::unpack_frames(JavaThread* thread, int exec_mode))

  // We are already active int he special DeoptResourceMark any ResourceObj's we
  // allocate will be freed at the end of the routine.

  // It is actually ok to allocate handles in a leaf method. It causes no safepoints,
  // but makes the entry a little slower. There is however a little dance we have to
  // do in debug mode to get around the NoHandleMark code in the JRT_LEAF macro
  ResetNoHandleMark rnhm; // No-op in release/product versions
  HandleMark hm;

  frame stub_frame = thread->last_frame();

  // Since the frame to unpack is the top frame of this thread, the vframe_array_head
  // must point to the vframeArray for the unpack frame.
  vframeArray* array = thread->vframe_array_head();

#ifndef PRODUCT
  if (TraceDeoptimization) {
    tty->print_cr("DEOPT UNPACKING thread " INTPTR_FORMAT " vframeArray " INTPTR_FORMAT " mode %d", thread, array, exec_mode);
  }
#endif

  UnrollBlock* info = array->unroll_block();

  // Unpack the interpreter frames and any adapter frame (c2 only) we might create.
  array->unpack_to_stack(stub_frame, exec_mode);

  BasicType bt = info->return_type();

  // If we have an exception pending, claim that the return type is an oop 
  // so the deopt_blob does not overwrite the exception_oop. 

  if (exec_mode == Unpack_exception)
    bt = T_OBJECT;

  // Cleanup thread deopt data
  cleanup_deopt_info(thread, array);

#ifndef PRODUCT
  if (VerifyStack) {
    ResourceMark res_mark;

    // Verify that the just-unpacked frames match the interpreter's
    // notions of expression stack and locals
    vframeArray* cur_array = thread->vframe_array_last();
    RegisterMap rm(thread, false);
    rm.set_include_argument_oops(false);
    bool is_top_frame = true;
    int callee_size_of_parameters = 0;
    int callee_max_locals = 0;
    for (int i = 0; i < cur_array->frames(); i++) {
      vframeArrayElement* el = cur_array->element(i);
      frame* iframe = el->iframe();
      guarantee(iframe->is_interpreted_frame(), "Wrong frame type");

      // Get the oop map for this bci
      InterpreterOopMap mask;
      int cur_invoke_parameter_size = 0;
      bool try_next_mask = false;
      int next_mask_expression_stack_size = -1;
      int top_frame_expression_stack_adjustment = 0;
      methodHandle mh(thread, iframe->interpreter_frame_method());
      OopMapCache::compute_one_oop_map(mh, iframe->interpreter_frame_bci(), &mask);
      BytecodeStream str(mh);
      str.set_start(iframe->interpreter_frame_bci());
      int max_bci = mh->code_size();
      // Get to the next bytecode if possible
      assert(str.bci() < max_bci, "bci in interpreter frame out of bounds");
      // Check to see if we can grab the number of outgoing arguments
      // at an uncommon trap for an invoke (where the compiler
      // generates debug info before the invoke has executed)
      Bytecodes::Code cur_code = str.next();
      if (cur_code == Bytecodes::_invokevirtual ||
          cur_code == Bytecodes::_invokespecial ||
          cur_code == Bytecodes::_invokestatic  ||
          cur_code == Bytecodes::_invokeinterface) {
        Bytecode_invoke* invoke = Bytecode_invoke_at(mh, iframe->interpreter_frame_bci());
        symbolHandle signature(thread, invoke->signature());
        ArgumentSizeComputer asc(signature);
        cur_invoke_parameter_size = asc.size();
        if (cur_code != Bytecodes::_invokestatic) {
          // Add in receiver
          ++cur_invoke_parameter_size;
        }
      }
      if (str.bci() < max_bci) {
        Bytecodes::Code bc = str.next();
        if (bc >= 0) {
          // The interpreter oop map generator reports results before
          // the current bytecode has executed except in the case of
          // calls. It seems to be hard to tell whether the compiler
          // has emitted debug information matching the "state before"
          // a given bytecode or the state after, so we try both
          switch (cur_code) {
            case Bytecodes::_invokevirtual:
            case Bytecodes::_invokespecial:     
            case Bytecodes::_invokestatic:      
            case Bytecodes::_invokeinterface:   
            case Bytecodes::_athrow:   
              break;
            default: {
              InterpreterOopMap next_mask;
              OopMapCache::compute_one_oop_map(mh, str.bci(), &next_mask);
              next_mask_expression_stack_size = next_mask.expression_stack_size();
              // Need to subtract off the size of the result type of
              // the bytecode because this is not described in the
              // debug info but returned to the interpreter in the TOS
              // caching register
              BasicType bytecode_result_type = Bytecodes::result_type(cur_code);
              if (bytecode_result_type != T_ILLEGAL) {
                top_frame_expression_stack_adjustment = type2size[bytecode_result_type];
              }
              assert(top_frame_expression_stack_adjustment >= 0, "");
              try_next_mask = true;
              break;
            }
          }
        }
      }

      // Verify stack depth and oops in frame
      // This assertion may be dependent on the platform we're running on and may need modification (tested on x86 and sparc)
      if (!(
            /* SPARC */
            (iframe->interpreter_frame_expression_stack_size() == mask.expression_stack_size() + callee_size_of_parameters) ||
            /* x86 */
            (iframe->interpreter_frame_expression_stack_size() == mask.expression_stack_size() + callee_max_locals) ||
            (try_next_mask &&
             (iframe->interpreter_frame_expression_stack_size() == (next_mask_expression_stack_size -
                                                                    top_frame_expression_stack_adjustment))) ||
            (is_top_frame && (exec_mode == Unpack_exception) && iframe->interpreter_frame_expression_stack_size() == 0) ||
            (is_top_frame && (exec_mode == Unpack_uncommon_trap || exec_mode == Unpack_reexecute) &&
             (iframe->interpreter_frame_expression_stack_size() == mask.expression_stack_size() + cur_invoke_parameter_size))
            )) {
        ttyLocker ttyl;

        // Print out some information that will help us debug the problem
        tty->print_cr("Wrong number of expression stack elements during deoptimization");
        tty->print_cr("  Error occurred while verifying frame %d (0..%d, 0 is topmost)", i, cur_array->frames() - 1);
        tty->print_cr("  Fabricated interpreter frame had %d expression stack elements",
                      iframe->interpreter_frame_expression_stack_size());
        tty->print_cr("  Interpreter oop map had %d expression stack elements", mask.expression_stack_size());
        tty->print_cr("  try_next_mask = %d", try_next_mask);
        tty->print_cr("  next_mask_expression_stack_size = %d", next_mask_expression_stack_size);
        tty->print_cr("  callee_size_of_parameters = %d", callee_size_of_parameters);
        tty->print_cr("  callee_max_locals = %d", callee_max_locals);
        tty->print_cr("  top_frame_expression_stack_adjustment = %d", top_frame_expression_stack_adjustment);
        tty->print_cr("  exec_mode = %d", exec_mode);
        tty->print_cr("  cur_invoke_parameter_size = %d", cur_invoke_parameter_size);
        tty->print_cr("  Thread = " INTPTR_FORMAT ", thread ID = " UINTX_FORMAT, thread, thread->osthread()->thread_id());
        tty->print_cr("  Interpreted frames:");
        for (int k = 0; k < cur_array->frames(); k++) {
          vframeArrayElement* el = cur_array->element(k);
          tty->print_cr("    %s (bci %d)", el->method()->name_and_sig_as_C_string(), el->bci());
        }
        cur_array->print_on_2(tty);
        guarantee(false, "wrong number of expression stack elements during deopt");
      }
      VerifyOopClosure verify;
      iframe->oops_interpreted_do(&verify, &rm, false);
      callee_size_of_parameters = mh->size_of_parameters();
      callee_max_locals = mh->max_locals();
      is_top_frame = false;
    }
  }
#endif /* !PRODUCT */


  return bt;
JRT_END


int Deoptimization::deoptimize_dependents() {
  Threads::deoptimized_wrt_marked_nmethods();
  return 0;
}


#ifdef COMPILER2
bool Deoptimization::realloc_objects(JavaThread* thread, frame* fr, GrowableArray<ScopeValue*>* objects, TRAPS) {
  Handle pending_exception(thread->pending_exception());
  const char* exception_file = thread->exception_file();
  int exception_line = thread->exception_line();
  thread->clear_pending_exception();
  
  for (int i = 0; i < objects->length(); i++) {
    assert(objects->at(i)->is_object(), "invalid debug information");
    ObjectValue* sv = (ObjectValue*) objects->at(i);

    KlassHandle k(((ConstantOopReadValue*) sv->klass())->value()());
    oop obj = NULL;

    if (k->oop_is_instance()) {
      instanceKlass* ik = instanceKlass::cast(k());
      obj = ik->allocate_instance(CHECK_(false));
    } else if (k->oop_is_typeArray()) {
      typeArrayKlass* ak = typeArrayKlass::cast(k());
      assert(sv->field_size() % type2size[ak->element_type()] == 0, "non-integral array length");
      int len = sv->field_size() / type2size[ak->element_type()];
      obj = ak->allocate(len, CHECK_(false));
    } else if (k->oop_is_objArray()) {
      objArrayKlass* ak = objArrayKlass::cast(k());
      obj = ak->allocate(sv->field_size(), CHECK_(false));
    }

    assert(obj != NULL, "allocation failed");
    assert(sv->value().is_null(), "redundant reallocation");
    sv->set_value(obj);
  }

  if (pending_exception.not_null()) {
    thread->set_pending_exception(pending_exception(), exception_file, exception_line);
  }

  return true;
}

// This assumes that the fields are stored in ObjectValue in the same order
// they are yielded by do_nonstatic_fields.
class FieldReassigner: public FieldClosure {
  frame* _fr;
  RegisterMap* _reg_map;
  ObjectValue* _sv;
  instanceKlass* _ik;
  oop _obj;

  int _i;
public:
  FieldReassigner(frame* fr, RegisterMap* reg_map, ObjectValue* sv, oop obj) :
    _fr(fr), _reg_map(reg_map), _sv(sv), _obj(obj), _i(0) {}

  int i() const { return _i; }
  

  void do_field(fieldDescriptor* fd) {
    intptr_t val;
    StackValue* value =
      StackValue::create_stack_value(_fr, _reg_map, _sv->field_at(i()));
    int offset = fd->offset();
    switch (fd->field_type()) {
    case T_OBJECT: case T_ARRAY:
      assert(value->type() == T_OBJECT, "Agreement.");
      _obj->obj_field_put(offset, value->get_obj()());
      break;

    case T_LONG: case T_DOUBLE: {
      assert(value->type() == T_INT, "Agreement.");
      StackValue* low =
<<<<<<< HEAD
        StackValue::create_stack_value(_fr, _reg_map, _sv->field_at(++_i));
#ifdef _LP64
      jlong res = (jlong)low->get_int();
#else
#ifdef SPARC
      // For SPARC we have to swap high and low words.
      jlong res = jlong_from((jint)low->get_int(), (jint)value->get_int());
#else
=======
	StackValue::create_stack_value(_fr, _reg_map, _sv->field_at(++_i));
>>>>>>> 2571633a
      jlong res = jlong_from((jint)value->get_int(), (jint)low->get_int());
#endif //SPARC
#endif
      _obj->long_field_put(offset, res);
      break;
    }
    // Have to cast to INT (32 bits) pointer to avoid little/big-endian problem.
    case T_INT: case T_FLOAT: // 4 bytes.
      assert(value->type() == T_INT, "Agreement.");
      val = value->get_int();
      _obj->int_field_put(offset, (jint)*((jint*)&val));
      break;

    case T_SHORT: case T_CHAR: // 2 bytes
      assert(value->type() == T_INT, "Agreement.");
      val = value->get_int();
      _obj->short_field_put(offset, (jshort)*((jint*)&val));
      break;

    case T_BOOLEAN: case T_BYTE: // 1 byte
      assert(value->type() == T_INT, "Agreement.");
      val = value->get_int();
      _obj->bool_field_put(offset, (jboolean)*((jint*)&val));
      break;

    default:
      ShouldNotReachHere();
    }
    _i++;
  }
};

// restore elements of an eliminated type array
void Deoptimization::reassign_type_array_elements(frame* fr, RegisterMap* reg_map, ObjectValue* sv, typeArrayOop obj, BasicType type) {
  int index = 0;
  intptr_t val;

  for (int i = 0; i < sv->field_size(); i++) {
    StackValue* value = StackValue::create_stack_value(fr, reg_map, sv->field_at(i));
    switch(type) {
    case T_LONG: case T_DOUBLE: {
      assert(value->type() == T_INT, "Agreement.");
      StackValue* low =
        StackValue::create_stack_value(fr, reg_map, sv->field_at(++i));
#ifdef _LP64
      jlong res = (jlong)low->get_int();
#else
#ifdef SPARC
      // For SPARC we have to swap high and low words.
      jlong res = jlong_from((jint)low->get_int(), (jint)value->get_int());
#else
      jlong res = jlong_from((jint)value->get_int(), (jint)low->get_int());
#endif //SPARC
#endif
      obj->long_at_put(index, res);
      break;
    }

    // Have to cast to INT (32 bits) pointer to avoid little/big-endian problem.
    case T_INT: case T_FLOAT: // 4 bytes.
      assert(value->type() == T_INT, "Agreement.");
      val = value->get_int();
      obj->int_at_put(index, (jint)*((jint*)&val));
      break;

    case T_SHORT: case T_CHAR: // 2 bytes
      assert(value->type() == T_INT, "Agreement.");
      val = value->get_int();
      obj->short_at_put(index, (jshort)*((jint*)&val));
      break;

    case T_BOOLEAN: case T_BYTE: // 1 byte
      assert(value->type() == T_INT, "Agreement.");
      val = value->get_int();
      obj->bool_at_put(index, (jboolean)*((jint*)&val));
      break;

      default:
        ShouldNotReachHere();
    }
    index++;
  }
}


// restore fields of an eliminated object array
void Deoptimization::reassign_object_array_elements(frame* fr, RegisterMap* reg_map, ObjectValue* sv, objArrayOop obj) {
  for (int i = 0; i < sv->field_size(); i++) {
    StackValue* value = StackValue::create_stack_value(fr, reg_map, sv->field_at(i));
    assert(value->type() == T_OBJECT, "object element expected");
    obj->obj_at_put(i, value->get_obj()());
  }
}


// restore fields of all eliminated objects and arrays
void Deoptimization::reassign_fields(frame* fr, RegisterMap* reg_map, GrowableArray<ScopeValue*>* objects) {
  for (int i = 0; i < objects->length(); i++) {
    ObjectValue* sv = (ObjectValue*) objects->at(i);
    KlassHandle k(((ConstantOopReadValue*) sv->klass())->value()());
    Handle obj = sv->value();
    assert(obj.not_null(), "reallocation was missed");

    if (k->oop_is_instance()) {
      instanceKlass* ik = instanceKlass::cast(k());
      FieldReassigner reassign(fr, reg_map, sv, obj());
      ik->do_nonstatic_fields(&reassign);
    } else if (k->oop_is_typeArray()) {
      typeArrayKlass* ak = typeArrayKlass::cast(k());
      reassign_type_array_elements(fr, reg_map, sv, (typeArrayOop) obj(), ak->element_type());
    } else if (k->oop_is_objArray()) {
      reassign_object_array_elements(fr, reg_map, sv, (objArrayOop) obj());
    }
  }
}


// relock objects for which synchronization was eliminated
void Deoptimization::relock_objects(GrowableArray<MonitorInfo*>* monitors, JavaThread* thread) {
  for (int i = 0; i < monitors->length(); i++) {
    MonitorInfo* mon_info = monitors->at(i);
    if (mon_info->eliminated()) {
      assert(mon_info->owner() != NULL, "reallocation was missed");
      Handle obj = Handle(mon_info->owner());
      markOop mark = obj->mark();
      if (UseBiasedLocking && mark->has_bias_pattern()) {
        // New allocated objects may have the mark set to anonymously biased.
        // Also the deoptimized method may called methods with synchronization
        // where the thread-local object is bias locked to the current thread.
        assert(mark->is_biased_anonymously() ||
               mark->biased_locker() == thread, "should be locked to current thread");
        // Reset mark word to unbiased prototype.
        markOop unbiased_prototype = markOopDesc::prototype()->set_age(mark->age());
        obj->set_mark(unbiased_prototype);
      }
      BasicLock* lock = mon_info->lock();
      ObjectSynchronizer::slow_enter(obj, lock, thread);
    }
    assert(mon_info->owner()->is_locked(), "object must be locked now");
  }
}


#ifndef PRODUCT
// print information about reallocated objects
void Deoptimization::print_objects(GrowableArray<ScopeValue*>* objects) {
  fieldDescriptor fd;

  for (int i = 0; i < objects->length(); i++) {
    ObjectValue* sv = (ObjectValue*) objects->at(i);
    KlassHandle k(((ConstantOopReadValue*) sv->klass())->value()());
    Handle obj = sv->value();
    
    tty->print("     object <" INTPTR_FORMAT "> of type ", sv->value()());
    k->as_klassOop()->print_value();
    tty->print(" allocated (%d bytes)", obj->size() * HeapWordSize);
    tty->cr();

    if (Verbose) {
      k->oop_print_on(obj(), tty);
    }
  }
}
#endif
#endif // COMPILER2

vframeArray* Deoptimization::create_vframeArray(JavaThread* thread, frame fr, RegisterMap *reg_map, GrowableArray<compiledVFrame*>* chunk) {

#ifndef PRODUCT
  if (TraceDeoptimization) {
    ttyLocker ttyl;
    tty->print("DEOPT PACKING thread " INTPTR_FORMAT " ", thread);
    fr.print_on(tty);
    tty->print_cr("     Virtual frames (innermost first):");
    for (int index = 0; index < chunk->length(); index++) {
      compiledVFrame* vf = chunk->at(index);
      tty->print("       %2d - ", index);
      vf->print_value();
      int bci = chunk->at(index)->raw_bci();
      const char* code_name;
      if (bci == SynchronizationEntryBCI) {
        code_name = "sync entry";
      } else {
        Bytecodes::Code code = Bytecodes::code_at(vf->method(), bci);
        code_name = Bytecodes::name(code);
      }
      tty->print(" - %s", code_name);
      tty->print_cr(" @ bci %d ", bci);
      if (Verbose) {
        vf->print();
        tty->cr();
      }
    }
  }
#endif

  // Register map for next frame (used for stack crawl).  We capture
  // the state of the deopt'ing frame's caller.  Thus if we need to
  // stuff a C2I adapter we can properly fill in the callee-save
  // register locations.
  frame caller = fr.sender(reg_map);
  int frame_size = caller.sp() - fr.sp();

  frame sender = caller;
 
  // Since the Java thread being deoptimized will eventually adjust it's own stack,
  // the vframeArray containing the unpacking information is allocated in the C heap.
  // For Compiler1, the caller of the deoptimized frame is saved for use by unpack_frames().
  vframeArray* array = vframeArray::allocate(thread, frame_size, chunk, reg_map, sender, caller, fr);

  // Compare the vframeArray to the collected vframes
  assert(array->structural_compare(thread, chunk), "just checking");
  Events::log("# vframes = %d", (intptr_t)chunk->length());

#ifndef PRODUCT
  if (TraceDeoptimization) {
    ttyLocker ttyl;
    tty->print_cr("     Created vframeArray " INTPTR_FORMAT, array);
    if (Verbose) {
      int count = 0;
      // this used to leak deoptimizedVFrame like it was going out of style!!!
      for (int index = 0; index < array->frames(); index++ ) {
        vframeArrayElement* e = array->element(index);
        e->print(tty);

	/*
	  No printing yet.
        array->vframe_at(index)->print_activation(count++);
	// better as...
        array->print_activation_for(index, count++);
	*/
      }
    }
  }
#endif // PRODUCT

  return array;
}


static void collect_monitors(compiledVFrame* cvf, GrowableArray<Handle>* objects_to_revoke) {
  GrowableArray<MonitorInfo*>* monitors = cvf->monitors();
  for (int i = 0; i < monitors->length(); i++) {
    MonitorInfo* mon_info = monitors->at(i);
    if (mon_info->owner() != NULL && !mon_info->eliminated()) {
      objects_to_revoke->append(Handle(mon_info->owner()));
    }
  }
}


void Deoptimization::revoke_biases_of_monitors(JavaThread* thread, frame fr, RegisterMap* map) {
  if (!UseBiasedLocking) {
    return;
  }

  GrowableArray<Handle>* objects_to_revoke = new GrowableArray<Handle>();

  // Unfortunately we don't have a RegisterMap available in most of
  // the places we want to call this routine so we need to walk the
  // stack again to update the register map.
  if (map == NULL || !map->update_map()) {
    StackFrameStream sfs(thread, true);
    bool found = false;
    while (!found && !sfs.is_done()) {
      frame* cur = sfs.current();
      sfs.next();
      found = cur->id() == fr.id();
    }
    assert(found, "frame to be deoptimized not found on target thread's stack");
    map = sfs.register_map();
  }

  vframe* vf = vframe::new_vframe(&fr, map, thread);
  compiledVFrame* cvf = compiledVFrame::cast(vf);
  // Revoke monitors' biases in all scopes
  while (!cvf->is_top()) {
    collect_monitors(cvf, objects_to_revoke);
    cvf = compiledVFrame::cast(cvf->sender());
  }
  collect_monitors(cvf, objects_to_revoke);

  if (SafepointSynchronize::is_at_safepoint()) {
    BiasedLocking::revoke_at_safepoint(objects_to_revoke);
  } else {
    BiasedLocking::revoke(objects_to_revoke);
  }
}


void Deoptimization::revoke_biases_of_monitors(CodeBlob* cb) {
  if (!UseBiasedLocking) {
    return;
  }

  assert(SafepointSynchronize::is_at_safepoint(), "must only be called from safepoint");
  GrowableArray<Handle>* objects_to_revoke = new GrowableArray<Handle>();
  for (JavaThread* jt = Threads::first(); jt != NULL ; jt = jt->next()) {
    if (jt->has_last_Java_frame()) {
      StackFrameStream sfs(jt, true);
      while (!sfs.is_done()) {
        frame* cur = sfs.current();
        if (cb->contains(cur->pc())) {
          vframe* vf = vframe::new_vframe(cur, sfs.register_map(), jt);
          compiledVFrame* cvf = compiledVFrame::cast(vf);
          // Revoke monitors' biases in all scopes
          while (!cvf->is_top()) {
            collect_monitors(cvf, objects_to_revoke);
            cvf = compiledVFrame::cast(cvf->sender());
          }
          collect_monitors(cvf, objects_to_revoke);
        }
        sfs.next();
      }
    }
  }
  BiasedLocking::revoke_at_safepoint(objects_to_revoke);
}


void Deoptimization::deoptimize_single_frame(JavaThread* thread, frame fr) {
  assert(fr.can_be_deoptimized(), "checking frame type");

  gather_statistics(Reason_constraint, Action_none, Bytecodes::_illegal);

  EventMark m("Deoptimization (pc=" INTPTR_FORMAT ", sp=" INTPTR_FORMAT ")", fr.pc(), fr.id());

  // Patch the nmethod so that when execution returns to it we will
  // deopt the execution state and return to the interpreter.
  fr.deoptimize(thread);
}

void Deoptimization::deoptimize(JavaThread* thread, frame fr, RegisterMap *map) {
  // Deoptimize only if the frame comes from compile code.
  // Do not deoptimize the frame which is already patched 
  // during the execution of the loops below.
  if (!fr.is_compiled_frame() || fr.is_deoptimized_frame()) {
    return;
  }
  ResourceMark rm;
  DeoptimizationMarker dm;    
  if (UseBiasedLocking) {
    revoke_biases_of_monitors(thread, fr, map);
  }
  deoptimize_single_frame(thread, fr);

}


void Deoptimization::deoptimize_frame(JavaThread* thread, intptr_t* id) {
  // Compute frame and register map based on thread and sp.
  RegisterMap reg_map(thread, UseBiasedLocking);
  frame fr = thread->last_frame();
  while (fr.id() != id) {
    fr = fr.sender(&reg_map);
  }
  deoptimize(thread, fr, &reg_map);
}


// JVMTI PopFrame support
JRT_LEAF(void, Deoptimization::popframe_preserve_args(JavaThread* thread, int bytes_to_save, void* start_address))
{
  thread->popframe_preserve_args(in_ByteSize(bytes_to_save), start_address);
}
JRT_END


#ifdef COMPILER2
void Deoptimization::load_class_by_index(constantPoolHandle constant_pool, int index, TRAPS) {
  // in case of an unresolved klass entry, load the class.
  if (constant_pool->tag_at(index).is_unresolved_klass()) {
    klassOop tk = constant_pool->klass_at(index, CHECK);
    return;
  }

  if (!constant_pool->tag_at(index).is_symbol()) return;

  Handle class_loader (THREAD, instanceKlass::cast(constant_pool->pool_holder())->class_loader());
  symbolHandle symbol (THREAD, constant_pool->symbol_at(index));

  // class name?
  if (symbol->byte_at(0) != '(') {
    Handle protection_domain (THREAD, Klass::cast(constant_pool->pool_holder())->protection_domain());
    SystemDictionary::resolve_or_null(symbol, class_loader, protection_domain, CHECK);
    return;
  }

  // then it must be a signature!
  for (SignatureStream ss(symbol); !ss.is_done(); ss.next()) {
    if (ss.is_object()) {
      symbolOop s = ss.as_symbol(CHECK);
      symbolHandle class_name (THREAD, s);
      Handle protection_domain (THREAD, Klass::cast(constant_pool->pool_holder())->protection_domain());
      SystemDictionary::resolve_or_null(class_name, class_loader, protection_domain, CHECK);
    }
  }
}


void Deoptimization::load_class_by_index(constantPoolHandle constant_pool, int index) {
  EXCEPTION_MARK;
  load_class_by_index(constant_pool, index, THREAD);
  if (HAS_PENDING_EXCEPTION) {
    // Exception happened during classloading. We ignore the exception here, since it
    // is going to be rethrown since the current activation is going to be deoptimzied and
    // the interpreter will re-execute the bytecode. 
    CLEAR_PENDING_EXCEPTION;
  }
}

JRT_ENTRY(void, Deoptimization::uncommon_trap_inner(JavaThread* thread, jint trap_request)) {
  HandleMark hm;

  // uncommon_trap() is called at the beginning of the uncommon trap
  // handler. Note this fact before we start generating temporary frames
  // that can confuse an asynchronous stack walker. This counter is
  // decremented at the end of unpack_frames().
  thread->inc_in_deopt_handler();

  // We need to update the map if we have biased locking.
  RegisterMap reg_map(thread, UseBiasedLocking);
  frame stub_frame = thread->last_frame();
  frame fr = stub_frame.sender(&reg_map);
  // Make sure the calling nmethod is not getting deoptimized and removed 
  // before we are done with it.
  nmethodLocker nl(fr.pc());
  
  {
    ResourceMark rm;
  
    // Revoke biases of any monitors in the frame to ensure we can migrate them
    revoke_biases_of_monitors(thread, fr, &reg_map);

    DeoptReason reason = trap_request_reason(trap_request);
    DeoptAction action = trap_request_action(trap_request);
    jint unloaded_class_index = trap_request_index(trap_request); // CP idx or -1

    Events::log("Uncommon trap occurred @" INTPTR_FORMAT " unloaded_class_index = %d", fr.pc(), (int) trap_request);
    vframe*  vf  = vframe::new_vframe(&fr, &reg_map, thread);
    compiledVFrame* cvf = compiledVFrame::cast(vf);
    
    nmethod* nm = cvf->code();

    ScopeDesc*      trap_scope  = cvf->scope();
    methodHandle    trap_method = trap_scope->method();
    int             trap_bci    = trap_scope->bci();
    Bytecodes::Code trap_bc     = Bytecode_at(trap_method->bcp_from(trap_bci))->java_code();

    // Record this event in the histogram.
    gather_statistics(reason, action, trap_bc);

    // Ensure that we can record deopt. history:
    bool create_if_missing = ProfileTraps;

    methodDataHandle trap_mdo
      (THREAD, get_method_data(thread, trap_method, create_if_missing));

    // Print a bunch of diagnostics, if requested.
    if (TraceDeoptimization || LogCompilation) {
      ResourceMark rm;
      ttyLocker ttyl;
      char buf[100];
      if (xtty != NULL) {
        xtty->begin_head("uncommon_trap thread='" UINTX_FORMAT"' %s",
			 os::current_thread_id(),
                         format_trap_request(buf, sizeof(buf), trap_request));
        nm->log_identity(xtty);
      }
      symbolHandle class_name;
      bool unresolved = false;
      if (unloaded_class_index >= 0) {
	constantPoolHandle constants (THREAD, trap_method->constants());
	if (constants->tag_at(unloaded_class_index).is_unresolved_klass()) {
	  class_name = symbolHandle(THREAD, 
            constants->klass_name_at(unloaded_class_index));
	  unresolved = true;
	  if (xtty != NULL)
	    xtty->print(" unresolved='1'");
	} else if (constants->tag_at(unloaded_class_index).is_symbol()) {
	  class_name = symbolHandle(THREAD, 
            constants->symbol_at(unloaded_class_index));
	}
	if (xtty != NULL)
	  xtty->name(class_name);
      }
      if (xtty != NULL && trap_mdo.not_null()) {
        // Dump the relevant MDO state.
        // This is the deopt count for the current reason, any previous
        // reasons or recompiles seen at this point.
        int dcnt = trap_mdo->trap_count(reason);
        if (dcnt != 0)
          xtty->print(" count='%d'", dcnt);
        ProfileData* pdata = trap_mdo->bci_to_data(trap_bci);
        int dos = (pdata == NULL)? 0: pdata->trap_state();
        if (dos != 0) {
          xtty->print(" state='%s'", format_trap_state(buf, sizeof(buf), dos));
          if (trap_state_is_recompiled(dos)) {
            int recnt2 = trap_mdo->overflow_recompile_count();
            if (recnt2 != 0)
              xtty->print(" recompiles2='%d'", recnt2);
          }
        }
      }
      if (xtty != NULL) {
	xtty->stamp();
	xtty->end_head();
      }
      if (TraceDeoptimization) {  // make noise on the tty
	tty->print("Uncommon trap occurred in");
	nm->method()->print_short_name(tty);
	tty->print(" (@" INTPTR_FORMAT ") thread=%d reason=%s action=%s unloaded_class_index=%d",
                   fr.pc(), 
                   (int) os::current_thread_id(),
                   trap_reason_name(reason),
                   trap_action_name(action),
		   unloaded_class_index);
	if (class_name.not_null()) {
	  tty->print(unresolved ? " unresolved class: " : " symbol: ");
	  class_name->print_symbol_on(tty);
	}
	tty->cr();
      }
      if (xtty != NULL) {
	// Log the precise location of the trap.
	for (ScopeDesc* sd = trap_scope; ; sd = sd->sender()) {
	  xtty->begin_elem("jvms bci='%d'", sd->bci());
	  xtty->method(sd->method());
	  xtty->end_elem();
	  if (sd->is_top())  break;
	}
	xtty->tail("uncommon_trap");
      }
    }
    // (End diagnostic printout.)

    // Load class if necessary 
    if (unloaded_class_index >= 0) {
      constantPoolHandle constants(THREAD, trap_method->constants());
      load_class_by_index(constants, unloaded_class_index);
    }

    // Flush the nmethod if necessary and desirable.
    //
    // We need to avoid situations where we are re-flushing the nmethod
    // because of a hot deoptimization site.  Repeated flushes at the same
    // point need to be detected by the compiler and avoided.  If the compiler
    // cannot avoid them (or has a bug and "refuses" to avoid them), this
    // module must take measures to avoid an infinite cycle of recompilation
    // and deoptimization.  There are several such measures:
    //
    //   1. If a recompilation is ordered a second time at some site X
    //   and for the same reason R, the action is adjusted to 'reinterpret',
    //   to give the interpreter time to exercise the method more thoroughly.
    //   If this happens, the method's overflow_recompile_count is incremented.
    //
    //   2. If the compiler fails to reduce the deoptimization rate, then
    //   the method's overflow_recompile_count will begin to exceed the set
    //   limit PerBytecodeRecompilationCutoff.  If this happens, the action
    //   is adjusted to 'make_not_compilable', and the method is abandoned
    //   to the interpreter.  This is a performance hit for hot methods,
    //   but is better than a disastrous infinite cycle of recompilations.
    //   (Actually, only the method containing the site X is abandoned.)
    //
    //   3. In parallel with the previous measures, if the total number of
    //   recompilations of a method exceeds the much larger set limit
    //   PerMethodRecompilationCutoff, the method is abandoned.
    //   This should only happen if the method is very large and has
    //   many "lukewarm" deoptimizations.  The code which enforces this
    //   limit is elsewhere (class nmethod, class methodOopDesc).
    //
    // Note that the per-BCI 'is_recompiled' bit gives the compiler one chance
    // to recompile at each bytecode independently of the per-BCI cutoff.
    //
    // The decision to update code is up to the compiler, and is encoded
    // in the Action_xxx code.  If the compiler requests Action_none
    // no trap state is changed, no compiled code is changed, and the
    // computation suffers along in the interpreter.
    //
    // The other action codes specify various tactics for decompilation
    // and recompilation.  Action_maybe_recompile is the loosest, and
    // allows the compiled code to stay around until enough traps are seen,
    // and until the compiler gets around to recompiling the trapping method.
    //
    // The other actions cause immediate removal of the present code.

    bool update_trap_state = true;
    bool make_not_entrant = false;
    bool make_not_compilable = false;
    bool reset_counters = false;
    switch (action) {
    case Action_none:
      // Keep the old code.
      update_trap_state = false;
      break;
    case Action_maybe_recompile:
      // Do not need to invalidate the present code, but we can
      // initiate another 
      // Start compiler without (necessarily) invalidating the nmethod.
      // The system will tolerate the old code, but new code should be
      // generated when possible.
      break;
    case Action_reinterpret:
      // Go back into the interpreter for a while, and then consider
      // recompiling form scratch.
      make_not_entrant = true;
      // Reset invocation counter for outer most method.
      // This will allow the interpreter to exercise the bytecodes
      // for a while before recompiling.
      // By contrast, Action_make_not_entrant is immediate.
      //
      // Note that the compiler will track null_check, null_assert,
      // range_check, and class_check events and log them as if they
      // had been traps taken from compiled code.  This will update
      // the MDO trap history so that the next compilation will
      // properly detect hot trap sites.
      reset_counters = true;
      break;
    case Action_make_not_entrant:
      // Request immediate recompilation, and get rid of the old code.
      // Make them not entrant, so next time they are called they get
      // recompiled.  Unloaded classes are loaded now so recompile before next
      // time they are called.  Same for uninitialized.  The interpreter will
      // link the missing class, if any.
      make_not_entrant = true;
      break;
    case Action_make_not_compilable:
      // Give up on compiling this method at all.
      make_not_entrant = true;
      make_not_compilable = true;
      break;
    default:
      ShouldNotReachHere();
    }

    // Setting +ProfileTraps fixes the following, on all platforms:
    // 4852688: ProfileInterpreter is off by default for ia64.  The result is
    // infinite heroic-opt-uncommon-trap/deopt/recompile cycles, since the
    // recompile relies on a methodDataOop to record heroic opt failures.

    // Whether the interpreter is producing MDO data or not, we also need
    // to use the MDO to detect hot deoptimization points and control
    // aggressive optimization.
    if (ProfileTraps && update_trap_state && trap_mdo.not_null()) {
      assert(trap_mdo() == get_method_data(thread, trap_method, false), "sanity");
      uint this_trap_count = 0;
      bool maybe_prior_trap = false;
      bool maybe_prior_recompile = false;
      ProfileData* pdata
        = query_update_method_data(trap_mdo, trap_bci, reason,
                                   //outputs:
                                   this_trap_count,
                                   maybe_prior_trap,
                                   maybe_prior_recompile);
      // Because the interpreter also counts null, div0, range, and class
      // checks, these traps from compiled code are double-counted.
      // This is harmless; it just means that the PerXTrapLimit values
      // are in effect a little smaller than they look.

      DeoptReason per_bc_reason = reason_recorded_per_bytecode_if_any(reason);
      if (per_bc_reason != Reason_none) {
        // Now take action based on the partially known per-BCI history.
        if (maybe_prior_trap
            && this_trap_count >= (uint)PerBytecodeTrapLimit) {
          // If there are too many traps at this BCI, force a recompile.
          // This will allow the compiler to see the limit overflow, and
          // take corrective action, if possible.  The compiler generally
          // does not use the exact PerBytecodeTrapLimit value, but instead
          // changes its tactics if it sees any traps at all.  This provides
          // a little hysteresis, delaying a recompile until a trap happens
          // several times.
          //
          // Actually, since there is only one bit of counter per BCI,
          // the possible per-BCI counts are {0,1,(per-method count)}.
          // This produces accurate results if in fact there is only
          // one hot trap site, but begins to get fuzzy if there are
          // many sites.  For example, if there are ten sites each
          // trapping two or more times, they each get the blame for
          // all of their traps.
          make_not_entrant = true;
        }

        // Detect repeated recompilation at the same BCI, and enforce a limit.
        if (make_not_entrant && maybe_prior_recompile) {
          // More than one recompile at this point.
          trap_mdo->inc_overflow_recompile_count();
          if (maybe_prior_trap
              && ((uint)trap_mdo->overflow_recompile_count()
                  > (uint)PerBytecodeRecompilationCutoff)) {
            // Give up on the method containing the bad BCI.
            if (trap_method() == nm->method()) {
              make_not_compilable = true;
            } else {
              trap_method->set_not_compilable();
              // But give grace to the enclosing nm->method().
            }
          }
        }
      } else {
        // For reasons which are not recorded per-bytecode, we simply
        // force recompiles unconditionally.
        // (Note that PerMethodRecompilationCutoff is enforced elsewhere.)
        make_not_entrant = true;
      }

      // Go back to the compiler if there are too many traps in this method.
      if (this_trap_count >= (uint)PerMethodTrapLimit) {
        // If there are too many traps in this method, force a recompile.
        // This will allow the compiler to see the limit overflow, and
        // take corrective action, if possible.
        // (This condition is an unlikely backstop only, because the
        // PerBytecodeTrapLimit is more likely to take effect first,
        // if it is applicable.)
        make_not_entrant = true;
      }

      // Here's more hysteresis:  If there has been a recompile at
      // this trap point already, run the method in the interpreter
      // for a while to exercise it more thoroughly.
      if (make_not_entrant && maybe_prior_recompile && maybe_prior_trap) {
        reset_counters = true;
      }

      if (make_not_entrant && pdata != NULL) {
        // Record the recompilation event, if any.
        int tstate0 = pdata->trap_state();
        int tstate1 = trap_state_set_recompiled(tstate0, true);
        if (tstate1 != tstate0)
          pdata->set_trap_state(tstate1);
      }
    }

    // Take requested actions on the method:

    // Reset invocation counters
    if (reset_counters) {
      if (nm->is_osr_method())
        reset_invocation_counter(trap_scope, CompileThreshold);
      else
        reset_invocation_counter(trap_scope);
    }

    // Recompile
    if (make_not_entrant) {
      nm->make_not_entrant();
    }

    // Give up compiling
    if (make_not_compilable) {
      assert(make_not_entrant, "consistent");
      nm->method()->set_not_compilable();
    }

  } // Free marked resources

}
JRT_END

methodDataOop
Deoptimization::get_method_data(JavaThread* thread, methodHandle m,
                                bool create_if_missing) {
  Thread* THREAD = thread;
  methodDataOop mdo = m()->method_data();
  if (mdo == NULL && create_if_missing && !HAS_PENDING_EXCEPTION) {
    // Build an MDO.  Ignore errors like OutOfMemory;
    // that simply means we won't have an MDO to update.
    methodOopDesc::build_interpreter_method_data(m, THREAD);
    if (HAS_PENDING_EXCEPTION) {
      assert((PENDING_EXCEPTION->is_a(SystemDictionary::OutOfMemoryError_klass())), "we expect only an OOM error here");
      CLEAR_PENDING_EXCEPTION;
    }
    mdo = m()->method_data();
  }
  return mdo;
}

ProfileData*
Deoptimization::query_update_method_data(methodDataHandle trap_mdo,
                                         int trap_bci,
                                         Deoptimization::DeoptReason reason,
                                         //outputs:
                                         uint& ret_this_trap_count,
                                         bool& ret_maybe_prior_trap,
                                         bool& ret_maybe_prior_recompile) {
  uint prior_trap_count = trap_mdo->trap_count(reason);
  uint this_trap_count  = trap_mdo->inc_trap_count(reason);

  // If the runtime cannot find a place to store trap history,
  // it is estimated based on the general condition of the method.
  // If the method has ever been recompiled, or has ever incurred
  // a trap with the present reason , then this BCI is assumed
  // (pessimistically) to be the culprit.
  bool maybe_prior_trap      = (prior_trap_count != 0);
  bool maybe_prior_recompile = (trap_mdo->decompile_count() != 0);
  ProfileData* pdata = NULL;


  // For reasons which are recorded per bytecode, we check per-BCI data.
  DeoptReason per_bc_reason = reason_recorded_per_bytecode_if_any(reason);
  if (per_bc_reason != Reason_none) {
    // Find the profile data for this BCI.  If there isn't one,
    // try to allocate one from the MDO's set of spares.
    // This will let us detect a repeated trap at this point.
    pdata = trap_mdo->allocate_bci_to_data(trap_bci);

    if (pdata != NULL) {
      // Query the trap state of this profile datum.
      int tstate0 = pdata->trap_state();
      if (!trap_state_has_reason(tstate0, per_bc_reason))
        maybe_prior_trap = false;
      if (!trap_state_is_recompiled(tstate0))
        maybe_prior_recompile = false;

      // Update the trap state of this profile datum.
      int tstate1 = tstate0;
      // Record the reason.
      tstate1 = trap_state_add_reason(tstate1, per_bc_reason);
      // Store the updated state on the MDO, for next time.
      if (tstate1 != tstate0)
        pdata->set_trap_state(tstate1);
    } else {
      if (LogCompilation && xtty != NULL)
        // Missing MDP?  Leave a small complaint in the log.
        xtty->elem("missing_mdp bci='%d'", trap_bci);
    }
  }

  // Return results:
  ret_this_trap_count = this_trap_count;
  ret_maybe_prior_trap = maybe_prior_trap;
  ret_maybe_prior_recompile = maybe_prior_recompile;
  return pdata;
}

void
Deoptimization::update_method_data_from_interpreter(methodDataHandle trap_mdo, int trap_bci, int reason) {
  ResourceMark rm;
  // Ignored outputs:
  uint ignore_this_trap_count;
  bool ignore_maybe_prior_trap;
  bool ignore_maybe_prior_recompile;
  query_update_method_data(trap_mdo, trap_bci,
                           (DeoptReason)reason,
                           ignore_this_trap_count,
                           ignore_maybe_prior_trap,
                           ignore_maybe_prior_recompile);
}

void Deoptimization::reset_invocation_counter(ScopeDesc* trap_scope, jint top_count) {
  ScopeDesc* sd = trap_scope;
  for (; !sd->is_top(); sd = sd->sender()) {
    // Reset ICs of inlined methods, since they can trigger compilations also.
    sd->method()->invocation_counter()->reset();
  }
  InvocationCounter* c = sd->method()->invocation_counter();
  if (top_count != _no_count) {
    // It was an OSR method, so bump the count higher.
    c->set(c->state(), top_count);
  } else {
    c->reset();
  }
  sd->method()->backedge_counter()->reset();
}

Deoptimization::UnrollBlock* Deoptimization::uncommon_trap(JavaThread* thread, jint trap_request) {

  // Still in Java no safepoints
  {
    // This enters VM and may safepoint
    uncommon_trap_inner(thread, trap_request);
  }
  return fetch_unroll_info_helper(thread);
}

// Local derived constants.
// Further breakdown of DataLayout::trap_state, as promised by DataLayout.
const int DS_REASON_MASK   = DataLayout::trap_mask >> 1;
const int DS_RECOMPILE_BIT = DataLayout::trap_mask - DS_REASON_MASK;

//---------------------------trap_state_reason---------------------------------
Deoptimization::DeoptReason
Deoptimization::trap_state_reason(int trap_state) {
  // This assert provides the link between the width of DataLayout::trap_bits
  // and the encoding of "recorded" reasons.  It ensures there are enough
  // bits to store all needed reasons in the per-BCI MDO profile.
  assert(DS_REASON_MASK >= Reason_RECORDED_LIMIT, "enough bits");
  int recompile_bit = (trap_state & DS_RECOMPILE_BIT);
  trap_state -= recompile_bit;
  if (trap_state == DS_REASON_MASK) {
    return Reason_many;
  } else {
    assert((int)Reason_none == 0, "state=0 => Reason_none");
    return (DeoptReason)trap_state;
  }
}
//-------------------------trap_state_has_reason-------------------------------
int Deoptimization::trap_state_has_reason(int trap_state, int reason) {
  assert(reason_is_recorded_per_bytecode((DeoptReason)reason), "valid reason");
  assert(DS_REASON_MASK >= Reason_RECORDED_LIMIT, "enough bits");
  int recompile_bit = (trap_state & DS_RECOMPILE_BIT);
  trap_state -= recompile_bit;
  if (trap_state == DS_REASON_MASK) {
    return -1;  // true, unspecifically (bottom of state lattice)
  } else if (trap_state == reason) {
    return 1;   // true, definitely
  } else if (trap_state == 0) {
    return 0;   // false, definitely (top of state lattice)
  } else {
    return 0;   // false, definitely
  }
}
//-------------------------trap_state_add_reason-------------------------------
int Deoptimization::trap_state_add_reason(int trap_state, int reason) {
  assert(reason_is_recorded_per_bytecode((DeoptReason)reason) || reason == Reason_many, "valid reason");
  int recompile_bit = (trap_state & DS_RECOMPILE_BIT);
  trap_state -= recompile_bit;
  if (trap_state == DS_REASON_MASK) {
    return trap_state + recompile_bit;     // already at state lattice bottom
  } else if (trap_state == reason) {
    return trap_state + recompile_bit;     // the condition is already true
  } else if (trap_state == 0) {
    return reason + recompile_bit;          // no condition has yet been true
  } else {
    return DS_REASON_MASK + recompile_bit;  // fall to state lattice bottom
  }
}
//-----------------------trap_state_is_recompiled------------------------------
bool Deoptimization::trap_state_is_recompiled(int trap_state) {
  return (trap_state & DS_RECOMPILE_BIT) != 0;
}
//-----------------------trap_state_set_recompiled-----------------------------
int Deoptimization::trap_state_set_recompiled(int trap_state, bool z) {
  if (z)  return trap_state |  DS_RECOMPILE_BIT;
  else    return trap_state & ~DS_RECOMPILE_BIT;
}
//---------------------------format_trap_state---------------------------------
// This is used for debugging and diagnostics, including hotspot.log output.
const char* Deoptimization::format_trap_state(char* buf, size_t buflen,
                                              int trap_state) {
  DeoptReason reason      = trap_state_reason(trap_state);
  bool        recomp_flag = trap_state_is_recompiled(trap_state);
  // Re-encode the state from its decoded components.
  int decoded_state = 0;
  if (reason_is_recorded_per_bytecode(reason) || reason == Reason_many)
    decoded_state = trap_state_add_reason(decoded_state, reason);
  if (recomp_flag)
    decoded_state = trap_state_set_recompiled(decoded_state, recomp_flag);
  // If the state re-encodes properly, format it symbolically.
  // Because this routine is used for debugging and diagnostics,
  // be robust even if the state is a strange value.
  size_t len;
  if (decoded_state != trap_state) {
    // Random buggy state that doesn't decode??
    len = jio_snprintf(buf, buflen, "#%d", trap_state);
  } else {
    len = jio_snprintf(buf, buflen, "%s%s",
                       trap_reason_name(reason),
                       recomp_flag ? " recompiled" : "");
  }
  if (len >= buflen)
    buf[buflen-1] = '\0';
  return buf;
}


//--------------------------------statics--------------------------------------
Deoptimization::DeoptAction Deoptimization::_unloaded_action
  = Deoptimization::Action_reinterpret;
const char* Deoptimization::_trap_reason_name[Reason_LIMIT] = {
  // Note:  Keep this in sync. with enum DeoptReason.
  "none",
  "null_check",
  "null_assert",
  "range_check",
  "class_check",
  "array_check",
  "intrinsic",
  "unloaded",
  "uninitialized",
  "unreached",
  "unhandled",
  "constraint",
  "div0_check",
  "age"
};
const char* Deoptimization::_trap_action_name[Action_LIMIT] = {
  // Note:  Keep this in sync. with enum DeoptAction.
  "none",
  "maybe_recompile",
  "reinterpret",
  "make_not_entrant",
  "make_not_compilable"
};

const char* Deoptimization::trap_reason_name(int reason) {
  if (reason == Reason_many)  return "many";
  if ((uint)reason < Reason_LIMIT)
    return _trap_reason_name[reason];
  static char buf[20];
  sprintf(buf, "reason%d", reason);
  return buf;
}
const char* Deoptimization::trap_action_name(int action) {
  if ((uint)action < Action_LIMIT)
    return _trap_action_name[action];
  static char buf[20];
  sprintf(buf, "action%d", action);
  return buf;
}

// This is used for debugging and diagnostics, including hotspot.log output.
const char* Deoptimization::format_trap_request(char* buf, size_t buflen,
                                                int trap_request) {
  jint unloaded_class_index = trap_request_index(trap_request);
  const char* reason = trap_reason_name(trap_request_reason(trap_request));
  const char* action = trap_action_name(trap_request_action(trap_request));
  size_t len;
  if (unloaded_class_index < 0) {
    len = jio_snprintf(buf, buflen, "reason='%s' action='%s'",
                       reason, action);
  } else {
    len = jio_snprintf(buf, buflen, "reason='%s' action='%s' index='%d'",
                       reason, action, unloaded_class_index);
  }
  if (len >= buflen)
    buf[buflen-1] = '\0';
  return buf;
}

juint Deoptimization::_deoptimization_hist
        [Deoptimization::Reason_LIMIT]
    [1 + Deoptimization::Action_LIMIT]
        [Deoptimization::BC_CASE_LIMIT]
  = {0};

enum {
  LSB_BITS = 8,
  LSB_MASK = right_n_bits(LSB_BITS)
};

void Deoptimization::gather_statistics(DeoptReason reason, DeoptAction action,
                                       Bytecodes::Code bc) {
  assert(reason >= 0 && reason < Reason_LIMIT, "oob");
  assert(action >= 0 && action < Action_LIMIT, "oob");
  _deoptimization_hist[Reason_none][0][0] += 1;  // total
  _deoptimization_hist[reason][0][0]      += 1;  // per-reason total
  juint* cases = _deoptimization_hist[reason][1+action];
  juint* bc_counter_addr = NULL;
  juint  bc_counter      = 0;
  // Look for an unused counter, or an exact match to this BC.
  if (bc != Bytecodes::_illegal) {
    for (int bc_case = 0; bc_case < BC_CASE_LIMIT; bc_case++) {
      juint* counter_addr = &cases[bc_case];
      juint  counter = *counter_addr;
      if ((counter == 0 && bc_counter_addr == NULL)
          || (Bytecodes::Code)(counter & LSB_MASK) == bc) {
        // this counter is either free or is already devoted to this BC
        bc_counter_addr = counter_addr;
        bc_counter = counter | bc;
      }
    }
  }
  if (bc_counter_addr == NULL) {
    // Overflow, or no given bytecode.
    bc_counter_addr = &cases[BC_CASE_LIMIT-1];
    bc_counter = (*bc_counter_addr & ~LSB_MASK);  // clear LSB
  }
  *bc_counter_addr = bc_counter + (1 << LSB_BITS);
}

jint Deoptimization::total_deoptimization_count() {
  return _deoptimization_hist[Reason_none][0][0];
}

jint Deoptimization::deoptimization_count(DeoptReason reason) {
  assert(reason >= 0 && reason < Reason_LIMIT, "oob");
  return _deoptimization_hist[reason][0][0];
}

void Deoptimization::print_statistics() {
  juint total = total_deoptimization_count();
  juint account = total;
  if (total != 0) {
    ttyLocker ttyl;
    if (xtty != NULL)  xtty->head("statistics type='deoptimization'");
    tty->print_cr("Deoptimization traps recorded:");
    #define PRINT_STAT_LINE(name, r) \
      tty->print_cr("  %4d (%4.1f%%) %s", (int)(r), ((r) * 100.0) / total, name);
    PRINT_STAT_LINE("total", total);
    // For each non-zero entry in the histogram, print the reason,
    // the action, and (if specifically known) the type of bytecode.
    for (int reason = 0; reason < Reason_LIMIT; reason++) {
      for (int action = 0; action < Action_LIMIT; action++) {
        juint* cases = _deoptimization_hist[reason][1+action];
        for (int bc_case = 0; bc_case < BC_CASE_LIMIT; bc_case++) {
          juint counter = cases[bc_case];
          if (counter != 0) {
            char name[1*K];
            Bytecodes::Code bc = (Bytecodes::Code)(counter & LSB_MASK);
            if (bc_case == BC_CASE_LIMIT && (int)bc == 0)
              bc = Bytecodes::_illegal;
            sprintf(name, "%s/%s/%s",
                    trap_reason_name(reason),
                    trap_action_name(action),
                    Bytecodes::is_defined(bc)? Bytecodes::name(bc): "other");
            juint r = counter >> LSB_BITS;
            tty->print_cr("  %40s: " UINT32_FORMAT " (%.1f%%)", name, r, (r * 100.0) / total);
            account -= r;
          }
        }
      }
    }
    if (account != 0) {
      PRINT_STAT_LINE("unaccounted", account);
    }
    #undef PRINT_STAT_LINE
    if (xtty != NULL)  xtty->tail("statistics");
  }
}
#else // COMPILER2


// Stubs for C1 only system.
bool Deoptimization::trap_state_is_recompiled(int trap_state) {
  return false;
}

const char* Deoptimization::trap_reason_name(int reason) {
  return "unknown";
}

void Deoptimization::print_statistics() {
  // no output
}

void
Deoptimization::update_method_data_from_interpreter(methodDataHandle trap_mdo, int trap_bci, int reason) {
  // no udpate
}

int Deoptimization::trap_state_has_reason(int trap_state, int reason) {
  return 0;
}

void Deoptimization::gather_statistics(DeoptReason reason, DeoptAction action,
                                       Bytecodes::Code bc) {
  // no update
}

const char* Deoptimization::format_trap_state(char* buf, size_t buflen,
                                              int trap_state) {
  jio_snprintf(buf, buflen, "#%d", trap_state);
  return buf;
}

#endif // COMPILER2<|MERGE_RESOLUTION|>--- conflicted
+++ resolved
@@ -684,7 +684,6 @@
     case T_LONG: case T_DOUBLE: {
       assert(value->type() == T_INT, "Agreement.");
       StackValue* low =
-<<<<<<< HEAD
         StackValue::create_stack_value(_fr, _reg_map, _sv->field_at(++_i));
 #ifdef _LP64
       jlong res = (jlong)low->get_int();
@@ -693,9 +692,6 @@
       // For SPARC we have to swap high and low words.
       jlong res = jlong_from((jint)low->get_int(), (jint)value->get_int());
 #else
-=======
-	StackValue::create_stack_value(_fr, _reg_map, _sv->field_at(++_i));
->>>>>>> 2571633a
       jlong res = jlong_from((jint)value->get_int(), (jint)low->get_int());
 #endif //SPARC
 #endif
