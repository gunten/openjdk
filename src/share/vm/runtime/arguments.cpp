/*
 * Copyright (c) 1997, 2014, Oracle and/or its affiliates. All rights reserved.
 * DO NOT ALTER OR REMOVE COPYRIGHT NOTICES OR THIS FILE HEADER.
 *
 * This code is free software; you can redistribute it and/or modify it
 * under the terms of the GNU General Public License version 2 only, as
 * published by the Free Software Foundation.
 *
 * This code is distributed in the hope that it will be useful, but WITHOUT
 * ANY WARRANTY; without even the implied warranty of MERCHANTABILITY or
 * FITNESS FOR A PARTICULAR PURPOSE.  See the GNU General Public License
 * version 2 for more details (a copy is included in the LICENSE file that
 * accompanied this code).
 *
 * You should have received a copy of the GNU General Public License version
 * 2 along with this work; if not, write to the Free Software Foundation,
 * Inc., 51 Franklin St, Fifth Floor, Boston, MA 02110-1301 USA.
 *
 * Please contact Oracle, 500 Oracle Parkway, Redwood Shores, CA 94065 USA
 * or visit www.oracle.com if you need additional information or have any
 * questions.
 *
 */

#include "precompiled.hpp"
#include "classfile/javaAssertions.hpp"
#include "classfile/symbolTable.hpp"
#include "compiler/compilerOracle.hpp"
#include "memory/allocation.inline.hpp"
#include "memory/cardTableRS.hpp"
#include "memory/genCollectedHeap.hpp"
#include "memory/referenceProcessor.hpp"
#include "memory/universe.inline.hpp"
#include "oops/oop.inline.hpp"
#include "prims/jvmtiExport.hpp"
#include "runtime/arguments.hpp"
#include "runtime/globals_extension.hpp"
#include "runtime/java.hpp"
#include "services/management.hpp"
#include "services/memTracker.hpp"
#include "utilities/defaultStream.hpp"
#include "utilities/macros.hpp"
#include "utilities/taskqueue.hpp"
#ifdef TARGET_OS_FAMILY_linux
# include "os_linux.inline.hpp"
#endif
#ifdef TARGET_OS_FAMILY_solaris
# include "os_solaris.inline.hpp"
#endif
#ifdef TARGET_OS_FAMILY_windows
# include "os_windows.inline.hpp"
#endif
#ifdef TARGET_OS_FAMILY_aix
# include "os_aix.inline.hpp"
#endif
#ifdef TARGET_OS_FAMILY_bsd
# include "os_bsd.inline.hpp"
#endif
#if INCLUDE_ALL_GCS
#include "gc_implementation/concurrentMarkSweep/compactibleFreeListSpace.hpp"
#include "gc_implementation/g1/g1CollectedHeap.inline.hpp"
#include "gc_implementation/parallelScavenge/parallelScavengeHeap.hpp"
#endif // INCLUDE_ALL_GCS

// Note: This is a special bug reporting site for the JVM
#define DEFAULT_VENDOR_URL_BUG "http://bugreport.sun.com/bugreport/crash.jsp"
#define DEFAULT_JAVA_LAUNCHER  "generic"

// Disable options not supported in this release, with a warning if they
// were explicitly requested on the command-line
#define UNSUPPORTED_OPTION(opt, description)                    \
do {                                                            \
  if (opt) {                                                    \
    if (FLAG_IS_CMDLINE(opt)) {                                 \
      warning(description " is disabled in this release.");     \
    }                                                           \
    FLAG_SET_DEFAULT(opt, false);                               \
  }                                                             \
} while(0)

#define UNSUPPORTED_GC_OPTION(gc)                                     \
do {                                                                  \
  if (gc) {                                                           \
    if (FLAG_IS_CMDLINE(gc)) {                                        \
      warning(#gc " is not supported in this VM.  Using Serial GC."); \
    }                                                                 \
    FLAG_SET_DEFAULT(gc, false);                                      \
  }                                                                   \
} while(0)

char**  Arguments::_jvm_flags_array             = NULL;
int     Arguments::_num_jvm_flags               = 0;
char**  Arguments::_jvm_args_array              = NULL;
int     Arguments::_num_jvm_args                = 0;
char*  Arguments::_java_command                 = NULL;
SystemProperty* Arguments::_system_properties   = NULL;
const char*  Arguments::_gc_log_filename        = NULL;
bool   Arguments::_has_profile                  = false;
size_t Arguments::_conservative_max_heap_alignment = 0;
uintx  Arguments::_min_heap_size                = 0;
Arguments::Mode Arguments::_mode                = _mixed;
bool   Arguments::_java_compiler                = false;
bool   Arguments::_xdebug_mode                  = false;
const char*  Arguments::_java_vendor_url_bug    = DEFAULT_VENDOR_URL_BUG;
const char*  Arguments::_sun_java_launcher      = DEFAULT_JAVA_LAUNCHER;
int    Arguments::_sun_java_launcher_pid        = -1;
bool   Arguments::_created_by_gamma_launcher    = false;

// These parameters are reset in method parse_vm_init_args(JavaVMInitArgs*)
bool   Arguments::_AlwaysCompileLoopMethods     = AlwaysCompileLoopMethods;
bool   Arguments::_UseOnStackReplacement        = UseOnStackReplacement;
bool   Arguments::_BackgroundCompilation        = BackgroundCompilation;
bool   Arguments::_ClipInlining                 = ClipInlining;

char*  Arguments::SharedArchivePath             = NULL;

AgentLibraryList Arguments::_libraryList;
AgentLibraryList Arguments::_agentList;

abort_hook_t     Arguments::_abort_hook         = NULL;
exit_hook_t      Arguments::_exit_hook          = NULL;
vfprintf_hook_t  Arguments::_vfprintf_hook      = NULL;


SystemProperty *Arguments::_java_ext_dirs = NULL;
SystemProperty *Arguments::_java_endorsed_dirs = NULL;
SystemProperty *Arguments::_sun_boot_library_path = NULL;
SystemProperty *Arguments::_java_library_path = NULL;
SystemProperty *Arguments::_java_home = NULL;
SystemProperty *Arguments::_java_class_path = NULL;
SystemProperty *Arguments::_sun_boot_class_path = NULL;

char* Arguments::_meta_index_path = NULL;
char* Arguments::_meta_index_dir = NULL;

// Check if head of 'option' matches 'name', and sets 'tail' remaining part of option string

static bool match_option(const JavaVMOption *option, const char* name,
                         const char** tail) {
  int len = (int)strlen(name);
  if (strncmp(option->optionString, name, len) == 0) {
    *tail = option->optionString + len;
    return true;
  } else {
    return false;
  }
}

static void logOption(const char* opt) {
  if (PrintVMOptions) {
    jio_fprintf(defaultStream::output_stream(), "VM option '%s'\n", opt);
  }
}

// Process java launcher properties.
void Arguments::process_sun_java_launcher_properties(JavaVMInitArgs* args) {
  // See if sun.java.launcher or sun.java.launcher.pid is defined.
  // Must do this before setting up other system properties,
  // as some of them may depend on launcher type.
  for (int index = 0; index < args->nOptions; index++) {
    const JavaVMOption* option = args->options + index;
    const char* tail;

    if (match_option(option, "-Dsun.java.launcher=", &tail)) {
      process_java_launcher_argument(tail, option->extraInfo);
      continue;
    }
    if (match_option(option, "-Dsun.java.launcher.pid=", &tail)) {
      _sun_java_launcher_pid = atoi(tail);
      continue;
    }
  }
}

// Initialize system properties key and value.
void Arguments::init_system_properties() {

  PropertyList_add(&_system_properties, new SystemProperty("java.vm.specification.name",
                                                                 "Java Virtual Machine Specification",  false));
  PropertyList_add(&_system_properties, new SystemProperty("java.vm.version", VM_Version::vm_release(),  false));
  PropertyList_add(&_system_properties, new SystemProperty("java.vm.name", VM_Version::vm_name(),  false));
  PropertyList_add(&_system_properties, new SystemProperty("java.vm.info", VM_Version::vm_info_string(),  true));

  // following are JVMTI agent writeable properties.
  // Properties values are set to NULL and they are
  // os specific they are initialized in os::init_system_properties_values().
  _java_ext_dirs = new SystemProperty("java.ext.dirs", NULL,  true);
  _java_endorsed_dirs = new SystemProperty("java.endorsed.dirs", NULL,  true);
  _sun_boot_library_path = new SystemProperty("sun.boot.library.path", NULL,  true);
  _java_library_path = new SystemProperty("java.library.path", NULL,  true);
  _java_home =  new SystemProperty("java.home", NULL,  true);
  _sun_boot_class_path = new SystemProperty("sun.boot.class.path", NULL,  true);

  _java_class_path = new SystemProperty("java.class.path", "",  true);

  // Add to System Property list.
  PropertyList_add(&_system_properties, _java_ext_dirs);
  PropertyList_add(&_system_properties, _java_endorsed_dirs);
  PropertyList_add(&_system_properties, _sun_boot_library_path);
  PropertyList_add(&_system_properties, _java_library_path);
  PropertyList_add(&_system_properties, _java_home);
  PropertyList_add(&_system_properties, _java_class_path);
  PropertyList_add(&_system_properties, _sun_boot_class_path);

  // Set OS specific system properties values
  os::init_system_properties_values();
}


  // Update/Initialize System properties after JDK version number is known
void Arguments::init_version_specific_system_properties() {
  enum { bufsz = 16 };
  char buffer[bufsz];
  const char* spec_vendor = "Sun Microsystems Inc.";
  uint32_t spec_version = 0;

  if (JDK_Version::is_gte_jdk17x_version()) {
    spec_vendor = "Oracle Corporation";
    spec_version = JDK_Version::current().major_version();
  }
  jio_snprintf(buffer, bufsz, "1." UINT32_FORMAT, spec_version);

  PropertyList_add(&_system_properties,
      new SystemProperty("java.vm.specification.vendor",  spec_vendor, false));
  PropertyList_add(&_system_properties,
      new SystemProperty("java.vm.specification.version", buffer, false));
  PropertyList_add(&_system_properties,
      new SystemProperty("java.vm.vendor", VM_Version::vm_vendor(),  false));
}

/**
 * Provide a slightly more user-friendly way of eliminating -XX flags.
 * When a flag is eliminated, it can be added to this list in order to
 * continue accepting this flag on the command-line, while issuing a warning
 * and ignoring the value.  Once the JDK version reaches the 'accept_until'
 * limit, we flatly refuse to admit the existence of the flag.  This allows
 * a flag to die correctly over JDK releases using HSX.
 */
typedef struct {
  const char* name;
  JDK_Version obsoleted_in; // when the flag went away
  JDK_Version accept_until; // which version to start denying the existence
} ObsoleteFlag;

static ObsoleteFlag obsolete_jvm_flags[] = {
  { "UseTrainGC",                    JDK_Version::jdk(5), JDK_Version::jdk(7) },
  { "UseSpecialLargeObjectHandling", JDK_Version::jdk(5), JDK_Version::jdk(7) },
  { "UseOversizedCarHandling",       JDK_Version::jdk(5), JDK_Version::jdk(7) },
  { "TraceCarAllocation",            JDK_Version::jdk(5), JDK_Version::jdk(7) },
  { "PrintTrainGCProcessingStats",   JDK_Version::jdk(5), JDK_Version::jdk(7) },
  { "LogOfCarSpaceSize",             JDK_Version::jdk(5), JDK_Version::jdk(7) },
  { "OversizedCarThreshold",         JDK_Version::jdk(5), JDK_Version::jdk(7) },
  { "MinTickInterval",               JDK_Version::jdk(5), JDK_Version::jdk(7) },
  { "DefaultTickInterval",           JDK_Version::jdk(5), JDK_Version::jdk(7) },
  { "MaxTickInterval",               JDK_Version::jdk(5), JDK_Version::jdk(7) },
  { "DelayTickAdjustment",           JDK_Version::jdk(5), JDK_Version::jdk(7) },
  { "ProcessingToTenuringRatio",     JDK_Version::jdk(5), JDK_Version::jdk(7) },
  { "MinTrainLength",                JDK_Version::jdk(5), JDK_Version::jdk(7) },
  { "AppendRatio",         JDK_Version::jdk_update(6,10), JDK_Version::jdk(7) },
  { "DefaultMaxRAM",       JDK_Version::jdk_update(6,18), JDK_Version::jdk(7) },
  { "DefaultInitialRAMFraction",
                           JDK_Version::jdk_update(6,18), JDK_Version::jdk(7) },
  { "UseDepthFirstScavengeOrder",
                           JDK_Version::jdk_update(6,22), JDK_Version::jdk(7) },
  { "HandlePromotionFailure",
                           JDK_Version::jdk_update(6,24), JDK_Version::jdk(8) },
  { "MaxLiveObjectEvacuationRatio",
                           JDK_Version::jdk_update(6,24), JDK_Version::jdk(8) },
  { "ForceSharedSpaces",   JDK_Version::jdk_update(6,25), JDK_Version::jdk(8) },
  { "UseParallelOldGCCompacting",
                           JDK_Version::jdk_update(6,27), JDK_Version::jdk(8) },
  { "UseParallelDensePrefixUpdate",
                           JDK_Version::jdk_update(6,27), JDK_Version::jdk(8) },
  { "UseParallelOldGCDensePrefix",
                           JDK_Version::jdk_update(6,27), JDK_Version::jdk(8) },
  { "AllowTransitionalJSR292",       JDK_Version::jdk(7), JDK_Version::jdk(8) },
  { "UseCompressedStrings",          JDK_Version::jdk(7), JDK_Version::jdk(8) },
  { "CMSPermGenPrecleaningEnabled", JDK_Version::jdk(8),  JDK_Version::jdk(9) },
  { "CMSTriggerPermRatio", JDK_Version::jdk(8),  JDK_Version::jdk(9) },
  { "CMSInitiatingPermOccupancyFraction", JDK_Version::jdk(8),  JDK_Version::jdk(9) },
  { "AdaptivePermSizeWeight", JDK_Version::jdk(8),  JDK_Version::jdk(9) },
  { "PermGenPadding", JDK_Version::jdk(8),  JDK_Version::jdk(9) },
  { "PermMarkSweepDeadRatio", JDK_Version::jdk(8),  JDK_Version::jdk(9) },
  { "PermSize", JDK_Version::jdk(8),  JDK_Version::jdk(9) },
  { "MaxPermSize", JDK_Version::jdk(8),  JDK_Version::jdk(9) },
  { "MinPermHeapExpansion", JDK_Version::jdk(8),  JDK_Version::jdk(9) },
  { "MaxPermHeapExpansion", JDK_Version::jdk(8),  JDK_Version::jdk(9) },
  { "CMSRevisitStackSize",           JDK_Version::jdk(8), JDK_Version::jdk(9) },
  { "PrintRevisitStats",             JDK_Version::jdk(8), JDK_Version::jdk(9) },
  { "UseVectoredExceptions",         JDK_Version::jdk(8), JDK_Version::jdk(9) },
  { "UseSplitVerifier",              JDK_Version::jdk(8), JDK_Version::jdk(9) },
  { "UseISM",                        JDK_Version::jdk(8), JDK_Version::jdk(9) },
  { "UsePermISM",                    JDK_Version::jdk(8), JDK_Version::jdk(9) },
  { "UseMPSS",                       JDK_Version::jdk(8), JDK_Version::jdk(9) },
  { "UseStringCache",                JDK_Version::jdk(8), JDK_Version::jdk(9) },
  { "UseOldInlining",                JDK_Version::jdk(9), JDK_Version::jdk(10) },
#ifdef PRODUCT
  { "DesiredMethodLimit",
                           JDK_Version::jdk_update(7, 2), JDK_Version::jdk(8) },
#endif // PRODUCT
  { NULL, JDK_Version(0), JDK_Version(0) }
};

// Returns true if the flag is obsolete and fits into the range specified
// for being ignored.  In the case that the flag is ignored, the 'version'
// value is filled in with the version number when the flag became
// obsolete so that that value can be displayed to the user.
bool Arguments::is_newly_obsolete(const char *s, JDK_Version* version) {
  int i = 0;
  assert(version != NULL, "Must provide a version buffer");
  while (obsolete_jvm_flags[i].name != NULL) {
    const ObsoleteFlag& flag_status = obsolete_jvm_flags[i];
    // <flag>=xxx form
    // [-|+]<flag> form
    if ((strncmp(flag_status.name, s, strlen(flag_status.name)) == 0) ||
        ((s[0] == '+' || s[0] == '-') &&
        (strncmp(flag_status.name, &s[1], strlen(flag_status.name)) == 0))) {
      if (JDK_Version::current().compare(flag_status.accept_until) == -1) {
          *version = flag_status.obsoleted_in;
          return true;
      }
    }
    i++;
  }
  return false;
}

// Constructs the system class path (aka boot class path) from the following
// components, in order:
//
//     prefix           // from -Xbootclasspath/p:...
//     endorsed         // the expansion of -Djava.endorsed.dirs=...
//     base             // from os::get_system_properties() or -Xbootclasspath=
//     suffix           // from -Xbootclasspath/a:...
//
// java.endorsed.dirs is a list of directories; any jar or zip files in the
// directories are added to the sysclasspath just before the base.
//
// This could be AllStatic, but it isn't needed after argument processing is
// complete.
class SysClassPath: public StackObj {
public:
  SysClassPath(const char* base);
  ~SysClassPath();

  inline void set_base(const char* base);
  inline void add_prefix(const char* prefix);
  inline void add_suffix_to_prefix(const char* suffix);
  inline void add_suffix(const char* suffix);
  inline void reset_path(const char* base);

  // Expand the jar/zip files in each directory listed by the java.endorsed.dirs
  // property.  Must be called after all command-line arguments have been
  // processed (in particular, -Djava.endorsed.dirs=...) and before calling
  // combined_path().
  void expand_endorsed();

  inline const char* get_base()     const { return _items[_scp_base]; }
  inline const char* get_prefix()   const { return _items[_scp_prefix]; }
  inline const char* get_suffix()   const { return _items[_scp_suffix]; }
  inline const char* get_endorsed() const { return _items[_scp_endorsed]; }

  // Combine all the components into a single c-heap-allocated string; caller
  // must free the string if/when no longer needed.
  char* combined_path();

private:
  // Utility routines.
  static char* add_to_path(const char* path, const char* str, bool prepend);
  static char* add_jars_to_path(char* path, const char* directory);

  inline void reset_item_at(int index);

  // Array indices for the items that make up the sysclasspath.  All except the
  // base are allocated in the C heap and freed by this class.
  enum {
    _scp_prefix,        // from -Xbootclasspath/p:...
    _scp_endorsed,      // the expansion of -Djava.endorsed.dirs=...
    _scp_base,          // the default sysclasspath
    _scp_suffix,        // from -Xbootclasspath/a:...
    _scp_nitems         // the number of items, must be last.
  };

  const char* _items[_scp_nitems];
  DEBUG_ONLY(bool _expansion_done;)
};

SysClassPath::SysClassPath(const char* base) {
  memset(_items, 0, sizeof(_items));
  _items[_scp_base] = base;
  DEBUG_ONLY(_expansion_done = false;)
}

SysClassPath::~SysClassPath() {
  // Free everything except the base.
  for (int i = 0; i < _scp_nitems; ++i) {
    if (i != _scp_base) reset_item_at(i);
  }
  DEBUG_ONLY(_expansion_done = false;)
}

inline void SysClassPath::set_base(const char* base) {
  _items[_scp_base] = base;
}

inline void SysClassPath::add_prefix(const char* prefix) {
  _items[_scp_prefix] = add_to_path(_items[_scp_prefix], prefix, true);
}

inline void SysClassPath::add_suffix_to_prefix(const char* suffix) {
  _items[_scp_prefix] = add_to_path(_items[_scp_prefix], suffix, false);
}

inline void SysClassPath::add_suffix(const char* suffix) {
  _items[_scp_suffix] = add_to_path(_items[_scp_suffix], suffix, false);
}

inline void SysClassPath::reset_item_at(int index) {
  assert(index < _scp_nitems && index != _scp_base, "just checking");
  if (_items[index] != NULL) {
    FREE_C_HEAP_ARRAY(char, _items[index], mtInternal);
    _items[index] = NULL;
  }
}

inline void SysClassPath::reset_path(const char* base) {
  // Clear the prefix and suffix.
  reset_item_at(_scp_prefix);
  reset_item_at(_scp_suffix);
  set_base(base);
}

//------------------------------------------------------------------------------

void SysClassPath::expand_endorsed() {
  assert(_items[_scp_endorsed] == NULL, "can only be called once.");

  const char* path = Arguments::get_property("java.endorsed.dirs");
  if (path == NULL) {
    path = Arguments::get_endorsed_dir();
    assert(path != NULL, "no default for java.endorsed.dirs");
  }

  char* expanded_path = NULL;
  const char separator = *os::path_separator();
  const char* const end = path + strlen(path);
  while (path < end) {
    const char* tmp_end = strchr(path, separator);
    if (tmp_end == NULL) {
      expanded_path = add_jars_to_path(expanded_path, path);
      path = end;
    } else {
      char* dirpath = NEW_C_HEAP_ARRAY(char, tmp_end - path + 1, mtInternal);
      memcpy(dirpath, path, tmp_end - path);
      dirpath[tmp_end - path] = '\0';
      expanded_path = add_jars_to_path(expanded_path, dirpath);
      FREE_C_HEAP_ARRAY(char, dirpath, mtInternal);
      path = tmp_end + 1;
    }
  }
  _items[_scp_endorsed] = expanded_path;
  DEBUG_ONLY(_expansion_done = true;)
}

// Combine the bootclasspath elements, some of which may be null, into a single
// c-heap-allocated string.
char* SysClassPath::combined_path() {
  assert(_items[_scp_base] != NULL, "empty default sysclasspath");
  assert(_expansion_done, "must call expand_endorsed() first.");

  size_t lengths[_scp_nitems];
  size_t total_len = 0;

  const char separator = *os::path_separator();

  // Get the lengths.
  int i;
  for (i = 0; i < _scp_nitems; ++i) {
    if (_items[i] != NULL) {
      lengths[i] = strlen(_items[i]);
      // Include space for the separator char (or a NULL for the last item).
      total_len += lengths[i] + 1;
    }
  }
  assert(total_len > 0, "empty sysclasspath not allowed");

  // Copy the _items to a single string.
  char* cp = NEW_C_HEAP_ARRAY(char, total_len, mtInternal);
  char* cp_tmp = cp;
  for (i = 0; i < _scp_nitems; ++i) {
    if (_items[i] != NULL) {
      memcpy(cp_tmp, _items[i], lengths[i]);
      cp_tmp += lengths[i];
      *cp_tmp++ = separator;
    }
  }
  *--cp_tmp = '\0';     // Replace the extra separator.
  return cp;
}

// Note:  path must be c-heap-allocated (or NULL); it is freed if non-null.
char*
SysClassPath::add_to_path(const char* path, const char* str, bool prepend) {
  char *cp;

  assert(str != NULL, "just checking");
  if (path == NULL) {
    size_t len = strlen(str) + 1;
    cp = NEW_C_HEAP_ARRAY(char, len, mtInternal);
    memcpy(cp, str, len);                       // copy the trailing null
  } else {
    const char separator = *os::path_separator();
    size_t old_len = strlen(path);
    size_t str_len = strlen(str);
    size_t len = old_len + str_len + 2;

    if (prepend) {
      cp = NEW_C_HEAP_ARRAY(char, len, mtInternal);
      char* cp_tmp = cp;
      memcpy(cp_tmp, str, str_len);
      cp_tmp += str_len;
      *cp_tmp = separator;
      memcpy(++cp_tmp, path, old_len + 1);      // copy the trailing null
      FREE_C_HEAP_ARRAY(char, path, mtInternal);
    } else {
      cp = REALLOC_C_HEAP_ARRAY(char, path, len, mtInternal);
      char* cp_tmp = cp + old_len;
      *cp_tmp = separator;
      memcpy(++cp_tmp, str, str_len + 1);       // copy the trailing null
    }
  }
  return cp;
}

// Scan the directory and append any jar or zip files found to path.
// Note:  path must be c-heap-allocated (or NULL); it is freed if non-null.
char* SysClassPath::add_jars_to_path(char* path, const char* directory) {
  DIR* dir = os::opendir(directory);
  if (dir == NULL) return path;

  char dir_sep[2] = { '\0', '\0' };
  size_t directory_len = strlen(directory);
  const char fileSep = *os::file_separator();
  if (directory[directory_len - 1] != fileSep) dir_sep[0] = fileSep;

  /* Scan the directory for jars/zips, appending them to path. */
  struct dirent *entry;
  char *dbuf = NEW_C_HEAP_ARRAY(char, os::readdir_buf_size(directory), mtInternal);
  while ((entry = os::readdir(dir, (dirent *) dbuf)) != NULL) {
    const char* name = entry->d_name;
    const char* ext = name + strlen(name) - 4;
    bool isJarOrZip = ext > name &&
      (os::file_name_strcmp(ext, ".jar") == 0 ||
       os::file_name_strcmp(ext, ".zip") == 0);
    if (isJarOrZip) {
      char* jarpath = NEW_C_HEAP_ARRAY(char, directory_len + 2 + strlen(name), mtInternal);
      sprintf(jarpath, "%s%s%s", directory, dir_sep, name);
      path = add_to_path(path, jarpath, false);
      FREE_C_HEAP_ARRAY(char, jarpath, mtInternal);
    }
  }
  FREE_C_HEAP_ARRAY(char, dbuf, mtInternal);
  os::closedir(dir);
  return path;
}

// Parses a memory size specification string.
static bool atomull(const char *s, julong* result) {
  julong n = 0;
  int args_read = sscanf(s, JULONG_FORMAT, &n);
  if (args_read != 1) {
    return false;
  }
  while (*s != '\0' && isdigit(*s)) {
    s++;
  }
  // 4705540: illegal if more characters are found after the first non-digit
  if (strlen(s) > 1) {
    return false;
  }
  switch (*s) {
    case 'T': case 't':
      *result = n * G * K;
      // Check for overflow.
      if (*result/((julong)G * K) != n) return false;
      return true;
    case 'G': case 'g':
      *result = n * G;
      if (*result/G != n) return false;
      return true;
    case 'M': case 'm':
      *result = n * M;
      if (*result/M != n) return false;
      return true;
    case 'K': case 'k':
      *result = n * K;
      if (*result/K != n) return false;
      return true;
    case '\0':
      *result = n;
      return true;
    default:
      return false;
  }
}

Arguments::ArgsRange Arguments::check_memory_size(julong size, julong min_size) {
  if (size < min_size) return arg_too_small;
  // Check that size will fit in a size_t (only relevant on 32-bit)
  if (size > max_uintx) return arg_too_big;
  return arg_in_range;
}

// Describe an argument out of range error
void Arguments::describe_range_error(ArgsRange errcode) {
  switch(errcode) {
  case arg_too_big:
    jio_fprintf(defaultStream::error_stream(),
                "The specified size exceeds the maximum "
                "representable size.\n");
    break;
  case arg_too_small:
  case arg_unreadable:
  case arg_in_range:
    // do nothing for now
    break;
  default:
    ShouldNotReachHere();
  }
}

static bool set_bool_flag(char* name, bool value, Flag::Flags origin) {
  return CommandLineFlags::boolAtPut(name, &value, origin);
}

static bool set_fp_numeric_flag(char* name, char* value, Flag::Flags origin) {
  double v;
  if (sscanf(value, "%lf", &v) != 1) {
    return false;
  }

  if (CommandLineFlags::doubleAtPut(name, &v, origin)) {
    return true;
  }
  return false;
}

static bool set_numeric_flag(char* name, char* value, Flag::Flags origin) {
  julong v;
  intx intx_v;
  bool is_neg = false;
  // Check the sign first since atomull() parses only unsigned values.
  if (*value == '-') {
    if (!CommandLineFlags::intxAt(name, &intx_v)) {
      return false;
    }
    value++;
    is_neg = true;
  }
  if (!atomull(value, &v)) {
    return false;
  }
  intx_v = (intx) v;
  if (is_neg) {
    intx_v = -intx_v;
  }
  if (CommandLineFlags::intxAtPut(name, &intx_v, origin)) {
    return true;
  }
  uintx uintx_v = (uintx) v;
  if (!is_neg && CommandLineFlags::uintxAtPut(name, &uintx_v, origin)) {
    return true;
  }
  uint64_t uint64_t_v = (uint64_t) v;
  if (!is_neg && CommandLineFlags::uint64_tAtPut(name, &uint64_t_v, origin)) {
    return true;
  }
  return false;
}

static bool set_string_flag(char* name, const char* value, Flag::Flags origin) {
  if (!CommandLineFlags::ccstrAtPut(name, &value, origin))  return false;
  // Contract:  CommandLineFlags always returns a pointer that needs freeing.
  FREE_C_HEAP_ARRAY(char, value, mtInternal);
  return true;
}

static bool append_to_string_flag(char* name, const char* new_value, Flag::Flags origin) {
  const char* old_value = "";
  if (!CommandLineFlags::ccstrAt(name, &old_value))  return false;
  size_t old_len = old_value != NULL ? strlen(old_value) : 0;
  size_t new_len = strlen(new_value);
  const char* value;
  char* free_this_too = NULL;
  if (old_len == 0) {
    value = new_value;
  } else if (new_len == 0) {
    value = old_value;
  } else {
    char* buf = NEW_C_HEAP_ARRAY(char, old_len + 1 + new_len + 1, mtInternal);
    // each new setting adds another LINE to the switch:
    sprintf(buf, "%s\n%s", old_value, new_value);
    value = buf;
    free_this_too = buf;
  }
  (void) CommandLineFlags::ccstrAtPut(name, &value, origin);
  // CommandLineFlags always returns a pointer that needs freeing.
  FREE_C_HEAP_ARRAY(char, value, mtInternal);
  if (free_this_too != NULL) {
    // CommandLineFlags made its own copy, so I must delete my own temp. buffer.
    FREE_C_HEAP_ARRAY(char, free_this_too, mtInternal);
  }
  return true;
}

bool Arguments::parse_argument(const char* arg, Flag::Flags origin) {

  // range of acceptable characters spelled out for portability reasons
#define NAME_RANGE  "[abcdefghijklmnopqrstuvwxyzABCDEFGHIJKLMNOPQRSTUVWXYZ0123456789_]"
#define BUFLEN 255
  char name[BUFLEN+1];
  char dummy;

  if (sscanf(arg, "-%" XSTR(BUFLEN) NAME_RANGE "%c", name, &dummy) == 1) {
    return set_bool_flag(name, false, origin);
  }
  if (sscanf(arg, "+%" XSTR(BUFLEN) NAME_RANGE "%c", name, &dummy) == 1) {
    return set_bool_flag(name, true, origin);
  }

  char punct;
  if (sscanf(arg, "%" XSTR(BUFLEN) NAME_RANGE "%c", name, &punct) == 2 && punct == '=') {
    const char* value = strchr(arg, '=') + 1;
    Flag* flag = Flag::find_flag(name, strlen(name));
    if (flag != NULL && flag->is_ccstr()) {
      if (flag->ccstr_accumulates()) {
        return append_to_string_flag(name, value, origin);
      } else {
        if (value[0] == '\0') {
          value = NULL;
        }
        return set_string_flag(name, value, origin);
      }
    }
  }

  if (sscanf(arg, "%" XSTR(BUFLEN) NAME_RANGE ":%c", name, &punct) == 2 && punct == '=') {
    const char* value = strchr(arg, '=') + 1;
    // -XX:Foo:=xxx will reset the string flag to the given value.
    if (value[0] == '\0') {
      value = NULL;
    }
    return set_string_flag(name, value, origin);
  }

#define SIGNED_FP_NUMBER_RANGE "[-0123456789.]"
#define SIGNED_NUMBER_RANGE    "[-0123456789]"
#define        NUMBER_RANGE    "[0123456789]"
  char value[BUFLEN + 1];
  char value2[BUFLEN + 1];
  if (sscanf(arg, "%" XSTR(BUFLEN) NAME_RANGE "=" "%" XSTR(BUFLEN) SIGNED_NUMBER_RANGE "." "%" XSTR(BUFLEN) NUMBER_RANGE "%c", name, value, value2, &dummy) == 3) {
    // Looks like a floating-point number -- try again with more lenient format string
    if (sscanf(arg, "%" XSTR(BUFLEN) NAME_RANGE "=" "%" XSTR(BUFLEN) SIGNED_FP_NUMBER_RANGE "%c", name, value, &dummy) == 2) {
      return set_fp_numeric_flag(name, value, origin);
    }
  }

#define VALUE_RANGE "[-kmgtKMGT0123456789]"
  if (sscanf(arg, "%" XSTR(BUFLEN) NAME_RANGE "=" "%" XSTR(BUFLEN) VALUE_RANGE "%c", name, value, &dummy) == 2) {
    return set_numeric_flag(name, value, origin);
  }

  return false;
}

void Arguments::add_string(char*** bldarray, int* count, const char* arg) {
  assert(bldarray != NULL, "illegal argument");

  if (arg == NULL) {
    return;
  }

  int new_count = *count + 1;

  // expand the array and add arg to the last element
  if (*bldarray == NULL) {
    *bldarray = NEW_C_HEAP_ARRAY(char*, new_count, mtInternal);
  } else {
    *bldarray = REALLOC_C_HEAP_ARRAY(char*, *bldarray, new_count, mtInternal);
  }
  (*bldarray)[*count] = strdup(arg);
  *count = new_count;
}

void Arguments::build_jvm_args(const char* arg) {
  add_string(&_jvm_args_array, &_num_jvm_args, arg);
}

void Arguments::build_jvm_flags(const char* arg) {
  add_string(&_jvm_flags_array, &_num_jvm_flags, arg);
}

// utility function to return a string that concatenates all
// strings in a given char** array
const char* Arguments::build_resource_string(char** args, int count) {
  if (args == NULL || count == 0) {
    return NULL;
  }
  size_t length = strlen(args[0]) + 1; // add 1 for the null terminator
  for (int i = 1; i < count; i++) {
    length += strlen(args[i]) + 1; // add 1 for a space
  }
  char* s = NEW_RESOURCE_ARRAY(char, length);
  strcpy(s, args[0]);
  for (int j = 1; j < count; j++) {
    strcat(s, " ");
    strcat(s, args[j]);
  }
  return (const char*) s;
}

void Arguments::print_on(outputStream* st) {
  st->print_cr("VM Arguments:");
  if (num_jvm_flags() > 0) {
    st->print("jvm_flags: "); print_jvm_flags_on(st);
  }
  if (num_jvm_args() > 0) {
    st->print("jvm_args: "); print_jvm_args_on(st);
  }
  st->print_cr("java_command: %s", java_command() ? java_command() : "<unknown>");
  if (_java_class_path != NULL) {
    char* path = _java_class_path->value();
    st->print_cr("java_class_path (initial): %s", strlen(path) == 0 ? "<not set>" : path );
  }
  st->print_cr("Launcher Type: %s", _sun_java_launcher);
}

void Arguments::print_jvm_flags_on(outputStream* st) {
  if (_num_jvm_flags > 0) {
    for (int i=0; i < _num_jvm_flags; i++) {
      st->print("%s ", _jvm_flags_array[i]);
    }
    st->cr();
  }
}

void Arguments::print_jvm_args_on(outputStream* st) {
  if (_num_jvm_args > 0) {
    for (int i=0; i < _num_jvm_args; i++) {
      st->print("%s ", _jvm_args_array[i]);
    }
    st->cr();
  }
}

bool Arguments::process_argument(const char* arg,
    jboolean ignore_unrecognized, Flag::Flags origin) {

  JDK_Version since = JDK_Version();

  if (parse_argument(arg, origin) || ignore_unrecognized) {
    return true;
  }

  bool has_plus_minus = (*arg == '+' || *arg == '-');
  const char* const argname = has_plus_minus ? arg + 1 : arg;
  if (is_newly_obsolete(arg, &since)) {
    char version[256];
    since.to_string(version, sizeof(version));
    warning("ignoring option %s; support was removed in %s", argname, version);
    return true;
  }

  // For locked flags, report a custom error message if available.
  // Otherwise, report the standard unrecognized VM option.

  size_t arg_len;
  const char* equal_sign = strchr(argname, '=');
  if (equal_sign == NULL) {
    arg_len = strlen(argname);
  } else {
    arg_len = equal_sign - argname;
  }

  Flag* found_flag = Flag::find_flag((const char*)argname, arg_len, true, true);
  if (found_flag != NULL) {
    char locked_message_buf[BUFLEN];
    found_flag->get_locked_message(locked_message_buf, BUFLEN);
    if (strlen(locked_message_buf) == 0) {
      if (found_flag->is_bool() && !has_plus_minus) {
        jio_fprintf(defaultStream::error_stream(),
          "Missing +/- setting for VM option '%s'\n", argname);
      } else if (!found_flag->is_bool() && has_plus_minus) {
        jio_fprintf(defaultStream::error_stream(),
          "Unexpected +/- setting in VM option '%s'\n", argname);
      } else {
        jio_fprintf(defaultStream::error_stream(),
          "Improperly specified VM option '%s'\n", argname);
      }
    } else {
      jio_fprintf(defaultStream::error_stream(), "%s", locked_message_buf);
    }
  } else {
    jio_fprintf(defaultStream::error_stream(),
                "Unrecognized VM option '%s'\n", argname);
    Flag* fuzzy_matched = Flag::fuzzy_match((const char*)argname, arg_len, true);
    if (fuzzy_matched != NULL) {
      jio_fprintf(defaultStream::error_stream(),
                  "Did you mean '%s%s%s'?\n",
                  (fuzzy_matched->is_bool()) ? "(+/-)" : "",
                  fuzzy_matched->_name,
                  (fuzzy_matched->is_bool()) ? "" : "=<value>");
    }
  }

  // allow for commandline "commenting out" options like -XX:#+Verbose
  return arg[0] == '#';
}

bool Arguments::process_settings_file(const char* file_name, bool should_exist, jboolean ignore_unrecognized) {
  FILE* stream = fopen(file_name, "rb");
  if (stream == NULL) {
    if (should_exist) {
      jio_fprintf(defaultStream::error_stream(),
                  "Could not open settings file %s\n", file_name);
      return false;
    } else {
      return true;
    }
  }

  char token[1024];
  int  pos = 0;

  bool in_white_space = true;
  bool in_comment     = false;
  bool in_quote       = false;
  char quote_c        = 0;
  bool result         = true;

  int c = getc(stream);
  while(c != EOF && pos < (int)(sizeof(token)-1)) {
    if (in_white_space) {
      if (in_comment) {
        if (c == '\n') in_comment = false;
      } else {
        if (c == '#') in_comment = true;
        else if (!isspace(c)) {
          in_white_space = false;
          token[pos++] = c;
        }
      }
    } else {
      if (c == '\n' || (!in_quote && isspace(c))) {
        // token ends at newline, or at unquoted whitespace
        // this allows a way to include spaces in string-valued options
        token[pos] = '\0';
        logOption(token);
        result &= process_argument(token, ignore_unrecognized, Flag::CONFIG_FILE);
        build_jvm_flags(token);
        pos = 0;
        in_white_space = true;
        in_quote = false;
      } else if (!in_quote && (c == '\'' || c == '"')) {
        in_quote = true;
        quote_c = c;
      } else if (in_quote && (c == quote_c)) {
        in_quote = false;
      } else {
        token[pos++] = c;
      }
    }
    c = getc(stream);
  }
  if (pos > 0) {
    token[pos] = '\0';
    result &= process_argument(token, ignore_unrecognized, Flag::CONFIG_FILE);
    build_jvm_flags(token);
  }
  fclose(stream);
  return result;
}

//=============================================================================================================
// Parsing of properties (-D)

const char* Arguments::get_property(const char* key) {
  return PropertyList_get_value(system_properties(), key);
}

bool Arguments::add_property(const char* prop) {
  const char* eq = strchr(prop, '=');
  char* key;
  // ns must be static--its address may be stored in a SystemProperty object.
  const static char ns[1] = {0};
  char* value = (char *)ns;

  size_t key_len = (eq == NULL) ? strlen(prop) : (eq - prop);
  key = AllocateHeap(key_len + 1, mtInternal);
  strncpy(key, prop, key_len);
  key[key_len] = '\0';

  if (eq != NULL) {
    size_t value_len = strlen(prop) - key_len - 1;
    value = AllocateHeap(value_len + 1, mtInternal);
    strncpy(value, &prop[key_len + 1], value_len + 1);
  }

  if (strcmp(key, "java.compiler") == 0) {
    process_java_compiler_argument(value);
    FreeHeap(key);
    if (eq != NULL) {
      FreeHeap(value);
    }
    return true;
  } else if (strcmp(key, "sun.java.command") == 0) {
    _java_command = value;

    // Record value in Arguments, but let it get passed to Java.
  } else if (strcmp(key, "sun.java.launcher.pid") == 0) {
    // launcher.pid property is private and is processed
    // in process_sun_java_launcher_properties();
    // the sun.java.launcher property is passed on to the java application
    FreeHeap(key);
    if (eq != NULL) {
      FreeHeap(value);
    }
    return true;
  } else if (strcmp(key, "java.vendor.url.bug") == 0) {
    // save it in _java_vendor_url_bug, so JVM fatal error handler can access
    // its value without going through the property list or making a Java call.
    _java_vendor_url_bug = value;
  } else if (strcmp(key, "sun.boot.library.path") == 0) {
    PropertyList_unique_add(&_system_properties, key, value, true);
    return true;
  }
  // Create new property and add at the end of the list
  PropertyList_unique_add(&_system_properties, key, value);
  return true;
}

//===========================================================================================================
// Setting int/mixed/comp mode flags

void Arguments::set_mode_flags(Mode mode) {
  // Set up default values for all flags.
  // If you add a flag to any of the branches below,
  // add a default value for it here.
  set_java_compiler(false);
  _mode                      = mode;

  // Ensure Agent_OnLoad has the correct initial values.
  // This may not be the final mode; mode may change later in onload phase.
  PropertyList_unique_add(&_system_properties, "java.vm.info",
                          (char*)VM_Version::vm_info_string(), false);

  UseInterpreter             = true;
  UseCompiler                = true;
  UseLoopCounter             = true;

#ifndef ZERO
  // Turn these off for mixed and comp.  Leave them on for Zero.
  if (FLAG_IS_DEFAULT(UseFastAccessorMethods)) {
    UseFastAccessorMethods = (mode == _int);
  }
  if (FLAG_IS_DEFAULT(UseFastEmptyMethods)) {
    UseFastEmptyMethods = (mode == _int);
  }
#endif

  // Default values may be platform/compiler dependent -
  // use the saved values
  ClipInlining               = Arguments::_ClipInlining;
  AlwaysCompileLoopMethods   = Arguments::_AlwaysCompileLoopMethods;
  UseOnStackReplacement      = Arguments::_UseOnStackReplacement;
  BackgroundCompilation      = Arguments::_BackgroundCompilation;

  // Change from defaults based on mode
  switch (mode) {
  default:
    ShouldNotReachHere();
    break;
  case _int:
    UseCompiler              = false;
    UseLoopCounter           = false;
    AlwaysCompileLoopMethods = false;
    UseOnStackReplacement    = false;
    break;
  case _mixed:
    // same as default
    break;
  case _comp:
    UseInterpreter           = false;
    BackgroundCompilation    = false;
    ClipInlining             = false;
    // Be much more aggressive in tiered mode with -Xcomp and exercise C2 more.
    // We will first compile a level 3 version (C1 with full profiling), then do one invocation of it and
    // compile a level 4 (C2) and then continue executing it.
    if (TieredCompilation) {
      Tier3InvokeNotifyFreqLog = 0;
      Tier4InvocationThreshold = 0;
    }
    break;
  }
}

#if defined(COMPILER2) || defined(_LP64) || !INCLUDE_CDS
// Conflict: required to use shared spaces (-Xshare:on), but
// incompatible command line options were chosen.

static void no_shared_spaces() {
  if (RequireSharedSpaces) {
    jio_fprintf(defaultStream::error_stream(),
      "Class data sharing is inconsistent with other specified options.\n");
    vm_exit_during_initialization("Unable to use shared archive.", NULL);
  } else {
    FLAG_SET_DEFAULT(UseSharedSpaces, false);
  }
}
#endif

void Arguments::set_tiered_flags() {
  // With tiered, set default policy to AdvancedThresholdPolicy, which is 3.
  if (FLAG_IS_DEFAULT(CompilationPolicyChoice)) {
    FLAG_SET_DEFAULT(CompilationPolicyChoice, 3);
  }
  if (CompilationPolicyChoice < 2) {
    vm_exit_during_initialization(
      "Incompatible compilation policy selected", NULL);
  }
  // Increase the code cache size - tiered compiles a lot more.
  if (FLAG_IS_DEFAULT(ReservedCodeCacheSize)) {
    FLAG_SET_DEFAULT(ReservedCodeCacheSize, ReservedCodeCacheSize * 5);
  }
  if (!UseInterpreter) { // -Xcomp
    Tier3InvokeNotifyFreqLog = 0;
    Tier4InvocationThreshold = 0;
  }
}

#if INCLUDE_ALL_GCS
static void disable_adaptive_size_policy(const char* collector_name) {
  if (UseAdaptiveSizePolicy) {
    if (FLAG_IS_CMDLINE(UseAdaptiveSizePolicy)) {
      warning("disabling UseAdaptiveSizePolicy; it is incompatible with %s.",
              collector_name);
    }
    FLAG_SET_DEFAULT(UseAdaptiveSizePolicy, false);
  }
}

void Arguments::set_parnew_gc_flags() {
  assert(!UseSerialGC && !UseParallelOldGC && !UseParallelGC && !UseG1GC,
         "control point invariant");
  assert(UseParNewGC, "Error");

  // Turn off AdaptiveSizePolicy for parnew until it is complete.
  disable_adaptive_size_policy("UseParNewGC");

  if (FLAG_IS_DEFAULT(ParallelGCThreads)) {
    FLAG_SET_DEFAULT(ParallelGCThreads, Abstract_VM_Version::parallel_worker_threads());
    assert(ParallelGCThreads > 0, "We should always have at least one thread by default");
  } else if (ParallelGCThreads == 0) {
    jio_fprintf(defaultStream::error_stream(),
        "The ParNew GC can not be combined with -XX:ParallelGCThreads=0\n");
    vm_exit(1);
  }

  // By default YoungPLABSize and OldPLABSize are set to 4096 and 1024 respectively,
  // these settings are default for Parallel Scavenger. For ParNew+Tenured configuration
  // we set them to 1024 and 1024.
  // See CR 6362902.
  if (FLAG_IS_DEFAULT(YoungPLABSize)) {
    FLAG_SET_DEFAULT(YoungPLABSize, (intx)1024);
  }
  if (FLAG_IS_DEFAULT(OldPLABSize)) {
    FLAG_SET_DEFAULT(OldPLABSize, (intx)1024);
  }

  // AlwaysTenure flag should make ParNew promote all at first collection.
  // See CR 6362902.
  if (AlwaysTenure) {
    FLAG_SET_CMDLINE(uintx, MaxTenuringThreshold, 0);
  }
  // When using compressed oops, we use local overflow stacks,
  // rather than using a global overflow list chained through
  // the klass word of the object's pre-image.
  if (UseCompressedOops && !ParGCUseLocalOverflow) {
    if (!FLAG_IS_DEFAULT(ParGCUseLocalOverflow)) {
      warning("Forcing +ParGCUseLocalOverflow: needed if using compressed references");
    }
    FLAG_SET_DEFAULT(ParGCUseLocalOverflow, true);
  }
  assert(ParGCUseLocalOverflow || !UseCompressedOops, "Error");
}

// Adjust some sizes to suit CMS and/or ParNew needs; these work well on
// sparc/solaris for certain applications, but would gain from
// further optimization and tuning efforts, and would almost
// certainly gain from analysis of platform and environment.
void Arguments::set_cms_and_parnew_gc_flags() {
  assert(!UseSerialGC && !UseParallelOldGC && !UseParallelGC, "Error");
  assert(UseConcMarkSweepGC, "CMS is expected to be on here");

  // If we are using CMS, we prefer to UseParNewGC,
  // unless explicitly forbidden.
  if (FLAG_IS_DEFAULT(UseParNewGC)) {
    FLAG_SET_ERGO(bool, UseParNewGC, true);
  }

  // Turn off AdaptiveSizePolicy by default for cms until it is complete.
  disable_adaptive_size_policy("UseConcMarkSweepGC");

  // In either case, adjust ParallelGCThreads and/or UseParNewGC
  // as needed.
  if (UseParNewGC) {
    set_parnew_gc_flags();
  }

  size_t max_heap = align_size_down(MaxHeapSize,
                                    CardTableRS::ct_max_alignment_constraint());

  // Now make adjustments for CMS
  intx   tenuring_default = (intx)6;
  size_t young_gen_per_worker = CMSYoungGenPerWorker;

  // Preferred young gen size for "short" pauses:
  // upper bound depends on # of threads and NewRatio.
  const uintx parallel_gc_threads =
    (ParallelGCThreads == 0 ? 1 : ParallelGCThreads);
  const size_t preferred_max_new_size_unaligned =
    MIN2(max_heap/(NewRatio+1), ScaleForWordSize(young_gen_per_worker * parallel_gc_threads));
  size_t preferred_max_new_size =
    align_size_up(preferred_max_new_size_unaligned, os::vm_page_size());

  // Unless explicitly requested otherwise, size young gen
  // for "short" pauses ~ CMSYoungGenPerWorker*ParallelGCThreads

  // If either MaxNewSize or NewRatio is set on the command line,
  // assume the user is trying to set the size of the young gen.
  if (FLAG_IS_DEFAULT(MaxNewSize) && FLAG_IS_DEFAULT(NewRatio)) {

    // Set MaxNewSize to our calculated preferred_max_new_size unless
    // NewSize was set on the command line and it is larger than
    // preferred_max_new_size.
    if (!FLAG_IS_DEFAULT(NewSize)) {   // NewSize explicitly set at command-line
      FLAG_SET_ERGO(uintx, MaxNewSize, MAX2(NewSize, preferred_max_new_size));
    } else {
      FLAG_SET_ERGO(uintx, MaxNewSize, preferred_max_new_size);
    }
    if (PrintGCDetails && Verbose) {
      // Too early to use gclog_or_tty
      tty->print_cr("CMS ergo set MaxNewSize: " SIZE_FORMAT, MaxNewSize);
    }

    // Code along this path potentially sets NewSize and OldSize
    if (PrintGCDetails && Verbose) {
      // Too early to use gclog_or_tty
      tty->print_cr("CMS set min_heap_size: " SIZE_FORMAT
           " initial_heap_size:  " SIZE_FORMAT
           " max_heap: " SIZE_FORMAT,
           min_heap_size(), InitialHeapSize, max_heap);
    }
    size_t min_new = preferred_max_new_size;
    if (FLAG_IS_CMDLINE(NewSize)) {
      min_new = NewSize;
    }
    if (max_heap > min_new && min_heap_size() > min_new) {
      // Unless explicitly requested otherwise, make young gen
      // at least min_new, and at most preferred_max_new_size.
      if (FLAG_IS_DEFAULT(NewSize)) {
        FLAG_SET_ERGO(uintx, NewSize, MAX2(NewSize, min_new));
        FLAG_SET_ERGO(uintx, NewSize, MIN2(preferred_max_new_size, NewSize));
        if (PrintGCDetails && Verbose) {
          // Too early to use gclog_or_tty
          tty->print_cr("CMS ergo set NewSize: " SIZE_FORMAT, NewSize);
        }
      }
      // Unless explicitly requested otherwise, size old gen
      // so it's NewRatio x of NewSize.
      if (FLAG_IS_DEFAULT(OldSize)) {
        if (max_heap > NewSize) {
          FLAG_SET_ERGO(uintx, OldSize, MIN2(NewRatio*NewSize, max_heap - NewSize));
          if (PrintGCDetails && Verbose) {
            // Too early to use gclog_or_tty
            tty->print_cr("CMS ergo set OldSize: " SIZE_FORMAT, OldSize);
          }
        }
      }
    }
  }
  // Unless explicitly requested otherwise, definitely
  // promote all objects surviving "tenuring_default" scavenges.
  if (FLAG_IS_DEFAULT(MaxTenuringThreshold) &&
      FLAG_IS_DEFAULT(SurvivorRatio)) {
    FLAG_SET_ERGO(uintx, MaxTenuringThreshold, tenuring_default);
  }
  // If we decided above (or user explicitly requested)
  // `promote all' (via MaxTenuringThreshold := 0),
  // prefer minuscule survivor spaces so as not to waste
  // space for (non-existent) survivors
  if (FLAG_IS_DEFAULT(SurvivorRatio) && MaxTenuringThreshold == 0) {
    FLAG_SET_ERGO(uintx, SurvivorRatio, MAX2((uintx)1024, SurvivorRatio));
  }
  // If OldPLABSize is set and CMSParPromoteBlocksToClaim is not,
  // set CMSParPromoteBlocksToClaim equal to OldPLABSize.
  // This is done in order to make ParNew+CMS configuration to work
  // with YoungPLABSize and OldPLABSize options.
  // See CR 6362902.
  if (!FLAG_IS_DEFAULT(OldPLABSize)) {
    if (FLAG_IS_DEFAULT(CMSParPromoteBlocksToClaim)) {
      // OldPLABSize is not the default value but CMSParPromoteBlocksToClaim
      // is.  In this situtation let CMSParPromoteBlocksToClaim follow
      // the value (either from the command line or ergonomics) of
      // OldPLABSize.  Following OldPLABSize is an ergonomics decision.
      FLAG_SET_ERGO(uintx, CMSParPromoteBlocksToClaim, OldPLABSize);
    } else {
      // OldPLABSize and CMSParPromoteBlocksToClaim are both set.
      // CMSParPromoteBlocksToClaim is a collector-specific flag, so
      // we'll let it to take precedence.
      jio_fprintf(defaultStream::error_stream(),
                  "Both OldPLABSize and CMSParPromoteBlocksToClaim"
                  " options are specified for the CMS collector."
                  " CMSParPromoteBlocksToClaim will take precedence.\n");
    }
  }
  if (!FLAG_IS_DEFAULT(ResizeOldPLAB) && !ResizeOldPLAB) {
    // OldPLAB sizing manually turned off: Use a larger default setting,
    // unless it was manually specified. This is because a too-low value
    // will slow down scavenges.
    if (FLAG_IS_DEFAULT(CMSParPromoteBlocksToClaim)) {
      FLAG_SET_ERGO(uintx, CMSParPromoteBlocksToClaim, 50); // default value before 6631166
    }
  }
  // Overwrite OldPLABSize which is the variable we will internally use everywhere.
  FLAG_SET_ERGO(uintx, OldPLABSize, CMSParPromoteBlocksToClaim);
  // If either of the static initialization defaults have changed, note this
  // modification.
  if (!FLAG_IS_DEFAULT(CMSParPromoteBlocksToClaim) || !FLAG_IS_DEFAULT(OldPLABWeight)) {
    CFLS_LAB::modify_initialization(OldPLABSize, OldPLABWeight);
  }
  if (PrintGCDetails && Verbose) {
    tty->print_cr("MarkStackSize: %uk  MarkStackSizeMax: %uk",
      (unsigned int) (MarkStackSize / K), (uint) (MarkStackSizeMax / K));
    tty->print_cr("ConcGCThreads: %u", (uint) ConcGCThreads);
  }
}
#endif // INCLUDE_ALL_GCS

void set_object_alignment() {
  // Object alignment.
  assert(is_power_of_2(ObjectAlignmentInBytes), "ObjectAlignmentInBytes must be power of 2");
  MinObjAlignmentInBytes     = ObjectAlignmentInBytes;
  assert(MinObjAlignmentInBytes >= HeapWordsPerLong * HeapWordSize, "ObjectAlignmentInBytes value is too small");
  MinObjAlignment            = MinObjAlignmentInBytes / HeapWordSize;
  assert(MinObjAlignmentInBytes == MinObjAlignment * HeapWordSize, "ObjectAlignmentInBytes value is incorrect");
  MinObjAlignmentInBytesMask = MinObjAlignmentInBytes - 1;

  LogMinObjAlignmentInBytes  = exact_log2(ObjectAlignmentInBytes);
  LogMinObjAlignment         = LogMinObjAlignmentInBytes - LogHeapWordSize;

  // Oop encoding heap max
  OopEncodingHeapMax = (uint64_t(max_juint) + 1) << LogMinObjAlignmentInBytes;

#if INCLUDE_ALL_GCS
  // Set CMS global values
  CompactibleFreeListSpace::set_cms_values();
#endif // INCLUDE_ALL_GCS
}

bool verify_object_alignment() {
  // Object alignment.
  if (!is_power_of_2(ObjectAlignmentInBytes)) {
    jio_fprintf(defaultStream::error_stream(),
                "error: ObjectAlignmentInBytes=%d must be power of 2\n",
                (int)ObjectAlignmentInBytes);
    return false;
  }
  if ((int)ObjectAlignmentInBytes < BytesPerLong) {
    jio_fprintf(defaultStream::error_stream(),
                "error: ObjectAlignmentInBytes=%d must be greater or equal %d\n",
                (int)ObjectAlignmentInBytes, BytesPerLong);
    return false;
  }
  // It does not make sense to have big object alignment
  // since a space lost due to alignment will be greater
  // then a saved space from compressed oops.
  if ((int)ObjectAlignmentInBytes > 256) {
    jio_fprintf(defaultStream::error_stream(),
                "error: ObjectAlignmentInBytes=%d must not be greater than 256\n",
                (int)ObjectAlignmentInBytes);
    return false;
  }
  // In case page size is very small.
  if ((int)ObjectAlignmentInBytes >= os::vm_page_size()) {
    jio_fprintf(defaultStream::error_stream(),
                "error: ObjectAlignmentInBytes=%d must be less than page size %d\n",
                (int)ObjectAlignmentInBytes, os::vm_page_size());
    return false;
  }
  return true;
}

uintx Arguments::max_heap_for_compressed_oops() {
  // Avoid sign flip.
  assert(OopEncodingHeapMax > (uint64_t)os::vm_page_size(), "Unusual page size");
  // We need to fit both the NULL page and the heap into the memory budget, while
  // keeping alignment constraints of the heap. To guarantee the latter, as the
  // NULL page is located before the heap, we pad the NULL page to the conservative
  // maximum alignment that the GC may ever impose upon the heap.
  size_t displacement_due_to_null_page = align_size_up_(os::vm_page_size(),
                                                        _conservative_max_heap_alignment);

  LP64_ONLY(return OopEncodingHeapMax - displacement_due_to_null_page);
  NOT_LP64(ShouldNotReachHere(); return 0);
}

bool Arguments::should_auto_select_low_pause_collector() {
  if (UseAutoGCSelectPolicy &&
      !FLAG_IS_DEFAULT(MaxGCPauseMillis) &&
      (MaxGCPauseMillis <= AutoGCSelectPauseMillis)) {
    if (PrintGCDetails) {
      // Cannot use gclog_or_tty yet.
      tty->print_cr("Automatic selection of the low pause collector"
       " based on pause goal of %d (ms)", (int) MaxGCPauseMillis);
    }
    return true;
  }
  return false;
}

void Arguments::set_use_compressed_oops() {
#ifndef ZERO
#ifdef _LP64
  // MaxHeapSize is not set up properly at this point, but
  // the only value that can override MaxHeapSize if we are
  // to use UseCompressedOops is InitialHeapSize.
  size_t max_heap_size = MAX2(MaxHeapSize, InitialHeapSize);

  if (max_heap_size <= max_heap_for_compressed_oops()) {
#if !defined(COMPILER1) || defined(TIERED)
    if (FLAG_IS_DEFAULT(UseCompressedOops)) {
      FLAG_SET_ERGO(bool, UseCompressedOops, true);
    }
#endif
#ifdef _WIN64
    if (UseLargePages && UseCompressedOops) {
      // Cannot allocate guard pages for implicit checks in indexed addressing
      // mode, when large pages are specified on windows.
      // This flag could be switched ON if narrow oop base address is set to 0,
      // see code in Universe::initialize_heap().
      Universe::set_narrow_oop_use_implicit_null_checks(false);
    }
#endif //  _WIN64
  } else {
    if (UseCompressedOops && !FLAG_IS_DEFAULT(UseCompressedOops)) {
      warning("Max heap size too large for Compressed Oops");
      FLAG_SET_DEFAULT(UseCompressedOops, false);
      FLAG_SET_DEFAULT(UseCompressedClassPointers, false);
    }
  }
#endif // _LP64
#endif // ZERO
}


// NOTE: set_use_compressed_klass_ptrs() must be called after calling
// set_use_compressed_oops().
void Arguments::set_use_compressed_klass_ptrs() {
#ifndef ZERO
#ifdef _LP64
  // UseCompressedOops must be on for UseCompressedClassPointers to be on.
  if (!UseCompressedOops) {
    if (UseCompressedClassPointers) {
      warning("UseCompressedClassPointers requires UseCompressedOops");
    }
    FLAG_SET_DEFAULT(UseCompressedClassPointers, false);
  } else {
    // Turn on UseCompressedClassPointers too
    if (FLAG_IS_DEFAULT(UseCompressedClassPointers)) {
      FLAG_SET_ERGO(bool, UseCompressedClassPointers, true);
    }
    // Check the CompressedClassSpaceSize to make sure we use compressed klass ptrs.
    if (UseCompressedClassPointers) {
      if (CompressedClassSpaceSize > KlassEncodingMetaspaceMax) {
        warning("CompressedClassSpaceSize is too large for UseCompressedClassPointers");
        FLAG_SET_DEFAULT(UseCompressedClassPointers, false);
      }
    }
  }
#endif // _LP64
#endif // !ZERO
}

void Arguments::set_conservative_max_heap_alignment() {
  // The conservative maximum required alignment for the heap is the maximum of
  // the alignments imposed by several sources: any requirements from the heap
  // itself, the collector policy and the maximum page size we may run the VM
  // with.
  size_t heap_alignment = GenCollectedHeap::conservative_max_heap_alignment();
#if INCLUDE_ALL_GCS
  if (UseParallelGC) {
    heap_alignment = ParallelScavengeHeap::conservative_max_heap_alignment();
  } else if (UseG1GC) {
    heap_alignment = G1CollectedHeap::conservative_max_heap_alignment();
  }
#endif // INCLUDE_ALL_GCS
  _conservative_max_heap_alignment = MAX3(heap_alignment, os::max_page_size(),
    CollectorPolicy::compute_heap_alignment());
}

void Arguments::set_ergonomics_flags() {

  if (os::is_server_class_machine()) {
    // If no other collector is requested explicitly,
    // let the VM select the collector based on
    // machine class and automatic selection policy.
    if (!UseSerialGC &&
        !UseConcMarkSweepGC &&
        !UseG1GC &&
        !UseParNewGC &&
        FLAG_IS_DEFAULT(UseParallelGC)) {
      if (should_auto_select_low_pause_collector()) {
        FLAG_SET_ERGO(bool, UseConcMarkSweepGC, true);
      } else {
        FLAG_SET_ERGO(bool, UseParallelGC, true);
      }
    }
  }
#ifdef COMPILER2
  // Shared spaces work fine with other GCs but causes bytecode rewriting
  // to be disabled, which hurts interpreter performance and decreases
  // server performance.  When -server is specified, keep the default off
  // unless it is asked for.  Future work: either add bytecode rewriting
  // at link time, or rewrite bytecodes in non-shared methods.
  if (!DumpSharedSpaces && !RequireSharedSpaces &&
      (FLAG_IS_DEFAULT(UseSharedSpaces) || !UseSharedSpaces)) {
    no_shared_spaces();
  }
#endif

  set_conservative_max_heap_alignment();

#ifndef ZERO
#ifdef _LP64
  set_use_compressed_oops();

  // set_use_compressed_klass_ptrs() must be called after calling
  // set_use_compressed_oops().
  set_use_compressed_klass_ptrs();

  // Also checks that certain machines are slower with compressed oops
  // in vm_version initialization code.
#endif // _LP64
#endif // !ZERO
}

void Arguments::set_parallel_gc_flags() {
  assert(UseParallelGC || UseParallelOldGC, "Error");
  // Enable ParallelOld unless it was explicitly disabled (cmd line or rc file).
  if (FLAG_IS_DEFAULT(UseParallelOldGC)) {
    FLAG_SET_DEFAULT(UseParallelOldGC, true);
  }
  FLAG_SET_DEFAULT(UseParallelGC, true);

  // If no heap maximum was requested explicitly, use some reasonable fraction
  // of the physical memory, up to a maximum of 1GB.
  FLAG_SET_DEFAULT(ParallelGCThreads,
                   Abstract_VM_Version::parallel_worker_threads());
  if (ParallelGCThreads == 0) {
    jio_fprintf(defaultStream::error_stream(),
        "The Parallel GC can not be combined with -XX:ParallelGCThreads=0\n");
    vm_exit(1);
  }

  if (UseAdaptiveSizePolicy) {
    // We don't want to limit adaptive heap sizing's freedom to adjust the heap
    // unless the user actually sets these flags.
    if (FLAG_IS_DEFAULT(MinHeapFreeRatio)) {
      FLAG_SET_DEFAULT(MinHeapFreeRatio, 0);
    }
    if (FLAG_IS_DEFAULT(MaxHeapFreeRatio)) {
      FLAG_SET_DEFAULT(MaxHeapFreeRatio, 100);
    }
  }

  // If InitialSurvivorRatio or MinSurvivorRatio were not specified, but the
  // SurvivorRatio has been set, reset their default values to SurvivorRatio +
  // 2.  By doing this we make SurvivorRatio also work for Parallel Scavenger.
  // See CR 6362902 for details.
  if (!FLAG_IS_DEFAULT(SurvivorRatio)) {
    if (FLAG_IS_DEFAULT(InitialSurvivorRatio)) {
       FLAG_SET_DEFAULT(InitialSurvivorRatio, SurvivorRatio + 2);
    }
    if (FLAG_IS_DEFAULT(MinSurvivorRatio)) {
      FLAG_SET_DEFAULT(MinSurvivorRatio, SurvivorRatio + 2);
    }
  }

  if (UseParallelOldGC) {
    // Par compact uses lower default values since they are treated as
    // minimums.  These are different defaults because of the different
    // interpretation and are not ergonomically set.
    if (FLAG_IS_DEFAULT(MarkSweepDeadRatio)) {
      FLAG_SET_DEFAULT(MarkSweepDeadRatio, 1);
    }
  }
}

void Arguments::set_g1_gc_flags() {
  assert(UseG1GC, "Error");
#ifdef COMPILER1
  FastTLABRefill = false;
#endif
  FLAG_SET_DEFAULT(ParallelGCThreads,
                     Abstract_VM_Version::parallel_worker_threads());
  if (ParallelGCThreads == 0) {
    FLAG_SET_DEFAULT(ParallelGCThreads,
                     Abstract_VM_Version::parallel_worker_threads());
  }

  // MarkStackSize will be set (if it hasn't been set by the user)
  // when concurrent marking is initialized.
  // Its value will be based upon the number of parallel marking threads.
  // But we do set the maximum mark stack size here.
  if (FLAG_IS_DEFAULT(MarkStackSizeMax)) {
    FLAG_SET_DEFAULT(MarkStackSizeMax, 128 * TASKQUEUE_SIZE);
  }

  if (FLAG_IS_DEFAULT(GCTimeRatio) || GCTimeRatio == 0) {
    // In G1, we want the default GC overhead goal to be higher than
    // say in PS. So we set it here to 10%. Otherwise the heap might
    // be expanded more aggressively than we would like it to. In
    // fact, even 10% seems to not be high enough in some cases
    // (especially small GC stress tests that the main thing they do
    // is allocation). We might consider increase it further.
    FLAG_SET_DEFAULT(GCTimeRatio, 9);
  }

  if (PrintGCDetails && Verbose) {
    tty->print_cr("MarkStackSize: %uk  MarkStackSizeMax: %uk",
      (unsigned int) (MarkStackSize / K), (uint) (MarkStackSizeMax / K));
    tty->print_cr("ConcGCThreads: %u", (uint) ConcGCThreads);
  }
}

julong Arguments::limit_by_allocatable_memory(julong limit) {
  julong max_allocatable;
  julong result = limit;
  if (os::has_allocatable_memory_limit(&max_allocatable)) {
    result = MIN2(result, max_allocatable / MaxVirtMemFraction);
  }
  return result;
}

void Arguments::set_heap_size() {
  if (!FLAG_IS_DEFAULT(DefaultMaxRAMFraction)) {
    // Deprecated flag
    FLAG_SET_CMDLINE(uintx, MaxRAMFraction, DefaultMaxRAMFraction);
  }

  const julong phys_mem =
    FLAG_IS_DEFAULT(MaxRAM) ? MIN2(os::physical_memory(), (julong)MaxRAM)
                            : (julong)MaxRAM;

  // If the maximum heap size has not been set with -Xmx,
  // then set it as fraction of the size of physical memory,
  // respecting the maximum and minimum sizes of the heap.
  if (FLAG_IS_DEFAULT(MaxHeapSize)) {
    julong reasonable_max = phys_mem / MaxRAMFraction;

    if (phys_mem <= MaxHeapSize * MinRAMFraction) {
      // Small physical memory, so use a minimum fraction of it for the heap
      reasonable_max = phys_mem / MinRAMFraction;
    } else {
      // Not-small physical memory, so require a heap at least
      // as large as MaxHeapSize
      reasonable_max = MAX2(reasonable_max, (julong)MaxHeapSize);
    }
    if (!FLAG_IS_DEFAULT(ErgoHeapSizeLimit) && ErgoHeapSizeLimit != 0) {
      // Limit the heap size to ErgoHeapSizeLimit
      reasonable_max = MIN2(reasonable_max, (julong)ErgoHeapSizeLimit);
    }
    if (UseCompressedOops) {
      // Limit the heap size to the maximum possible when using compressed oops
      julong max_coop_heap = (julong)max_heap_for_compressed_oops();
      if (HeapBaseMinAddress + MaxHeapSize < max_coop_heap) {
        // Heap should be above HeapBaseMinAddress to get zero based compressed oops
        // but it should be not less than default MaxHeapSize.
        max_coop_heap -= HeapBaseMinAddress;
      }
      reasonable_max = MIN2(reasonable_max, max_coop_heap);
    }
    reasonable_max = limit_by_allocatable_memory(reasonable_max);

    if (!FLAG_IS_DEFAULT(InitialHeapSize)) {
      // An initial heap size was specified on the command line,
      // so be sure that the maximum size is consistent.  Done
      // after call to limit_by_allocatable_memory because that
      // method might reduce the allocation size.
      reasonable_max = MAX2(reasonable_max, (julong)InitialHeapSize);
    }

    if (PrintGCDetails && Verbose) {
      // Cannot use gclog_or_tty yet.
      tty->print_cr("  Maximum heap size " SIZE_FORMAT, (size_t) reasonable_max);
    }
    FLAG_SET_ERGO(uintx, MaxHeapSize, (uintx)reasonable_max);
  }

  // If the minimum or initial heap_size have not been set or requested to be set
  // ergonomically, set them accordingly.
  if (InitialHeapSize == 0 || min_heap_size() == 0) {
    julong reasonable_minimum = (julong)(OldSize + NewSize);

    reasonable_minimum = MIN2(reasonable_minimum, (julong)MaxHeapSize);

    reasonable_minimum = limit_by_allocatable_memory(reasonable_minimum);

    if (InitialHeapSize == 0) {
      julong reasonable_initial = phys_mem / InitialRAMFraction;

      reasonable_initial = MAX3(reasonable_initial, reasonable_minimum, (julong)min_heap_size());
      reasonable_initial = MIN2(reasonable_initial, (julong)MaxHeapSize);

      reasonable_initial = limit_by_allocatable_memory(reasonable_initial);

      if (PrintGCDetails && Verbose) {
        // Cannot use gclog_or_tty yet.
        tty->print_cr("  Initial heap size " SIZE_FORMAT, (uintx)reasonable_initial);
      }
      FLAG_SET_ERGO(uintx, InitialHeapSize, (uintx)reasonable_initial);
    }
    // If the minimum heap size has not been set (via -Xms),
    // synchronize with InitialHeapSize to avoid errors with the default value.
    if (min_heap_size() == 0) {
      set_min_heap_size(MIN2((uintx)reasonable_minimum, InitialHeapSize));
      if (PrintGCDetails && Verbose) {
        // Cannot use gclog_or_tty yet.
        tty->print_cr("  Minimum heap size " SIZE_FORMAT, min_heap_size());
      }
    }
  }
}

// This must be called after ergonomics because we want bytecode rewriting
// if the server compiler is used, or if UseSharedSpaces is disabled.
void Arguments::set_bytecode_flags() {
  // Better not attempt to store into a read-only space.
  if (UseSharedSpaces) {
    FLAG_SET_DEFAULT(RewriteBytecodes, false);
    FLAG_SET_DEFAULT(RewriteFrequentPairs, false);
  }

  if (!RewriteBytecodes) {
    FLAG_SET_DEFAULT(RewriteFrequentPairs, false);
  }
}

// Aggressive optimization flags  -XX:+AggressiveOpts
void Arguments::set_aggressive_opts_flags() {
#ifdef COMPILER2
  if (AggressiveUnboxing) {
    if (FLAG_IS_DEFAULT(EliminateAutoBox)) {
      FLAG_SET_DEFAULT(EliminateAutoBox, true);
    } else if (!EliminateAutoBox) {
      // warning("AggressiveUnboxing is disabled because EliminateAutoBox is disabled");
      AggressiveUnboxing = false;
    }
    if (FLAG_IS_DEFAULT(DoEscapeAnalysis)) {
      FLAG_SET_DEFAULT(DoEscapeAnalysis, true);
    } else if (!DoEscapeAnalysis) {
      // warning("AggressiveUnboxing is disabled because DoEscapeAnalysis is disabled");
      AggressiveUnboxing = false;
    }
  }
  if (AggressiveOpts || !FLAG_IS_DEFAULT(AutoBoxCacheMax)) {
    if (FLAG_IS_DEFAULT(EliminateAutoBox)) {
      FLAG_SET_DEFAULT(EliminateAutoBox, true);
    }
    if (FLAG_IS_DEFAULT(AutoBoxCacheMax)) {
      FLAG_SET_DEFAULT(AutoBoxCacheMax, 20000);
    }

    // Feed the cache size setting into the JDK
    char buffer[1024];
    sprintf(buffer, "java.lang.Integer.IntegerCache.high=" INTX_FORMAT, AutoBoxCacheMax);
    add_property(buffer);
  }
  if (AggressiveOpts && FLAG_IS_DEFAULT(BiasedLockingStartupDelay)) {
    FLAG_SET_DEFAULT(BiasedLockingStartupDelay, 500);
  }
#endif

  if (AggressiveOpts) {
// Sample flag setting code
//    if (FLAG_IS_DEFAULT(EliminateZeroing)) {
//      FLAG_SET_DEFAULT(EliminateZeroing, true);
//    }
  }
}

//===========================================================================================================
// Parsing of java.compiler property

void Arguments::process_java_compiler_argument(char* arg) {
  // For backwards compatibility, Djava.compiler=NONE or ""
  // causes us to switch to -Xint mode UNLESS -Xdebug
  // is also specified.
  if (strlen(arg) == 0 || strcasecmp(arg, "NONE") == 0) {
    set_java_compiler(true);    // "-Djava.compiler[=...]" most recently seen.
  }
}

void Arguments::process_java_launcher_argument(const char* launcher, void* extra_info) {
  _sun_java_launcher = strdup(launcher);
  if (strcmp("gamma", _sun_java_launcher) == 0) {
    _created_by_gamma_launcher = true;
  }
}

bool Arguments::created_by_java_launcher() {
  assert(_sun_java_launcher != NULL, "property must have value");
  return strcmp(DEFAULT_JAVA_LAUNCHER, _sun_java_launcher) != 0;
}

bool Arguments::created_by_gamma_launcher() {
  return _created_by_gamma_launcher;
}

//===========================================================================================================
// Parsing of main arguments

bool Arguments::verify_interval(uintx val, uintx min,
                                uintx max, const char* name) {
  // Returns true iff value is in the inclusive interval [min..max]
  // false, otherwise.
  if (val >= min && val <= max) {
    return true;
  }
  jio_fprintf(defaultStream::error_stream(),
              "%s of " UINTX_FORMAT " is invalid; must be between " UINTX_FORMAT
              " and " UINTX_FORMAT "\n",
              name, val, min, max);
  return false;
}

bool Arguments::verify_min_value(intx val, intx min, const char* name) {
  // Returns true if given value is at least specified min threshold
  // false, otherwise.
  if (val >= min ) {
      return true;
  }
  jio_fprintf(defaultStream::error_stream(),
              "%s of " INTX_FORMAT " is invalid; must be at least " INTX_FORMAT "\n",
              name, val, min);
  return false;
}

bool Arguments::verify_percentage(uintx value, const char* name) {
  if (is_percentage(value)) {
    return true;
  }
  jio_fprintf(defaultStream::error_stream(),
              "%s of " UINTX_FORMAT " is invalid; must be between 0 and 100\n",
              name, value);
  return false;
}

#if !INCLUDE_ALL_GCS
#ifdef ASSERT
static bool verify_serial_gc_flags() {
  return (UseSerialGC &&
        !(UseParNewGC || (UseConcMarkSweepGC || CMSIncrementalMode) || UseG1GC ||
          UseParallelGC || UseParallelOldGC));
}
#endif // ASSERT
#endif // INCLUDE_ALL_GCS

// check if do gclog rotation
// +UseGCLogFileRotation is a must,
// no gc log rotation when log file not supplied or
// NumberOfGCLogFiles is 0
void check_gclog_consistency() {
  if (UseGCLogFileRotation) {
    if ((Arguments::gc_log_filename() == NULL) || (NumberOfGCLogFiles == 0)) {
      jio_fprintf(defaultStream::output_stream(),
                  "To enable GC log rotation, use -Xloggc:<filename> -XX:+UseGCLogFileRotation -XX:NumberOfGCLogFiles=<num_of_files>\n"
                  "where num_of_file > 0\n"
                  "GC log rotation is turned off\n");
      UseGCLogFileRotation = false;
    }
  }

  if (UseGCLogFileRotation && (GCLogFileSize != 0) && (GCLogFileSize < 8*K)) {
    FLAG_SET_CMDLINE(uintx, GCLogFileSize, 8*K);
    jio_fprintf(defaultStream::output_stream(),
                "GCLogFileSize changed to minimum 8K\n");
  }
}

// This function is called for -Xloggc:<filename>, it can be used
// to check if a given file name(or string) conforms to the following
// specification:
// A valid string only contains "[A-Z][a-z][0-9].-_%[p|t]"
// %p and %t only allowed once. We only limit usage of filename not path
bool is_filename_valid(const char *file_name) {
  const char* p = file_name;
  char file_sep = os::file_separator()[0];
  const char* cp;
  // skip prefix path
  for (cp = file_name; *cp != '\0'; cp++) {
    if (*cp == '/' || *cp == file_sep) {
      p = cp + 1;
    }
  }

  int count_p = 0;
  int count_t = 0;
  while (*p != '\0') {
    if ((*p >= '0' && *p <= '9') ||
        (*p >= 'A' && *p <= 'Z') ||
        (*p >= 'a' && *p <= 'z') ||
         *p == '-'               ||
         *p == '_'               ||
         *p == '.') {
       p++;
       continue;
    }
    if (*p == '%') {
      if(*(p + 1) == 'p') {
        p += 2;
        count_p ++;
        continue;
      }
      if (*(p + 1) == 't') {
        p += 2;
        count_t ++;
        continue;
      }
    }
    return false;
  }
  return count_p < 2 && count_t < 2;
}

bool Arguments::verify_MinHeapFreeRatio(FormatBuffer<80>& err_msg, uintx min_heap_free_ratio) {
  if (!is_percentage(min_heap_free_ratio)) {
    err_msg.print("MinHeapFreeRatio must have a value between 0 and 100");
    return false;
  }
  if (min_heap_free_ratio > MaxHeapFreeRatio) {
    err_msg.print("MinHeapFreeRatio (" UINTX_FORMAT ") must be less than or "
                  "equal to MaxHeapFreeRatio (" UINTX_FORMAT ")", min_heap_free_ratio,
                  MaxHeapFreeRatio);
    return false;
  }
  return true;
}

bool Arguments::verify_MaxHeapFreeRatio(FormatBuffer<80>& err_msg, uintx max_heap_free_ratio) {
  if (!is_percentage(max_heap_free_ratio)) {
    err_msg.print("MaxHeapFreeRatio must have a value between 0 and 100");
    return false;
  }
  if (max_heap_free_ratio < MinHeapFreeRatio) {
    err_msg.print("MaxHeapFreeRatio (" UINTX_FORMAT ") must be greater than or "
                  "equal to MinHeapFreeRatio (" UINTX_FORMAT ")", max_heap_free_ratio,
                  MinHeapFreeRatio);
    return false;
  }
  return true;
}

// Check consistency of GC selection
bool Arguments::check_gc_consistency() {
  check_gclog_consistency();
  bool status = true;
  // Ensure that the user has not selected conflicting sets
  // of collectors. [Note: this check is merely a user convenience;
  // collectors over-ride each other so that only a non-conflicting
  // set is selected; however what the user gets is not what they
  // may have expected from the combination they asked for. It's
  // better to reduce user confusion by not allowing them to
  // select conflicting combinations.
  uint i = 0;
  if (UseSerialGC)                       i++;
  if (UseConcMarkSweepGC || UseParNewGC) i++;
  if (UseParallelGC || UseParallelOldGC) i++;
  if (UseG1GC)                           i++;
  if (i > 1) {
    jio_fprintf(defaultStream::error_stream(),
                "Conflicting collector combinations in option list; "
                "please refer to the release notes for the combinations "
                "allowed\n");
    status = false;
  }
  return status;
}

void Arguments::check_deprecated_gcs() {
  if (UseConcMarkSweepGC && !UseParNewGC) {
    warning("Using the DefNew young collector with the CMS collector is deprecated "
        "and will likely be removed in a future release");
  }

  if (UseParNewGC && !UseConcMarkSweepGC) {
    // !UseConcMarkSweepGC means that we are using serial old gc. Unfortunately we don't
    // set up UseSerialGC properly, so that can't be used in the check here.
    warning("Using the ParNew young collector with the Serial old collector is deprecated "
        "and will likely be removed in a future release");
  }

  if (CMSIncrementalMode) {
    warning("Using incremental CMS is deprecated and will likely be removed in a future release");
  }
}

void Arguments::check_deprecated_gc_flags() {
  if (FLAG_IS_CMDLINE(MaxGCMinorPauseMillis)) {
    warning("Using MaxGCMinorPauseMillis as minor pause goal is deprecated"
            "and will likely be removed in future release");
  }
  if (FLAG_IS_CMDLINE(DefaultMaxRAMFraction)) {
    warning("DefaultMaxRAMFraction is deprecated and will likely be removed in a future release. "
        "Use MaxRAMFraction instead.");
  }
  if (FLAG_IS_CMDLINE(UseCMSCompactAtFullCollection)) {
    warning("UseCMSCompactAtFullCollection is deprecated and will likely be removed in a future release.");
  }
  if (FLAG_IS_CMDLINE(CMSFullGCsBeforeCompaction)) {
    warning("CMSFullGCsBeforeCompaction is deprecated and will likely be removed in a future release.");
  }
  if (FLAG_IS_CMDLINE(UseCMSCollectionPassing)) {
    warning("UseCMSCollectionPassing is deprecated and will likely be removed in a future release.");
  }
}

// Check stack pages settings
bool Arguments::check_stack_pages()
{
  bool status = true;
  status = status && verify_min_value(StackYellowPages, 1, "StackYellowPages");
  status = status && verify_min_value(StackRedPages, 1, "StackRedPages");
  // greater stack shadow pages can't generate instruction to bang stack
  status = status && verify_interval(StackShadowPages, 1, 50, "StackShadowPages");
  return status;
}

// Check the consistency of vm_init_args
bool Arguments::check_vm_args_consistency() {
  // Method for adding checks for flag consistency.
  // The intent is to warn the user of all possible conflicts,
  // before returning an error.
  // Note: Needs platform-dependent factoring.
  bool status = true;

  // Allow both -XX:-UseStackBanging and -XX:-UseBoundThreads in non-product
  // builds so the cost of stack banging can be measured.
#if (defined(PRODUCT) && defined(SOLARIS))
  if (!UseBoundThreads && !UseStackBanging) {
    jio_fprintf(defaultStream::error_stream(),
                "-UseStackBanging conflicts with -UseBoundThreads\n");

     status = false;
  }
#endif

  if (TLABRefillWasteFraction == 0) {
    jio_fprintf(defaultStream::error_stream(),
                "TLABRefillWasteFraction should be a denominator, "
                "not " SIZE_FORMAT "\n",
                TLABRefillWasteFraction);
    status = false;
  }

  status = status && verify_interval(AdaptiveSizePolicyWeight, 0, 100,
                              "AdaptiveSizePolicyWeight");
  status = status && verify_percentage(ThresholdTolerance, "ThresholdTolerance");

  // Divide by bucket size to prevent a large size from causing rollover when
  // calculating amount of memory needed to be allocated for the String table.
  status = status && verify_interval(StringTableSize, minimumStringTableSize,
    (max_uintx / StringTable::bucket_size()), "StringTable size");

  status = status && verify_interval(SymbolTableSize, minimumSymbolTableSize,
    (max_uintx / SymbolTable::bucket_size()), "SymbolTable size");

  {
    // Using "else if" below to avoid printing two error messages if min > max.
    // This will also prevent us from reporting both min>100 and max>100 at the
    // same time, but that is less annoying than printing two identical errors IMHO.
    FormatBuffer<80> err_msg("%s","");
    if (!verify_MinHeapFreeRatio(err_msg, MinHeapFreeRatio)) {
      jio_fprintf(defaultStream::error_stream(), "%s\n", err_msg.buffer());
      status = false;
    } else if (!verify_MaxHeapFreeRatio(err_msg, MaxHeapFreeRatio)) {
      jio_fprintf(defaultStream::error_stream(), "%s\n", err_msg.buffer());
      status = false;
    }
  }

  // Min/MaxMetaspaceFreeRatio
  status = status && verify_percentage(MinMetaspaceFreeRatio, "MinMetaspaceFreeRatio");
  status = status && verify_percentage(MaxMetaspaceFreeRatio, "MaxMetaspaceFreeRatio");

  if (MinMetaspaceFreeRatio > MaxMetaspaceFreeRatio) {
    jio_fprintf(defaultStream::error_stream(),
                "MinMetaspaceFreeRatio (%s" UINTX_FORMAT ") must be less than or "
                "equal to MaxMetaspaceFreeRatio (%s" UINTX_FORMAT ")\n",
                FLAG_IS_DEFAULT(MinMetaspaceFreeRatio) ? "Default: " : "",
                MinMetaspaceFreeRatio,
                FLAG_IS_DEFAULT(MaxMetaspaceFreeRatio) ? "Default: " : "",
                MaxMetaspaceFreeRatio);
    status = false;
  }

  // Trying to keep 100% free is not practical
  MinMetaspaceFreeRatio = MIN2(MinMetaspaceFreeRatio, (uintx) 99);

  if (FullGCALot && FLAG_IS_DEFAULT(MarkSweepAlwaysCompactCount)) {
    MarkSweepAlwaysCompactCount = 1;  // Move objects every gc.
  }

  if (UseParallelOldGC && ParallelOldGCSplitALot) {
    // Settings to encourage splitting.
    if (!FLAG_IS_CMDLINE(NewRatio)) {
      FLAG_SET_CMDLINE(uintx, NewRatio, 2);
    }
    if (!FLAG_IS_CMDLINE(ScavengeBeforeFullGC)) {
      FLAG_SET_CMDLINE(bool, ScavengeBeforeFullGC, false);
    }
  }

  status = status && verify_percentage(GCHeapFreeLimit, "GCHeapFreeLimit");
  status = status && verify_percentage(GCTimeLimit, "GCTimeLimit");
  if (GCTimeLimit == 100) {
    // Turn off gc-overhead-limit-exceeded checks
    FLAG_SET_DEFAULT(UseGCOverheadLimit, false);
  }

  status = status && check_gc_consistency();
  status = status && check_stack_pages();

  if (CMSIncrementalMode) {
    if (!UseConcMarkSweepGC) {
      jio_fprintf(defaultStream::error_stream(),
                  "error:  invalid argument combination.\n"
                  "The CMS collector (-XX:+UseConcMarkSweepGC) must be "
                  "selected in order\nto use CMSIncrementalMode.\n");
      status = false;
    } else {
      status = status && verify_percentage(CMSIncrementalDutyCycle,
                                  "CMSIncrementalDutyCycle");
      status = status && verify_percentage(CMSIncrementalDutyCycleMin,
                                  "CMSIncrementalDutyCycleMin");
      status = status && verify_percentage(CMSIncrementalSafetyFactor,
                                  "CMSIncrementalSafetyFactor");
      status = status && verify_percentage(CMSIncrementalOffset,
                                  "CMSIncrementalOffset");
      status = status && verify_percentage(CMSExpAvgFactor,
                                  "CMSExpAvgFactor");
      // If it was not set on the command line, set
      // CMSInitiatingOccupancyFraction to 1 so icms can initiate cycles early.
      if (CMSInitiatingOccupancyFraction < 0) {
        FLAG_SET_DEFAULT(CMSInitiatingOccupancyFraction, 1);
      }
    }
  }

  // CMS space iteration, which FLSVerifyAllHeapreferences entails,
  // insists that we hold the requisite locks so that the iteration is
  // MT-safe. For the verification at start-up and shut-down, we don't
  // yet have a good way of acquiring and releasing these locks,
  // which are not visible at the CollectedHeap level. We want to
  // be able to acquire these locks and then do the iteration rather
  // than just disable the lock verification. This will be fixed under
  // bug 4788986.
  if (UseConcMarkSweepGC && FLSVerifyAllHeapReferences) {
    if (VerifyDuringStartup) {
      warning("Heap verification at start-up disabled "
              "(due to current incompatibility with FLSVerifyAllHeapReferences)");
      VerifyDuringStartup = false; // Disable verification at start-up
    }

    if (VerifyBeforeExit) {
      warning("Heap verification at shutdown disabled "
              "(due to current incompatibility with FLSVerifyAllHeapReferences)");
      VerifyBeforeExit = false; // Disable verification at shutdown
    }
  }

  // Note: only executed in non-PRODUCT mode
  if (!UseAsyncConcMarkSweepGC &&
      (ExplicitGCInvokesConcurrent ||
       ExplicitGCInvokesConcurrentAndUnloadsClasses)) {
    jio_fprintf(defaultStream::error_stream(),
                "error: +ExplicitGCInvokesConcurrent[AndUnloadsClasses] conflicts"
                " with -UseAsyncConcMarkSweepGC");
    status = false;
  }

  status = status && verify_min_value(ParGCArrayScanChunk, 1, "ParGCArrayScanChunk");

#if INCLUDE_ALL_GCS
  if (UseG1GC) {
    status = status && verify_percentage(G1NewSizePercent, "G1NewSizePercent");
    status = status && verify_percentage(G1MaxNewSizePercent, "G1MaxNewSizePercent");
    status = status && verify_interval(G1NewSizePercent, 0, G1MaxNewSizePercent, "G1NewSizePercent");

    status = status && verify_percentage(InitiatingHeapOccupancyPercent,
                                         "InitiatingHeapOccupancyPercent");
    status = status && verify_min_value(G1RefProcDrainInterval, 1,
                                        "G1RefProcDrainInterval");
    status = status && verify_min_value((intx)G1ConcMarkStepDurationMillis, 1,
                                        "G1ConcMarkStepDurationMillis");
    status = status && verify_interval(G1ConcRSHotCardLimit, 0, max_jubyte,
                                       "G1ConcRSHotCardLimit");
    status = status && verify_interval(G1ConcRSLogCacheSize, 0, 31,
                                       "G1ConcRSLogCacheSize");
    status = status && verify_interval(StringDeduplicationAgeThreshold, 1, markOopDesc::max_age,
                                       "StringDeduplicationAgeThreshold");
  }
  if (UseConcMarkSweepGC) {
    status = status && verify_min_value(CMSOldPLABNumRefills, 1, "CMSOldPLABNumRefills");
    status = status && verify_min_value(CMSOldPLABToleranceFactor, 1, "CMSOldPLABToleranceFactor");
    status = status && verify_min_value(CMSOldPLABMax, 1, "CMSOldPLABMax");
    status = status && verify_interval(CMSOldPLABMin, 1, CMSOldPLABMax, "CMSOldPLABMin");

    status = status && verify_min_value(CMSYoungGenPerWorker, 1, "CMSYoungGenPerWorker");

    status = status && verify_min_value(CMSSamplingGrain, 1, "CMSSamplingGrain");
    status = status && verify_interval(CMS_SweepWeight, 0, 100, "CMS_SweepWeight");
    status = status && verify_interval(CMS_FLSWeight, 0, 100, "CMS_FLSWeight");

    status = status && verify_interval(FLSCoalescePolicy, 0, 4, "FLSCoalescePolicy");

    status = status && verify_min_value(CMSRescanMultiple, 1, "CMSRescanMultiple");
    status = status && verify_min_value(CMSConcMarkMultiple, 1, "CMSConcMarkMultiple");

    status = status && verify_interval(CMSPrecleanIter, 0, 9, "CMSPrecleanIter");
    status = status && verify_min_value(CMSPrecleanDenominator, 1, "CMSPrecleanDenominator");
    status = status && verify_interval(CMSPrecleanNumerator, 0, CMSPrecleanDenominator - 1, "CMSPrecleanNumerator");

    status = status && verify_percentage(CMSBootstrapOccupancy, "CMSBootstrapOccupancy");

    status = status && verify_min_value(CMSPrecleanThreshold, 100, "CMSPrecleanThreshold");

    status = status && verify_percentage(CMSScheduleRemarkEdenPenetration, "CMSScheduleRemarkEdenPenetration");
    status = status && verify_min_value(CMSScheduleRemarkSamplingRatio, 1, "CMSScheduleRemarkSamplingRatio");
    status = status && verify_min_value(CMSBitMapYieldQuantum, 1, "CMSBitMapYieldQuantum");
    status = status && verify_percentage(CMSTriggerRatio, "CMSTriggerRatio");
    status = status && verify_percentage(CMSIsTooFullPercentage, "CMSIsTooFullPercentage");
  }

  if (UseParallelGC || UseParallelOldGC) {
    status = status && verify_interval(ParallelOldDeadWoodLimiterMean, 0, 100, "ParallelOldDeadWoodLimiterMean");
    status = status && verify_interval(ParallelOldDeadWoodLimiterStdDev, 0, 100, "ParallelOldDeadWoodLimiterStdDev");

    status = status && verify_percentage(YoungGenerationSizeIncrement, "YoungGenerationSizeIncrement");
    status = status && verify_percentage(TenuredGenerationSizeIncrement, "TenuredGenerationSizeIncrement");

    status = status && verify_min_value(YoungGenerationSizeSupplementDecay, 1, "YoungGenerationSizeSupplementDecay");
    status = status && verify_min_value(TenuredGenerationSizeSupplementDecay, 1, "TenuredGenerationSizeSupplementDecay");

    status = status && verify_min_value(ParGCCardsPerStrideChunk, 1, "ParGCCardsPerStrideChunk");

    status = status && verify_min_value(ParallelOldGCSplitInterval, 0, "ParallelOldGCSplitInterval");
  }
#endif // INCLUDE_ALL_GCS

  status = status && verify_interval(RefDiscoveryPolicy,
                                     ReferenceProcessor::DiscoveryPolicyMin,
                                     ReferenceProcessor::DiscoveryPolicyMax,
                                     "RefDiscoveryPolicy");

  // Limit the lower bound of this flag to 1 as it is used in a division
  // expression.
  status = status && verify_interval(TLABWasteTargetPercent,
                                     1, 100, "TLABWasteTargetPercent");

  status = status && verify_object_alignment();

  status = status && verify_interval(CompressedClassSpaceSize, 1*M, 3*G,
                                      "CompressedClassSpaceSize");

  status = status && verify_interval(MarkStackSizeMax,
                                  1, (max_jint - 1), "MarkStackSizeMax");
  status = status && verify_interval(NUMAChunkResizeWeight, 0, 100, "NUMAChunkResizeWeight");

  status = status && verify_min_value(LogEventsBufferEntries, 1, "LogEventsBufferEntries");

  status = status && verify_min_value(HeapSizePerGCThread, (uintx) os::vm_page_size(), "HeapSizePerGCThread");

  status = status && verify_min_value(GCTaskTimeStampEntries, 1, "GCTaskTimeStampEntries");

  status = status && verify_percentage(ParallelGCBufferWastePct, "ParallelGCBufferWastePct");
  status = status && verify_interval(TargetPLABWastePct, 1, 100, "TargetPLABWastePct");

  status = status && verify_min_value(ParGCStridesPerThread, 1, "ParGCStridesPerThread");

  status = status && verify_min_value(MinRAMFraction, 1, "MinRAMFraction");
  status = status && verify_min_value(InitialRAMFraction, 1, "InitialRAMFraction");
  status = status && verify_min_value(MaxRAMFraction, 1, "MaxRAMFraction");
  status = status && verify_min_value(DefaultMaxRAMFraction, 1, "DefaultMaxRAMFraction");

  status = status && verify_interval(AdaptiveTimeWeight, 0, 100, "AdaptiveTimeWeight");
  status = status && verify_min_value(AdaptiveSizeDecrementScaleFactor, 1, "AdaptiveSizeDecrementScaleFactor");

  status = status && verify_interval(TLABAllocationWeight, 0, 100, "TLABAllocationWeight");
  status = status && verify_min_value(MinTLABSize, 1, "MinTLABSize");
  status = status && verify_min_value(TLABRefillWasteFraction, 1, "TLABRefillWasteFraction");

  status = status && verify_percentage(YoungGenerationSizeSupplement, "YoungGenerationSizeSupplement");
  status = status && verify_percentage(TenuredGenerationSizeSupplement, "TenuredGenerationSizeSupplement");

  // the "age" field in the oop header is 4 bits; do not want to pull in markOop.hpp
  // just for that, so hardcode here.
  status = status && verify_interval(MaxTenuringThreshold, 0, 15, "MaxTenuringThreshold");
  status = status && verify_interval(InitialTenuringThreshold, 0, MaxTenuringThreshold, "MaxTenuringThreshold");
  status = status && verify_percentage(TargetSurvivorRatio, "TargetSurvivorRatio");
  status = status && verify_percentage(MarkSweepDeadRatio, "MarkSweepDeadRatio");

  status = status && verify_min_value(MarkSweepAlwaysCompactCount, 1, "MarkSweepAlwaysCompactCount");

  if (PrintNMTStatistics) {
#if INCLUDE_NMT
    if (MemTracker::tracking_level() == MemTracker::NMT_off) {
#endif // INCLUDE_NMT
      warning("PrintNMTStatistics is disabled, because native memory tracking is not enabled");
      PrintNMTStatistics = false;
#if INCLUDE_NMT
    }
#endif
  }

  // Need to limit the extent of the padding to reasonable size.
  // 8K is well beyond the reasonable HW cache line size, even with the
  // aggressive prefetching, while still leaving the room for segregating
  // among the distinct pages.
  if (ContendedPaddingWidth < 0 || ContendedPaddingWidth > 8192) {
    jio_fprintf(defaultStream::error_stream(),
                "ContendedPaddingWidth=" INTX_FORMAT " must be in between %d and %d\n",
                ContendedPaddingWidth, 0, 8192);
    status = false;
  }

  // Need to enforce the padding not to break the existing field alignments.
  // It is sufficient to check against the largest type size.
  if ((ContendedPaddingWidth % BytesPerLong) != 0) {
    jio_fprintf(defaultStream::error_stream(),
                "ContendedPaddingWidth=" INTX_FORMAT " must be a multiple of %d\n",
                ContendedPaddingWidth, BytesPerLong);
    status = false;
  }

  // Check lower bounds of the code cache
  // Template Interpreter code is approximately 3X larger in debug builds.
  uint min_code_cache_size = (CodeCacheMinimumUseSpace DEBUG_ONLY(* 3)) + CodeCacheMinimumFreeSpace;
  if (InitialCodeCacheSize < (uintx)os::vm_page_size()) {
    jio_fprintf(defaultStream::error_stream(),
                "Invalid InitialCodeCacheSize=%dK. Must be at least %dK.\n", InitialCodeCacheSize/K,
                os::vm_page_size()/K);
    status = false;
  } else if (ReservedCodeCacheSize < InitialCodeCacheSize) {
    jio_fprintf(defaultStream::error_stream(),
                "Invalid ReservedCodeCacheSize: %dK. Must be at least InitialCodeCacheSize=%dK.\n",
                ReservedCodeCacheSize/K, InitialCodeCacheSize/K);
    status = false;
  } else if (ReservedCodeCacheSize < min_code_cache_size) {
    jio_fprintf(defaultStream::error_stream(),
                "Invalid ReservedCodeCacheSize=%dK. Must be at least %uK.\n", ReservedCodeCacheSize/K,
                min_code_cache_size/K);
    status = false;
  } else if (ReservedCodeCacheSize > 2*G) {
    // Code cache size larger than MAXINT is not supported.
    jio_fprintf(defaultStream::error_stream(),
                "Invalid ReservedCodeCacheSize=%dM. Must be at most %uM.\n", ReservedCodeCacheSize/M,
                (2*G)/M);
    status = false;
  }

  status &= verify_interval(NmethodSweepFraction, 1, ReservedCodeCacheSize/K, "NmethodSweepFraction");
  status &= verify_interval(NmethodSweepActivity, 0, 2000, "NmethodSweepActivity");

<<<<<<< HEAD
  if (!FLAG_IS_DEFAULT(CICompilerCount) && !FLAG_IS_DEFAULT(CICompilerCountPerCPU) && CICompilerCountPerCPU) {
    warning("The VM option CICompilerCountPerCPU overrides CICompilerCount.");
  }
=======
#ifdef COMPILER1
  status &= verify_interval(SafepointPollOffset, 0, os::vm_page_size() - BytesPerWord, "SafepointPollOffset");
#endif
>>>>>>> 57fd637f

  return status;
}

bool Arguments::is_bad_option(const JavaVMOption* option, jboolean ignore,
  const char* option_type) {
  if (ignore) return false;

  const char* spacer = " ";
  if (option_type == NULL) {
    option_type = ++spacer; // Set both to the empty string.
  }

  if (os::obsolete_option(option)) {
    jio_fprintf(defaultStream::error_stream(),
                "Obsolete %s%soption: %s\n", option_type, spacer,
      option->optionString);
    return false;
  } else {
    jio_fprintf(defaultStream::error_stream(),
                "Unrecognized %s%soption: %s\n", option_type, spacer,
      option->optionString);
    return true;
  }
}

static const char* user_assertion_options[] = {
  "-da", "-ea", "-disableassertions", "-enableassertions", 0
};

static const char* system_assertion_options[] = {
  "-dsa", "-esa", "-disablesystemassertions", "-enablesystemassertions", 0
};

// Return true if any of the strings in null-terminated array 'names' matches.
// If tail_allowed is true, then the tail must begin with a colon; otherwise,
// the option must match exactly.
static bool match_option(const JavaVMOption* option, const char** names, const char** tail,
  bool tail_allowed) {
  for (/* empty */; *names != NULL; ++names) {
    if (match_option(option, *names, tail)) {
      if (**tail == '\0' || tail_allowed && **tail == ':') {
        return true;
      }
    }
  }
  return false;
}

bool Arguments::parse_uintx(const char* value,
                            uintx* uintx_arg,
                            uintx min_size) {

  // Check the sign first since atomull() parses only unsigned values.
  bool value_is_positive = !(*value == '-');

  if (value_is_positive) {
    julong n;
    bool good_return = atomull(value, &n);
    if (good_return) {
      bool above_minimum = n >= min_size;
      bool value_is_too_large = n > max_uintx;

      if (above_minimum && !value_is_too_large) {
        *uintx_arg = n;
        return true;
      }
    }
  }
  return false;
}

Arguments::ArgsRange Arguments::parse_memory_size(const char* s,
                                                  julong* long_arg,
                                                  julong min_size) {
  if (!atomull(s, long_arg)) return arg_unreadable;
  return check_memory_size(*long_arg, min_size);
}

// Parse JavaVMInitArgs structure

jint Arguments::parse_vm_init_args(const JavaVMInitArgs* args) {
  // For components of the system classpath.
  SysClassPath scp(Arguments::get_sysclasspath());
  bool scp_assembly_required = false;

  // Save default settings for some mode flags
  Arguments::_AlwaysCompileLoopMethods = AlwaysCompileLoopMethods;
  Arguments::_UseOnStackReplacement    = UseOnStackReplacement;
  Arguments::_ClipInlining             = ClipInlining;
  Arguments::_BackgroundCompilation    = BackgroundCompilation;

  // Setup flags for mixed which is the default
  set_mode_flags(_mixed);

  // Parse JAVA_TOOL_OPTIONS environment variable (if present)
  jint result = parse_java_tool_options_environment_variable(&scp, &scp_assembly_required);
  if (result != JNI_OK) {
    return result;
  }

  // Parse JavaVMInitArgs structure passed in
  result = parse_each_vm_init_arg(args, &scp, &scp_assembly_required, Flag::COMMAND_LINE);
  if (result != JNI_OK) {
    return result;
  }

  // Parse _JAVA_OPTIONS environment variable (if present) (mimics classic VM)
  result = parse_java_options_environment_variable(&scp, &scp_assembly_required);
  if (result != JNI_OK) {
    return result;
  }

  // Do final processing now that all arguments have been parsed
  result = finalize_vm_init_args(&scp, scp_assembly_required);
  if (result != JNI_OK) {
    return result;
  }

  return JNI_OK;
}

// Checks if name in command-line argument -agent{lib,path}:name[=options]
// represents a valid HPROF of JDWP agent.  is_path==true denotes that we
// are dealing with -agentpath (case where name is a path), otherwise with
// -agentlib
bool valid_hprof_or_jdwp_agent(char *name, bool is_path) {
  char *_name;
  const char *_hprof = "hprof", *_jdwp = "jdwp";
  size_t _len_hprof, _len_jdwp, _len_prefix;

  if (is_path) {
    if ((_name = strrchr(name, (int) *os::file_separator())) == NULL) {
      return false;
    }

    _name++;  // skip past last path separator
    _len_prefix = strlen(JNI_LIB_PREFIX);

    if (strncmp(_name, JNI_LIB_PREFIX, _len_prefix) != 0) {
      return false;
    }

    _name += _len_prefix;
    _len_hprof = strlen(_hprof);
    _len_jdwp = strlen(_jdwp);

    if (strncmp(_name, _hprof, _len_hprof) == 0) {
      _name += _len_hprof;
    }
    else if (strncmp(_name, _jdwp, _len_jdwp) == 0) {
      _name += _len_jdwp;
    }
    else {
      return false;
    }

    if (strcmp(_name, JNI_LIB_SUFFIX) != 0) {
      return false;
    }

    return true;
  }

  if (strcmp(name, _hprof) == 0 || strcmp(name, _jdwp) == 0) {
    return true;
  }

  return false;
}

jint Arguments::parse_each_vm_init_arg(const JavaVMInitArgs* args,
                                       SysClassPath* scp_p,
                                       bool* scp_assembly_required_p,
                                       Flag::Flags origin) {
  // Remaining part of option string
  const char* tail;

  // iterate over arguments
  for (int index = 0; index < args->nOptions; index++) {
    bool is_absolute_path = false;  // for -agentpath vs -agentlib

    const JavaVMOption* option = args->options + index;

    if (!match_option(option, "-Djava.class.path", &tail) &&
        !match_option(option, "-Dsun.java.command", &tail) &&
        !match_option(option, "-Dsun.java.launcher", &tail)) {

        // add all jvm options to the jvm_args string. This string
        // is used later to set the java.vm.args PerfData string constant.
        // the -Djava.class.path and the -Dsun.java.command options are
        // omitted from jvm_args string as each have their own PerfData
        // string constant object.
        build_jvm_args(option->optionString);
    }

    // -verbose:[class/gc/jni]
    if (match_option(option, "-verbose", &tail)) {
      if (!strcmp(tail, ":class") || !strcmp(tail, "")) {
        FLAG_SET_CMDLINE(bool, TraceClassLoading, true);
        FLAG_SET_CMDLINE(bool, TraceClassUnloading, true);
      } else if (!strcmp(tail, ":gc")) {
        FLAG_SET_CMDLINE(bool, PrintGC, true);
      } else if (!strcmp(tail, ":jni")) {
        FLAG_SET_CMDLINE(bool, PrintJNIResolving, true);
      }
    // -da / -ea / -disableassertions / -enableassertions
    // These accept an optional class/package name separated by a colon, e.g.,
    // -da:java.lang.Thread.
    } else if (match_option(option, user_assertion_options, &tail, true)) {
      bool enable = option->optionString[1] == 'e';     // char after '-' is 'e'
      if (*tail == '\0') {
        JavaAssertions::setUserClassDefault(enable);
      } else {
        assert(*tail == ':', "bogus match by match_option()");
        JavaAssertions::addOption(tail + 1, enable);
      }
    // -dsa / -esa / -disablesystemassertions / -enablesystemassertions
    } else if (match_option(option, system_assertion_options, &tail, false)) {
      bool enable = option->optionString[1] == 'e';     // char after '-' is 'e'
      JavaAssertions::setSystemClassDefault(enable);
    // -bootclasspath:
    } else if (match_option(option, "-Xbootclasspath:", &tail)) {
      scp_p->reset_path(tail);
      *scp_assembly_required_p = true;
    // -bootclasspath/a:
    } else if (match_option(option, "-Xbootclasspath/a:", &tail)) {
      scp_p->add_suffix(tail);
      *scp_assembly_required_p = true;
    // -bootclasspath/p:
    } else if (match_option(option, "-Xbootclasspath/p:", &tail)) {
      scp_p->add_prefix(tail);
      *scp_assembly_required_p = true;
    // -Xrun
    } else if (match_option(option, "-Xrun", &tail)) {
      if (tail != NULL) {
        const char* pos = strchr(tail, ':');
        size_t len = (pos == NULL) ? strlen(tail) : pos - tail;
        char* name = (char*)memcpy(NEW_C_HEAP_ARRAY(char, len + 1, mtInternal), tail, len);
        name[len] = '\0';

        char *options = NULL;
        if(pos != NULL) {
          size_t len2 = strlen(pos+1) + 1; // options start after ':'.  Final zero must be copied.
          options = (char*)memcpy(NEW_C_HEAP_ARRAY(char, len2, mtInternal), pos+1, len2);
        }
#if !INCLUDE_JVMTI
        if ((strcmp(name, "hprof") == 0) || (strcmp(name, "jdwp") == 0)) {
          jio_fprintf(defaultStream::error_stream(),
            "Profiling and debugging agents are not supported in this VM\n");
          return JNI_ERR;
        }
#endif // !INCLUDE_JVMTI
        add_init_library(name, options);
      }
    // -agentlib and -agentpath
    } else if (match_option(option, "-agentlib:", &tail) ||
          (is_absolute_path = match_option(option, "-agentpath:", &tail))) {
      if(tail != NULL) {
        const char* pos = strchr(tail, '=');
        size_t len = (pos == NULL) ? strlen(tail) : pos - tail;
        char* name = strncpy(NEW_C_HEAP_ARRAY(char, len + 1, mtInternal), tail, len);
        name[len] = '\0';

        char *options = NULL;
        if(pos != NULL) {
          options = strcpy(NEW_C_HEAP_ARRAY(char, strlen(pos + 1) + 1, mtInternal), pos + 1);
        }
#if !INCLUDE_JVMTI
        if (valid_hprof_or_jdwp_agent(name, is_absolute_path)) {
          jio_fprintf(defaultStream::error_stream(),
            "Profiling and debugging agents are not supported in this VM\n");
          return JNI_ERR;
        }
#endif // !INCLUDE_JVMTI
        add_init_agent(name, options, is_absolute_path);
      }
    // -javaagent
    } else if (match_option(option, "-javaagent:", &tail)) {
#if !INCLUDE_JVMTI
      jio_fprintf(defaultStream::error_stream(),
        "Instrumentation agents are not supported in this VM\n");
      return JNI_ERR;
#else
      if(tail != NULL) {
        char *options = strcpy(NEW_C_HEAP_ARRAY(char, strlen(tail) + 1, mtInternal), tail);
        add_init_agent("instrument", options, false);
      }
#endif // !INCLUDE_JVMTI
    // -Xnoclassgc
    } else if (match_option(option, "-Xnoclassgc", &tail)) {
      FLAG_SET_CMDLINE(bool, ClassUnloading, false);
    // -Xincgc: i-CMS
    } else if (match_option(option, "-Xincgc", &tail)) {
      FLAG_SET_CMDLINE(bool, UseConcMarkSweepGC, true);
      FLAG_SET_CMDLINE(bool, CMSIncrementalMode, true);
    // -Xnoincgc: no i-CMS
    } else if (match_option(option, "-Xnoincgc", &tail)) {
      FLAG_SET_CMDLINE(bool, UseConcMarkSweepGC, false);
      FLAG_SET_CMDLINE(bool, CMSIncrementalMode, false);
    // -Xconcgc
    } else if (match_option(option, "-Xconcgc", &tail)) {
      FLAG_SET_CMDLINE(bool, UseConcMarkSweepGC, true);
    // -Xnoconcgc
    } else if (match_option(option, "-Xnoconcgc", &tail)) {
      FLAG_SET_CMDLINE(bool, UseConcMarkSweepGC, false);
    // -Xbatch
    } else if (match_option(option, "-Xbatch", &tail)) {
      FLAG_SET_CMDLINE(bool, BackgroundCompilation, false);
    // -Xmn for compatibility with other JVM vendors
    } else if (match_option(option, "-Xmn", &tail)) {
      julong long_initial_young_size = 0;
      ArgsRange errcode = parse_memory_size(tail, &long_initial_young_size, 1);
      if (errcode != arg_in_range) {
        jio_fprintf(defaultStream::error_stream(),
                    "Invalid initial young generation size: %s\n", option->optionString);
        describe_range_error(errcode);
        return JNI_EINVAL;
      }
      FLAG_SET_CMDLINE(uintx, MaxNewSize, (uintx)long_initial_young_size);
      FLAG_SET_CMDLINE(uintx, NewSize, (uintx)long_initial_young_size);
    // -Xms
    } else if (match_option(option, "-Xms", &tail)) {
      julong long_initial_heap_size = 0;
      // an initial heap size of 0 means automatically determine
      ArgsRange errcode = parse_memory_size(tail, &long_initial_heap_size, 0);
      if (errcode != arg_in_range) {
        jio_fprintf(defaultStream::error_stream(),
                    "Invalid initial heap size: %s\n", option->optionString);
        describe_range_error(errcode);
        return JNI_EINVAL;
      }
      set_min_heap_size((uintx)long_initial_heap_size);
      // Currently the minimum size and the initial heap sizes are the same.
      // Can be overridden with -XX:InitialHeapSize.
      FLAG_SET_CMDLINE(uintx, InitialHeapSize, (uintx)long_initial_heap_size);
    // -Xmx
    } else if (match_option(option, "-Xmx", &tail) || match_option(option, "-XX:MaxHeapSize=", &tail)) {
      julong long_max_heap_size = 0;
      ArgsRange errcode = parse_memory_size(tail, &long_max_heap_size, 1);
      if (errcode != arg_in_range) {
        jio_fprintf(defaultStream::error_stream(),
                    "Invalid maximum heap size: %s\n", option->optionString);
        describe_range_error(errcode);
        return JNI_EINVAL;
      }
      FLAG_SET_CMDLINE(uintx, MaxHeapSize, (uintx)long_max_heap_size);
    // Xmaxf
    } else if (match_option(option, "-Xmaxf", &tail)) {
      char* err;
      int maxf = (int)(strtod(tail, &err) * 100);
      if (*err != '\0' || *tail == '\0' || maxf < 0 || maxf > 100) {
        jio_fprintf(defaultStream::error_stream(),
                    "Bad max heap free percentage size: %s\n",
                    option->optionString);
        return JNI_EINVAL;
      } else {
        FLAG_SET_CMDLINE(uintx, MaxHeapFreeRatio, maxf);
      }
    // Xminf
    } else if (match_option(option, "-Xminf", &tail)) {
      char* err;
      int minf = (int)(strtod(tail, &err) * 100);
      if (*err != '\0' || *tail == '\0' || minf < 0 || minf > 100) {
        jio_fprintf(defaultStream::error_stream(),
                    "Bad min heap free percentage size: %s\n",
                    option->optionString);
        return JNI_EINVAL;
      } else {
        FLAG_SET_CMDLINE(uintx, MinHeapFreeRatio, minf);
      }
    // -Xss
    } else if (match_option(option, "-Xss", &tail)) {
      julong long_ThreadStackSize = 0;
      ArgsRange errcode = parse_memory_size(tail, &long_ThreadStackSize, 1000);
      if (errcode != arg_in_range) {
        jio_fprintf(defaultStream::error_stream(),
                    "Invalid thread stack size: %s\n", option->optionString);
        describe_range_error(errcode);
        return JNI_EINVAL;
      }
      // Internally track ThreadStackSize in units of 1024 bytes.
      FLAG_SET_CMDLINE(intx, ThreadStackSize,
                              round_to((int)long_ThreadStackSize, K) / K);
    // -Xoss
    } else if (match_option(option, "-Xoss", &tail)) {
          // HotSpot does not have separate native and Java stacks, ignore silently for compatibility
    } else if (match_option(option, "-XX:CodeCacheExpansionSize=", &tail)) {
      julong long_CodeCacheExpansionSize = 0;
      ArgsRange errcode = parse_memory_size(tail, &long_CodeCacheExpansionSize, os::vm_page_size());
      if (errcode != arg_in_range) {
        jio_fprintf(defaultStream::error_stream(),
                   "Invalid argument: %s. Must be at least %luK.\n", option->optionString,
                   os::vm_page_size()/K);
        return JNI_EINVAL;
      }
      FLAG_SET_CMDLINE(uintx, CodeCacheExpansionSize, (uintx)long_CodeCacheExpansionSize);
    } else if (match_option(option, "-Xmaxjitcodesize", &tail) ||
               match_option(option, "-XX:ReservedCodeCacheSize=", &tail)) {
      julong long_ReservedCodeCacheSize = 0;

      ArgsRange errcode = parse_memory_size(tail, &long_ReservedCodeCacheSize, 1);
      if (errcode != arg_in_range) {
        jio_fprintf(defaultStream::error_stream(),
                    "Invalid maximum code cache size: %s.\n", option->optionString);
        return JNI_EINVAL;
      }
      FLAG_SET_CMDLINE(uintx, ReservedCodeCacheSize, (uintx)long_ReservedCodeCacheSize);
      //-XX:IncreaseFirstTierCompileThresholdAt=
      } else if (match_option(option, "-XX:IncreaseFirstTierCompileThresholdAt=", &tail)) {
        uintx uint_IncreaseFirstTierCompileThresholdAt = 0;
        if (!parse_uintx(tail, &uint_IncreaseFirstTierCompileThresholdAt, 0) || uint_IncreaseFirstTierCompileThresholdAt > 99) {
          jio_fprintf(defaultStream::error_stream(),
                      "Invalid value for IncreaseFirstTierCompileThresholdAt: %s. Should be between 0 and 99.\n",
                      option->optionString);
          return JNI_EINVAL;
        }
        FLAG_SET_CMDLINE(uintx, IncreaseFirstTierCompileThresholdAt, (uintx)uint_IncreaseFirstTierCompileThresholdAt);
    // -green
    } else if (match_option(option, "-green", &tail)) {
      jio_fprintf(defaultStream::error_stream(),
                  "Green threads support not available\n");
          return JNI_EINVAL;
    // -native
    } else if (match_option(option, "-native", &tail)) {
          // HotSpot always uses native threads, ignore silently for compatibility
    // -Xsqnopause
    } else if (match_option(option, "-Xsqnopause", &tail)) {
          // EVM option, ignore silently for compatibility
    // -Xrs
    } else if (match_option(option, "-Xrs", &tail)) {
          // Classic/EVM option, new functionality
      FLAG_SET_CMDLINE(bool, ReduceSignalUsage, true);
    } else if (match_option(option, "-Xusealtsigs", &tail)) {
          // change default internal VM signals used - lower case for back compat
      FLAG_SET_CMDLINE(bool, UseAltSigs, true);
    // -Xoptimize
    } else if (match_option(option, "-Xoptimize", &tail)) {
          // EVM option, ignore silently for compatibility
    // -Xprof
    } else if (match_option(option, "-Xprof", &tail)) {
#if INCLUDE_FPROF
      _has_profile = true;
#else // INCLUDE_FPROF
      jio_fprintf(defaultStream::error_stream(),
        "Flat profiling is not supported in this VM.\n");
      return JNI_ERR;
#endif // INCLUDE_FPROF
    // -Xconcurrentio
    } else if (match_option(option, "-Xconcurrentio", &tail)) {
      FLAG_SET_CMDLINE(bool, UseLWPSynchronization, true);
      FLAG_SET_CMDLINE(bool, BackgroundCompilation, false);
      FLAG_SET_CMDLINE(intx, DeferThrSuspendLoopCount, 1);
      FLAG_SET_CMDLINE(bool, UseTLAB, false);
      FLAG_SET_CMDLINE(uintx, NewSizeThreadIncrease, 16 * K);  // 20Kb per thread added to new generation

      // -Xinternalversion
    } else if (match_option(option, "-Xinternalversion", &tail)) {
      jio_fprintf(defaultStream::output_stream(), "%s\n",
                  VM_Version::internal_vm_info_string());
      vm_exit(0);
#ifndef PRODUCT
    // -Xprintflags
    } else if (match_option(option, "-Xprintflags", &tail)) {
      CommandLineFlags::printFlags(tty, false);
      vm_exit(0);
#endif
    // -D
    } else if (match_option(option, "-D", &tail)) {
      if (!add_property(tail)) {
        return JNI_ENOMEM;
      }
      // Out of the box management support
      if (match_option(option, "-Dcom.sun.management", &tail)) {
#if INCLUDE_MANAGEMENT
        FLAG_SET_CMDLINE(bool, ManagementServer, true);
#else
        jio_fprintf(defaultStream::output_stream(),
          "-Dcom.sun.management is not supported in this VM.\n");
        return JNI_ERR;
#endif
      }
    // -Xint
    } else if (match_option(option, "-Xint", &tail)) {
          set_mode_flags(_int);
    // -Xmixed
    } else if (match_option(option, "-Xmixed", &tail)) {
          set_mode_flags(_mixed);
    // -Xcomp
    } else if (match_option(option, "-Xcomp", &tail)) {
      // for testing the compiler; turn off all flags that inhibit compilation
          set_mode_flags(_comp);
    // -Xshare:dump
    } else if (match_option(option, "-Xshare:dump", &tail)) {
      FLAG_SET_CMDLINE(bool, DumpSharedSpaces, true);
      set_mode_flags(_int);     // Prevent compilation, which creates objects
    // -Xshare:on
    } else if (match_option(option, "-Xshare:on", &tail)) {
      FLAG_SET_CMDLINE(bool, UseSharedSpaces, true);
      FLAG_SET_CMDLINE(bool, RequireSharedSpaces, true);
    // -Xshare:auto
    } else if (match_option(option, "-Xshare:auto", &tail)) {
      FLAG_SET_CMDLINE(bool, UseSharedSpaces, true);
      FLAG_SET_CMDLINE(bool, RequireSharedSpaces, false);
    // -Xshare:off
    } else if (match_option(option, "-Xshare:off", &tail)) {
      FLAG_SET_CMDLINE(bool, UseSharedSpaces, false);
      FLAG_SET_CMDLINE(bool, RequireSharedSpaces, false);
    // -Xverify
    } else if (match_option(option, "-Xverify", &tail)) {
      if (strcmp(tail, ":all") == 0 || strcmp(tail, "") == 0) {
        FLAG_SET_CMDLINE(bool, BytecodeVerificationLocal, true);
        FLAG_SET_CMDLINE(bool, BytecodeVerificationRemote, true);
      } else if (strcmp(tail, ":remote") == 0) {
        FLAG_SET_CMDLINE(bool, BytecodeVerificationLocal, false);
        FLAG_SET_CMDLINE(bool, BytecodeVerificationRemote, true);
      } else if (strcmp(tail, ":none") == 0) {
        FLAG_SET_CMDLINE(bool, BytecodeVerificationLocal, false);
        FLAG_SET_CMDLINE(bool, BytecodeVerificationRemote, false);
      } else if (is_bad_option(option, args->ignoreUnrecognized, "verification")) {
        return JNI_EINVAL;
      }
    // -Xdebug
    } else if (match_option(option, "-Xdebug", &tail)) {
      // note this flag has been used, then ignore
      set_xdebug_mode(true);
    // -Xnoagent
    } else if (match_option(option, "-Xnoagent", &tail)) {
      // For compatibility with classic. HotSpot refuses to load the old style agent.dll.
    } else if (match_option(option, "-Xboundthreads", &tail)) {
      // Bind user level threads to kernel threads (Solaris only)
      FLAG_SET_CMDLINE(bool, UseBoundThreads, true);
    } else if (match_option(option, "-Xloggc:", &tail)) {
      // Redirect GC output to the file. -Xloggc:<filename>
      // ostream_init_log(), when called will use this filename
      // to initialize a fileStream.
      _gc_log_filename = strdup(tail);
     if (!is_filename_valid(_gc_log_filename)) {
       jio_fprintf(defaultStream::output_stream(),
                  "Invalid file name for use with -Xloggc: Filename can only contain the "
                  "characters [A-Z][a-z][0-9]-_.%%[p|t] but it has been %s\n"
                  "Note %%p or %%t can only be used once\n", _gc_log_filename);
        return JNI_EINVAL;
      }
      FLAG_SET_CMDLINE(bool, PrintGC, true);
      FLAG_SET_CMDLINE(bool, PrintGCTimeStamps, true);

    // JNI hooks
    } else if (match_option(option, "-Xcheck", &tail)) {
      if (!strcmp(tail, ":jni")) {
#if !INCLUDE_JNI_CHECK
        warning("JNI CHECKING is not supported in this VM");
#else
        CheckJNICalls = true;
#endif // INCLUDE_JNI_CHECK
      } else if (is_bad_option(option, args->ignoreUnrecognized,
                                     "check")) {
        return JNI_EINVAL;
      }
    } else if (match_option(option, "vfprintf", &tail)) {
      _vfprintf_hook = CAST_TO_FN_PTR(vfprintf_hook_t, option->extraInfo);
    } else if (match_option(option, "exit", &tail)) {
      _exit_hook = CAST_TO_FN_PTR(exit_hook_t, option->extraInfo);
    } else if (match_option(option, "abort", &tail)) {
      _abort_hook = CAST_TO_FN_PTR(abort_hook_t, option->extraInfo);
    // -XX:+AggressiveHeap
    } else if (match_option(option, "-XX:+AggressiveHeap", &tail)) {

      // This option inspects the machine and attempts to set various
      // parameters to be optimal for long-running, memory allocation
      // intensive jobs.  It is intended for machines with large
      // amounts of cpu and memory.

      // initHeapSize is needed since _initial_heap_size is 4 bytes on a 32 bit
      // VM, but we may not be able to represent the total physical memory
      // available (like having 8gb of memory on a box but using a 32bit VM).
      // Thus, we need to make sure we're using a julong for intermediate
      // calculations.
      julong initHeapSize;
      julong total_memory = os::physical_memory();

      if (total_memory < (julong)256*M) {
        jio_fprintf(defaultStream::error_stream(),
                    "You need at least 256mb of memory to use -XX:+AggressiveHeap\n");
        vm_exit(1);
      }

      // The heap size is half of available memory, or (at most)
      // all of possible memory less 160mb (leaving room for the OS
      // when using ISM).  This is the maximum; because adaptive sizing
      // is turned on below, the actual space used may be smaller.

      initHeapSize = MIN2(total_memory / (julong)2,
                          total_memory - (julong)160*M);

      initHeapSize = limit_by_allocatable_memory(initHeapSize);

      if (FLAG_IS_DEFAULT(MaxHeapSize)) {
         FLAG_SET_CMDLINE(uintx, MaxHeapSize, initHeapSize);
         FLAG_SET_CMDLINE(uintx, InitialHeapSize, initHeapSize);
         // Currently the minimum size and the initial heap sizes are the same.
         set_min_heap_size(initHeapSize);
      }
      if (FLAG_IS_DEFAULT(NewSize)) {
         // Make the young generation 3/8ths of the total heap.
         FLAG_SET_CMDLINE(uintx, NewSize,
                                ((julong)MaxHeapSize / (julong)8) * (julong)3);
         FLAG_SET_CMDLINE(uintx, MaxNewSize, NewSize);
      }

#ifndef _ALLBSD_SOURCE  // UseLargePages is not yet supported on BSD.
      FLAG_SET_DEFAULT(UseLargePages, true);
#endif

      // Increase some data structure sizes for efficiency
      FLAG_SET_CMDLINE(uintx, BaseFootPrintEstimate, MaxHeapSize);
      FLAG_SET_CMDLINE(bool, ResizeTLAB, false);
      FLAG_SET_CMDLINE(uintx, TLABSize, 256*K);

      // See the OldPLABSize comment below, but replace 'after promotion'
      // with 'after copying'.  YoungPLABSize is the size of the survivor
      // space per-gc-thread buffers.  The default is 4kw.
      FLAG_SET_CMDLINE(uintx, YoungPLABSize, 256*K);      // Note: this is in words

      // OldPLABSize is the size of the buffers in the old gen that
      // UseParallelGC uses to promote live data that doesn't fit in the
      // survivor spaces.  At any given time, there's one for each gc thread.
      // The default size is 1kw. These buffers are rarely used, since the
      // survivor spaces are usually big enough.  For specjbb, however, there
      // are occasions when there's lots of live data in the young gen
      // and we end up promoting some of it.  We don't have a definite
      // explanation for why bumping OldPLABSize helps, but the theory
      // is that a bigger PLAB results in retaining something like the
      // original allocation order after promotion, which improves mutator
      // locality.  A minor effect may be that larger PLABs reduce the
      // number of PLAB allocation events during gc.  The value of 8kw
      // was arrived at by experimenting with specjbb.
      FLAG_SET_CMDLINE(uintx, OldPLABSize, 8*K);  // Note: this is in words

      // Enable parallel GC and adaptive generation sizing
      FLAG_SET_CMDLINE(bool, UseParallelGC, true);
      FLAG_SET_DEFAULT(ParallelGCThreads,
                       Abstract_VM_Version::parallel_worker_threads());

      // Encourage steady state memory management
      FLAG_SET_CMDLINE(uintx, ThresholdTolerance, 100);

      // This appears to improve mutator locality
      FLAG_SET_CMDLINE(bool, ScavengeBeforeFullGC, false);

      // Get around early Solaris scheduling bug
      // (affinity vs other jobs on system)
      // but disallow DR and offlining (5008695).
      FLAG_SET_CMDLINE(bool, BindGCTaskThreadsToCPUs, true);

    } else if (match_option(option, "-XX:+NeverTenure", &tail)) {
      // The last option must always win.
      FLAG_SET_CMDLINE(bool, AlwaysTenure, false);
      FLAG_SET_CMDLINE(bool, NeverTenure, true);
    } else if (match_option(option, "-XX:+AlwaysTenure", &tail)) {
      // The last option must always win.
      FLAG_SET_CMDLINE(bool, NeverTenure, false);
      FLAG_SET_CMDLINE(bool, AlwaysTenure, true);
    } else if (match_option(option, "-XX:+CMSPermGenSweepingEnabled", &tail) ||
               match_option(option, "-XX:-CMSPermGenSweepingEnabled", &tail)) {
      jio_fprintf(defaultStream::error_stream(),
        "Please use CMSClassUnloadingEnabled in place of "
        "CMSPermGenSweepingEnabled in the future\n");
    } else if (match_option(option, "-XX:+UseGCTimeLimit", &tail)) {
      FLAG_SET_CMDLINE(bool, UseGCOverheadLimit, true);
      jio_fprintf(defaultStream::error_stream(),
        "Please use -XX:+UseGCOverheadLimit in place of "
        "-XX:+UseGCTimeLimit in the future\n");
    } else if (match_option(option, "-XX:-UseGCTimeLimit", &tail)) {
      FLAG_SET_CMDLINE(bool, UseGCOverheadLimit, false);
      jio_fprintf(defaultStream::error_stream(),
        "Please use -XX:-UseGCOverheadLimit in place of "
        "-XX:-UseGCTimeLimit in the future\n");
    // The TLE options are for compatibility with 1.3 and will be
    // removed without notice in a future release.  These options
    // are not to be documented.
    } else if (match_option(option, "-XX:MaxTLERatio=", &tail)) {
      // No longer used.
    } else if (match_option(option, "-XX:+ResizeTLE", &tail)) {
      FLAG_SET_CMDLINE(bool, ResizeTLAB, true);
    } else if (match_option(option, "-XX:-ResizeTLE", &tail)) {
      FLAG_SET_CMDLINE(bool, ResizeTLAB, false);
    } else if (match_option(option, "-XX:+PrintTLE", &tail)) {
      FLAG_SET_CMDLINE(bool, PrintTLAB, true);
    } else if (match_option(option, "-XX:-PrintTLE", &tail)) {
      FLAG_SET_CMDLINE(bool, PrintTLAB, false);
    } else if (match_option(option, "-XX:TLEFragmentationRatio=", &tail)) {
      // No longer used.
    } else if (match_option(option, "-XX:TLESize=", &tail)) {
      julong long_tlab_size = 0;
      ArgsRange errcode = parse_memory_size(tail, &long_tlab_size, 1);
      if (errcode != arg_in_range) {
        jio_fprintf(defaultStream::error_stream(),
                    "Invalid TLAB size: %s\n", option->optionString);
        describe_range_error(errcode);
        return JNI_EINVAL;
      }
      FLAG_SET_CMDLINE(uintx, TLABSize, long_tlab_size);
    } else if (match_option(option, "-XX:TLEThreadRatio=", &tail)) {
      // No longer used.
    } else if (match_option(option, "-XX:+UseTLE", &tail)) {
      FLAG_SET_CMDLINE(bool, UseTLAB, true);
    } else if (match_option(option, "-XX:-UseTLE", &tail)) {
      FLAG_SET_CMDLINE(bool, UseTLAB, false);
    } else if (match_option(option, "-XX:+DisplayVMOutputToStderr", &tail)) {
      FLAG_SET_CMDLINE(bool, DisplayVMOutputToStdout, false);
      FLAG_SET_CMDLINE(bool, DisplayVMOutputToStderr, true);
    } else if (match_option(option, "-XX:+DisplayVMOutputToStdout", &tail)) {
      FLAG_SET_CMDLINE(bool, DisplayVMOutputToStderr, false);
      FLAG_SET_CMDLINE(bool, DisplayVMOutputToStdout, true);
    } else if (match_option(option, "-XX:+ExtendedDTraceProbes", &tail)) {
#if defined(DTRACE_ENABLED)
      FLAG_SET_CMDLINE(bool, ExtendedDTraceProbes, true);
      FLAG_SET_CMDLINE(bool, DTraceMethodProbes, true);
      FLAG_SET_CMDLINE(bool, DTraceAllocProbes, true);
      FLAG_SET_CMDLINE(bool, DTraceMonitorProbes, true);
#else // defined(DTRACE_ENABLED)
      jio_fprintf(defaultStream::error_stream(),
                  "ExtendedDTraceProbes flag is not applicable for this configuration\n");
      return JNI_EINVAL;
#endif // defined(DTRACE_ENABLED)
#ifdef ASSERT
    } else if (match_option(option, "-XX:+FullGCALot", &tail)) {
      FLAG_SET_CMDLINE(bool, FullGCALot, true);
      // disable scavenge before parallel mark-compact
      FLAG_SET_CMDLINE(bool, ScavengeBeforeFullGC, false);
#endif
    } else if (match_option(option, "-XX:CMSParPromoteBlocksToClaim=", &tail)) {
      julong cms_blocks_to_claim = (julong)atol(tail);
      FLAG_SET_CMDLINE(uintx, CMSParPromoteBlocksToClaim, cms_blocks_to_claim);
      jio_fprintf(defaultStream::error_stream(),
        "Please use -XX:OldPLABSize in place of "
        "-XX:CMSParPromoteBlocksToClaim in the future\n");
    } else if (match_option(option, "-XX:ParCMSPromoteBlocksToClaim=", &tail)) {
      julong cms_blocks_to_claim = (julong)atol(tail);
      FLAG_SET_CMDLINE(uintx, CMSParPromoteBlocksToClaim, cms_blocks_to_claim);
      jio_fprintf(defaultStream::error_stream(),
        "Please use -XX:OldPLABSize in place of "
        "-XX:ParCMSPromoteBlocksToClaim in the future\n");
    } else if (match_option(option, "-XX:ParallelGCOldGenAllocBufferSize=", &tail)) {
      julong old_plab_size = 0;
      ArgsRange errcode = parse_memory_size(tail, &old_plab_size, 1);
      if (errcode != arg_in_range) {
        jio_fprintf(defaultStream::error_stream(),
                    "Invalid old PLAB size: %s\n", option->optionString);
        describe_range_error(errcode);
        return JNI_EINVAL;
      }
      FLAG_SET_CMDLINE(uintx, OldPLABSize, old_plab_size);
      jio_fprintf(defaultStream::error_stream(),
                  "Please use -XX:OldPLABSize in place of "
                  "-XX:ParallelGCOldGenAllocBufferSize in the future\n");
    } else if (match_option(option, "-XX:ParallelGCToSpaceAllocBufferSize=", &tail)) {
      julong young_plab_size = 0;
      ArgsRange errcode = parse_memory_size(tail, &young_plab_size, 1);
      if (errcode != arg_in_range) {
        jio_fprintf(defaultStream::error_stream(),
                    "Invalid young PLAB size: %s\n", option->optionString);
        describe_range_error(errcode);
        return JNI_EINVAL;
      }
      FLAG_SET_CMDLINE(uintx, YoungPLABSize, young_plab_size);
      jio_fprintf(defaultStream::error_stream(),
                  "Please use -XX:YoungPLABSize in place of "
                  "-XX:ParallelGCToSpaceAllocBufferSize in the future\n");
    } else if (match_option(option, "-XX:CMSMarkStackSize=", &tail) ||
               match_option(option, "-XX:G1MarkStackSize=", &tail)) {
      julong stack_size = 0;
      ArgsRange errcode = parse_memory_size(tail, &stack_size, 1);
      if (errcode != arg_in_range) {
        jio_fprintf(defaultStream::error_stream(),
                    "Invalid mark stack size: %s\n", option->optionString);
        describe_range_error(errcode);
        return JNI_EINVAL;
      }
      FLAG_SET_CMDLINE(uintx, MarkStackSize, stack_size);
    } else if (match_option(option, "-XX:CMSMarkStackSizeMax=", &tail)) {
      julong max_stack_size = 0;
      ArgsRange errcode = parse_memory_size(tail, &max_stack_size, 1);
      if (errcode != arg_in_range) {
        jio_fprintf(defaultStream::error_stream(),
                    "Invalid maximum mark stack size: %s\n",
                    option->optionString);
        describe_range_error(errcode);
        return JNI_EINVAL;
      }
      FLAG_SET_CMDLINE(uintx, MarkStackSizeMax, max_stack_size);
    } else if (match_option(option, "-XX:ParallelMarkingThreads=", &tail) ||
               match_option(option, "-XX:ParallelCMSThreads=", &tail)) {
      uintx conc_threads = 0;
      if (!parse_uintx(tail, &conc_threads, 1)) {
        jio_fprintf(defaultStream::error_stream(),
                    "Invalid concurrent threads: %s\n", option->optionString);
        return JNI_EINVAL;
      }
      FLAG_SET_CMDLINE(uintx, ConcGCThreads, conc_threads);
    } else if (match_option(option, "-XX:MaxDirectMemorySize=", &tail)) {
      julong max_direct_memory_size = 0;
      ArgsRange errcode = parse_memory_size(tail, &max_direct_memory_size, 0);
      if (errcode != arg_in_range) {
        jio_fprintf(defaultStream::error_stream(),
                    "Invalid maximum direct memory size: %s\n",
                    option->optionString);
        describe_range_error(errcode);
        return JNI_EINVAL;
      }
      FLAG_SET_CMDLINE(uintx, MaxDirectMemorySize, max_direct_memory_size);
    } else if (match_option(option, "-XX:+UseVMInterruptibleIO", &tail)) {
      // NOTE! In JDK 9, the UseVMInterruptibleIO flag will completely go
      //       away and will cause VM initialization failures!
      warning("-XX:+UseVMInterruptibleIO is obsolete and will be removed in a future release.");
      FLAG_SET_CMDLINE(bool, UseVMInterruptibleIO, true);
#if !INCLUDE_MANAGEMENT
    } else if (match_option(option, "-XX:+ManagementServer", &tail)) {
        jio_fprintf(defaultStream::error_stream(),
          "ManagementServer is not supported in this VM.\n");
        return JNI_ERR;
#endif // INCLUDE_MANAGEMENT
    } else if (match_option(option, "-XX:", &tail)) { // -XX:xxxx
      // Skip -XX:Flags= since that case has already been handled
      if (strncmp(tail, "Flags=", strlen("Flags=")) != 0) {
        if (!process_argument(tail, args->ignoreUnrecognized, origin)) {
          return JNI_EINVAL;
        }
      }
    // Unknown option
    } else if (is_bad_option(option, args->ignoreUnrecognized)) {
      return JNI_ERR;
    }
  }

  // Change the default value for flags  which have different default values
  // when working with older JDKs.
#ifdef LINUX
 if (JDK_Version::current().compare_major(6) <= 0 &&
      FLAG_IS_DEFAULT(UseLinuxPosixThreadCPUClocks)) {
    FLAG_SET_DEFAULT(UseLinuxPosixThreadCPUClocks, false);
  }
#endif // LINUX
  return JNI_OK;
}

jint Arguments::finalize_vm_init_args(SysClassPath* scp_p, bool scp_assembly_required) {
  // This must be done after all -D arguments have been processed.
  scp_p->expand_endorsed();

  if (scp_assembly_required || scp_p->get_endorsed() != NULL) {
    // Assemble the bootclasspath elements into the final path.
    Arguments::set_sysclasspath(scp_p->combined_path());
  }

  // This must be done after all arguments have been processed.
  // java_compiler() true means set to "NONE" or empty.
  if (java_compiler() && !xdebug_mode()) {
    // For backwards compatibility, we switch to interpreted mode if
    // -Djava.compiler="NONE" or "" is specified AND "-Xdebug" was
    // not specified.
    set_mode_flags(_int);
  }
  if (CompileThreshold == 0) {
    set_mode_flags(_int);
  }

  // eventually fix up InitialTenuringThreshold if only MaxTenuringThreshold is set
  if (FLAG_IS_DEFAULT(InitialTenuringThreshold) && (InitialTenuringThreshold > MaxTenuringThreshold)) {
    FLAG_SET_ERGO(uintx, InitialTenuringThreshold, MaxTenuringThreshold);
  }

#ifndef COMPILER2
  // Don't degrade server performance for footprint
  if (FLAG_IS_DEFAULT(UseLargePages) &&
      MaxHeapSize < LargePageHeapSizeThreshold) {
    // No need for large granularity pages w/small heaps.
    // Note that large pages are enabled/disabled for both the
    // Java heap and the code cache.
    FLAG_SET_DEFAULT(UseLargePages, false);
  }

#else
  if (!FLAG_IS_DEFAULT(OptoLoopAlignment) && FLAG_IS_DEFAULT(MaxLoopPad)) {
    FLAG_SET_DEFAULT(MaxLoopPad, OptoLoopAlignment-1);
  }
#endif

#ifndef TIERED
  // Tiered compilation is undefined.
  UNSUPPORTED_OPTION(TieredCompilation, "TieredCompilation");
#endif

  // If we are running in a headless jre, force java.awt.headless property
  // to be true unless the property has already been set.
  // Also allow the OS environment variable JAVA_AWT_HEADLESS to set headless state.
  if (os::is_headless_jre()) {
    const char* headless = Arguments::get_property("java.awt.headless");
    if (headless == NULL) {
      char envbuffer[128];
      if (!os::getenv("JAVA_AWT_HEADLESS", envbuffer, sizeof(envbuffer))) {
        if (!add_property("java.awt.headless=true")) {
          return JNI_ENOMEM;
        }
      } else {
        char buffer[256];
        strcpy(buffer, "java.awt.headless=");
        strcat(buffer, envbuffer);
        if (!add_property(buffer)) {
          return JNI_ENOMEM;
        }
      }
    }
  }

  if (!check_vm_args_consistency()) {
    return JNI_ERR;
  }

  return JNI_OK;
}

jint Arguments::parse_java_options_environment_variable(SysClassPath* scp_p, bool* scp_assembly_required_p) {
  return parse_options_environment_variable("_JAVA_OPTIONS", scp_p,
                                            scp_assembly_required_p);
}

jint Arguments::parse_java_tool_options_environment_variable(SysClassPath* scp_p, bool* scp_assembly_required_p) {
  return parse_options_environment_variable("JAVA_TOOL_OPTIONS", scp_p,
                                            scp_assembly_required_p);
}

jint Arguments::parse_options_environment_variable(const char* name, SysClassPath* scp_p, bool* scp_assembly_required_p) {
  const int N_MAX_OPTIONS = 64;
  const int OPTION_BUFFER_SIZE = 1024;
  char buffer[OPTION_BUFFER_SIZE];

  // The variable will be ignored if it exceeds the length of the buffer.
  // Don't check this variable if user has special privileges
  // (e.g. unix su command).
  if (os::getenv(name, buffer, sizeof(buffer)) &&
      !os::have_special_privileges()) {
    JavaVMOption options[N_MAX_OPTIONS];      // Construct option array
    jio_fprintf(defaultStream::error_stream(),
                "Picked up %s: %s\n", name, buffer);
    char* rd = buffer;                        // pointer to the input string (rd)
    int i;
    for (i = 0; i < N_MAX_OPTIONS;) {         // repeat for all options in the input string
      while (isspace(*rd)) rd++;              // skip whitespace
      if (*rd == 0) break;                    // we re done when the input string is read completely

      // The output, option string, overwrites the input string.
      // Because of quoting, the pointer to the option string (wrt) may lag the pointer to
      // input string (rd).
      char* wrt = rd;

      options[i++].optionString = wrt;        // Fill in option
      while (*rd != 0 && !isspace(*rd)) {     // unquoted strings terminate with a space or NULL
        if (*rd == '\'' || *rd == '"') {      // handle a quoted string
          int quote = *rd;                    // matching quote to look for
          rd++;                               // don't copy open quote
          while (*rd != quote) {              // include everything (even spaces) up until quote
            if (*rd == 0) {                   // string termination means unmatched string
              jio_fprintf(defaultStream::error_stream(),
                          "Unmatched quote in %s\n", name);
              return JNI_ERR;
            }
            *wrt++ = *rd++;                   // copy to option string
          }
          rd++;                               // don't copy close quote
        } else {
          *wrt++ = *rd++;                     // copy to option string
        }
      }
      // Need to check if we're done before writing a NULL,
      // because the write could be to the byte that rd is pointing to.
      if (*rd++ == 0) {
        *wrt = 0;
        break;
      }
      *wrt = 0;                               // Zero terminate option
    }
    // Construct JavaVMInitArgs structure and parse as if it was part of the command line
    JavaVMInitArgs vm_args;
    vm_args.version = JNI_VERSION_1_2;
    vm_args.options = options;
    vm_args.nOptions = i;
    vm_args.ignoreUnrecognized = IgnoreUnrecognizedVMOptions;

    if (PrintVMOptions) {
      const char* tail;
      for (int i = 0; i < vm_args.nOptions; i++) {
        const JavaVMOption *option = vm_args.options + i;
        if (match_option(option, "-XX:", &tail)) {
          logOption(tail);
        }
      }
    }

    return(parse_each_vm_init_arg(&vm_args, scp_p, scp_assembly_required_p, Flag::ENVIRON_VAR));
  }
  return JNI_OK;
}

void Arguments::set_shared_spaces_flags() {
  if (DumpSharedSpaces) {
    if (RequireSharedSpaces) {
      warning("cannot dump shared archive while using shared archive");
    }
    UseSharedSpaces = false;
#ifdef _LP64
    if (!UseCompressedOops || !UseCompressedClassPointers) {
      vm_exit_during_initialization(
        "Cannot dump shared archive when UseCompressedOops or UseCompressedClassPointers is off.", NULL);
    }
  } else {
    // UseCompressedOops and UseCompressedClassPointers must be on for UseSharedSpaces.
    if (!UseCompressedOops || !UseCompressedClassPointers) {
      no_shared_spaces();
    }
#endif
  }
}

#if !INCLUDE_ALL_GCS
static void force_serial_gc() {
  FLAG_SET_DEFAULT(UseSerialGC, true);
  FLAG_SET_DEFAULT(CMSIncrementalMode, false);  // special CMS suboption
  UNSUPPORTED_GC_OPTION(UseG1GC);
  UNSUPPORTED_GC_OPTION(UseParallelGC);
  UNSUPPORTED_GC_OPTION(UseParallelOldGC);
  UNSUPPORTED_GC_OPTION(UseConcMarkSweepGC);
  UNSUPPORTED_GC_OPTION(UseParNewGC);
}
#endif // INCLUDE_ALL_GCS

// Sharing support
// Construct the path to the archive
static char* get_shared_archive_path() {
  char *shared_archive_path;
  if (SharedArchiveFile == NULL) {
    char jvm_path[JVM_MAXPATHLEN];
    os::jvm_path(jvm_path, sizeof(jvm_path));
    char *end = strrchr(jvm_path, *os::file_separator());
    if (end != NULL) *end = '\0';
    size_t jvm_path_len = strlen(jvm_path);
    size_t file_sep_len = strlen(os::file_separator());
    shared_archive_path = NEW_C_HEAP_ARRAY(char, jvm_path_len +
        file_sep_len + 20, mtInternal);
    if (shared_archive_path != NULL) {
      strncpy(shared_archive_path, jvm_path, jvm_path_len + 1);
      strncat(shared_archive_path, os::file_separator(), file_sep_len);
      strncat(shared_archive_path, "classes.jsa", 11);
    }
  } else {
    shared_archive_path = NEW_C_HEAP_ARRAY(char, strlen(SharedArchiveFile) + 1, mtInternal);
    if (shared_archive_path != NULL) {
      strncpy(shared_archive_path, SharedArchiveFile, strlen(SharedArchiveFile) + 1);
    }
  }
  return shared_archive_path;
}

#ifndef PRODUCT
// Determine whether LogVMOutput should be implicitly turned on.
static bool use_vm_log() {
  if (LogCompilation || !FLAG_IS_DEFAULT(LogFile) ||
      PrintCompilation || PrintInlining || PrintDependencies || PrintNativeNMethods ||
      PrintDebugInfo || PrintRelocations || PrintNMethods || PrintExceptionHandlers ||
      PrintAssembly || TraceDeoptimization || TraceDependencies ||
      (VerifyDependencies && FLAG_IS_CMDLINE(VerifyDependencies))) {
    return true;
  }

#ifdef COMPILER1
  if (PrintC1Statistics) {
    return true;
  }
#endif // COMPILER1

#ifdef COMPILER2
  if (PrintOptoAssembly || PrintOptoStatistics) {
    return true;
  }
#endif // COMPILER2

  return false;
}
#endif // PRODUCT

// Parse entry point called from JNI_CreateJavaVM

jint Arguments::parse(const JavaVMInitArgs* args) {

  // Remaining part of option string
  const char* tail;

  // If flag "-XX:Flags=flags-file" is used it will be the first option to be processed.
  const char* hotspotrc = ".hotspotrc";
  bool settings_file_specified = false;
  bool needs_hotspotrc_warning = false;

  const char* flags_file;
  int index;
  for (index = 0; index < args->nOptions; index++) {
    const JavaVMOption *option = args->options + index;
    if (match_option(option, "-XX:Flags=", &tail)) {
      flags_file = tail;
      settings_file_specified = true;
    }
    if (match_option(option, "-XX:+PrintVMOptions", &tail)) {
      PrintVMOptions = true;
    }
    if (match_option(option, "-XX:-PrintVMOptions", &tail)) {
      PrintVMOptions = false;
    }
    if (match_option(option, "-XX:+IgnoreUnrecognizedVMOptions", &tail)) {
      IgnoreUnrecognizedVMOptions = true;
    }
    if (match_option(option, "-XX:-IgnoreUnrecognizedVMOptions", &tail)) {
      IgnoreUnrecognizedVMOptions = false;
    }
    if (match_option(option, "-XX:+PrintFlagsInitial", &tail)) {
      CommandLineFlags::printFlags(tty, false);
      vm_exit(0);
    }
    if (match_option(option, "-XX:NativeMemoryTracking", &tail)) {
#if INCLUDE_NMT
      MemTracker::init_tracking_options(tail);
#else
      jio_fprintf(defaultStream::error_stream(),
        "Native Memory Tracking is not supported in this VM\n");
      return JNI_ERR;
#endif
    }


#ifndef PRODUCT
    if (match_option(option, "-XX:+PrintFlagsWithComments", &tail)) {
      CommandLineFlags::printFlags(tty, true);
      vm_exit(0);
    }
#endif
  }

  if (IgnoreUnrecognizedVMOptions) {
    // uncast const to modify the flag args->ignoreUnrecognized
    *(jboolean*)(&args->ignoreUnrecognized) = true;
  }

  // Parse specified settings file
  if (settings_file_specified) {
    if (!process_settings_file(flags_file, true, args->ignoreUnrecognized)) {
      return JNI_EINVAL;
    }
  } else {
#ifdef ASSERT
    // Parse default .hotspotrc settings file
    if (!process_settings_file(".hotspotrc", false, args->ignoreUnrecognized)) {
      return JNI_EINVAL;
    }
#else
    struct stat buf;
    if (os::stat(hotspotrc, &buf) == 0) {
      needs_hotspotrc_warning = true;
    }
#endif
  }

  if (PrintVMOptions) {
    for (index = 0; index < args->nOptions; index++) {
      const JavaVMOption *option = args->options + index;
      if (match_option(option, "-XX:", &tail)) {
        logOption(tail);
      }
    }
  }

  // Parse JavaVMInitArgs structure passed in, as well as JAVA_TOOL_OPTIONS and _JAVA_OPTIONS
  jint result = parse_vm_init_args(args);
  if (result != JNI_OK) {
    return result;
  }

  // Call get_shared_archive_path() here, after possible SharedArchiveFile option got parsed.
  SharedArchivePath = get_shared_archive_path();
  if (SharedArchivePath == NULL) {
    return JNI_ENOMEM;
  }

  // Delay warning until here so that we've had a chance to process
  // the -XX:-PrintWarnings flag
  if (needs_hotspotrc_warning) {
    warning("%s file is present but has been ignored.  "
            "Run with -XX:Flags=%s to load the file.",
            hotspotrc, hotspotrc);
  }

#ifdef _ALLBSD_SOURCE  // UseLargePages is not yet supported on BSD.
  UNSUPPORTED_OPTION(UseLargePages, "-XX:+UseLargePages");
#endif

#if INCLUDE_ALL_GCS
  #if (defined JAVASE_EMBEDDED || defined ARM)
    UNSUPPORTED_OPTION(UseG1GC, "G1 GC");
  #endif
#endif

#ifndef PRODUCT
  if (TraceBytecodesAt != 0) {
    TraceBytecodes = true;
  }
  if (CountCompiledCalls) {
    if (UseCounterDecay) {
      warning("UseCounterDecay disabled because CountCalls is set");
      UseCounterDecay = false;
    }
  }
#endif // PRODUCT

  // JSR 292 is not supported before 1.7
  if (!JDK_Version::is_gte_jdk17x_version()) {
    if (EnableInvokeDynamic) {
      if (!FLAG_IS_DEFAULT(EnableInvokeDynamic)) {
        warning("JSR 292 is not supported before 1.7.  Disabling support.");
      }
      EnableInvokeDynamic = false;
    }
  }

  if (EnableInvokeDynamic && ScavengeRootsInCode == 0) {
    if (!FLAG_IS_DEFAULT(ScavengeRootsInCode)) {
      warning("forcing ScavengeRootsInCode non-zero because EnableInvokeDynamic is true");
    }
    ScavengeRootsInCode = 1;
  }

  if (PrintGCDetails) {
    // Turn on -verbose:gc options as well
    PrintGC = true;
  }

  if (!JDK_Version::is_gte_jdk18x_version()) {
    // To avoid changing the log format for 7 updates this flag is only
    // true by default in JDK8 and above.
    if (FLAG_IS_DEFAULT(PrintGCCause)) {
      FLAG_SET_DEFAULT(PrintGCCause, false);
    }
  }

  // Set object alignment values.
  set_object_alignment();

#if !INCLUDE_ALL_GCS
  force_serial_gc();
#endif // INCLUDE_ALL_GCS
#if !INCLUDE_CDS
  if (DumpSharedSpaces || RequireSharedSpaces) {
    jio_fprintf(defaultStream::error_stream(),
      "Shared spaces are not supported in this VM\n");
    return JNI_ERR;
  }
  if ((UseSharedSpaces && FLAG_IS_CMDLINE(UseSharedSpaces)) || PrintSharedSpaces) {
    warning("Shared spaces are not supported in this VM");
    FLAG_SET_DEFAULT(UseSharedSpaces, false);
    FLAG_SET_DEFAULT(PrintSharedSpaces, false);
  }
  no_shared_spaces();
#endif // INCLUDE_CDS

  return JNI_OK;
}

jint Arguments::apply_ergo() {

  // Set flags based on ergonomics.
  set_ergonomics_flags();

  set_shared_spaces_flags();

  // Check the GC selections again.
  if (!check_gc_consistency()) {
    return JNI_EINVAL;
  }

  if (TieredCompilation) {
    set_tiered_flags();
  } else {
    // Check if the policy is valid. Policies 0 and 1 are valid for non-tiered setup.
    if (CompilationPolicyChoice >= 2) {
      vm_exit_during_initialization(
        "Incompatible compilation policy selected", NULL);
    }
  }
  // Set NmethodSweepFraction after the size of the code cache is adapted (in case of tiered)
  if (FLAG_IS_DEFAULT(NmethodSweepFraction)) {
    FLAG_SET_DEFAULT(NmethodSweepFraction, 1 + ReservedCodeCacheSize / (16 * M));
  }


  // Set heap size based on available physical memory
  set_heap_size();

#if INCLUDE_ALL_GCS
  // Set per-collector flags
  if (UseParallelGC || UseParallelOldGC) {
    set_parallel_gc_flags();
  } else if (UseConcMarkSweepGC) { // Should be done before ParNew check below
    set_cms_and_parnew_gc_flags();
  } else if (UseParNewGC) {  // Skipped if CMS is set above
    set_parnew_gc_flags();
  } else if (UseG1GC) {
    set_g1_gc_flags();
  }
  check_deprecated_gcs();
  check_deprecated_gc_flags();
  if (AssumeMP && !UseSerialGC) {
    if (FLAG_IS_DEFAULT(ParallelGCThreads) && ParallelGCThreads == 1) {
      warning("If the number of processors is expected to increase from one, then"
              " you should configure the number of parallel GC threads appropriately"
              " using -XX:ParallelGCThreads=N");
    }
  }
  if (MinHeapFreeRatio == 100) {
    // Keeping the heap 100% free is hard ;-) so limit it to 99%.
    FLAG_SET_ERGO(uintx, MinHeapFreeRatio, 99);
  }
#else // INCLUDE_ALL_GCS
  assert(verify_serial_gc_flags(), "SerialGC unset");
#endif // INCLUDE_ALL_GCS

  // Initialize Metaspace flags and alignments.
  Metaspace::ergo_initialize();

  // Set bytecode rewriting flags
  set_bytecode_flags();

  // Set flags if Aggressive optimization flags (-XX:+AggressiveOpts) enabled.
  set_aggressive_opts_flags();

  // Turn off biased locking for locking debug mode flags,
  // which are subtlely different from each other but neither works with
  // biased locking.
  if (UseHeavyMonitors
#ifdef COMPILER1
      || !UseFastLocking
#endif // COMPILER1
    ) {
    if (!FLAG_IS_DEFAULT(UseBiasedLocking) && UseBiasedLocking) {
      // flag set to true on command line; warn the user that they
      // can't enable biased locking here
      warning("Biased Locking is not supported with locking debug flags"
              "; ignoring UseBiasedLocking flag." );
    }
    UseBiasedLocking = false;
  }

#ifdef ZERO
  // Clear flags not supported on zero.
  FLAG_SET_DEFAULT(ProfileInterpreter, false);
  FLAG_SET_DEFAULT(UseBiasedLocking, false);
  LP64_ONLY(FLAG_SET_DEFAULT(UseCompressedOops, false));
  LP64_ONLY(FLAG_SET_DEFAULT(UseCompressedClassPointers, false));
#endif // CC_INTERP

#ifdef COMPILER2
  if (!EliminateLocks) {
    EliminateNestedLocks = false;
  }
  if (!Inline) {
    IncrementalInline = false;
  }
#ifndef PRODUCT
  if (!IncrementalInline) {
    AlwaysIncrementalInline = false;
  }
#endif
  if (IncrementalInline && FLAG_IS_DEFAULT(MaxNodeLimit)) {
    // incremental inlining: bump MaxNodeLimit
    FLAG_SET_DEFAULT(MaxNodeLimit, (intx)75000);
  }
  if (!UseTypeSpeculation && FLAG_IS_DEFAULT(TypeProfileLevel)) {
    // nothing to use the profiling, turn if off
    FLAG_SET_DEFAULT(TypeProfileLevel, 0);
  }
  if (UseTypeSpeculation && FLAG_IS_DEFAULT(ReplaceInParentMaps)) {
    // Doing the replace in parent maps helps speculation
    FLAG_SET_DEFAULT(ReplaceInParentMaps, true);
  }
#endif

  if (PrintAssembly && FLAG_IS_DEFAULT(DebugNonSafepoints)) {
    warning("PrintAssembly is enabled; turning on DebugNonSafepoints to gain additional output");
    DebugNonSafepoints = true;
  }

  if (FLAG_IS_CMDLINE(CompressedClassSpaceSize) && !UseCompressedClassPointers) {
    warning("Setting CompressedClassSpaceSize has no effect when compressed class pointers are not used");
  }

#ifndef PRODUCT
  if (CompileTheWorld) {
    // Force NmethodSweeper to sweep whole CodeCache each time.
    if (FLAG_IS_DEFAULT(NmethodSweepFraction)) {
      NmethodSweepFraction = 1;
    }
  }

  if (!LogVMOutput && FLAG_IS_DEFAULT(LogVMOutput)) {
    if (use_vm_log()) {
      LogVMOutput = true;
    }
  }
#endif // PRODUCT

  if (PrintCommandLineFlags) {
    CommandLineFlags::printSetFlags(tty);
  }

  // Apply CPU specific policy for the BiasedLocking
  if (UseBiasedLocking) {
    if (!VM_Version::use_biased_locking() &&
        !(FLAG_IS_CMDLINE(UseBiasedLocking))) {
      UseBiasedLocking = false;
    }
  }
#ifdef COMPILER2
  if (!UseBiasedLocking || EmitSync != 0) {
    UseOptoBiasInlining = false;
  }
#endif

  // set PauseAtExit if the gamma launcher was used and a debugger is attached
  // but only if not already set on the commandline
  if (Arguments::created_by_gamma_launcher() && os::is_debugger_attached()) {
    bool set = false;
    CommandLineFlags::wasSetOnCmdline("PauseAtExit", &set);
    if (!set) {
      FLAG_SET_DEFAULT(PauseAtExit, true);
    }
  }

  return JNI_OK;
}

jint Arguments::adjust_after_os() {
#if INCLUDE_ALL_GCS
  if (UseParallelGC || UseParallelOldGC) {
    if (UseNUMA) {
      if (FLAG_IS_DEFAULT(MinHeapDeltaBytes)) {
        FLAG_SET_DEFAULT(MinHeapDeltaBytes, 64*M);
      }
      // For those collectors or operating systems (eg, Windows) that do
      // not support full UseNUMA, we will map to UseNUMAInterleaving for now
      UseNUMAInterleaving = true;
    }
  }
#endif // INCLUDE_ALL_GCS
  return JNI_OK;
}

int Arguments::PropertyList_count(SystemProperty* pl) {
  int count = 0;
  while(pl != NULL) {
    count++;
    pl = pl->next();
  }
  return count;
}

const char* Arguments::PropertyList_get_value(SystemProperty *pl, const char* key) {
  assert(key != NULL, "just checking");
  SystemProperty* prop;
  for (prop = pl; prop != NULL; prop = prop->next()) {
    if (strcmp(key, prop->key()) == 0) return prop->value();
  }
  return NULL;
}

const char* Arguments::PropertyList_get_key_at(SystemProperty *pl, int index) {
  int count = 0;
  const char* ret_val = NULL;

  while(pl != NULL) {
    if(count >= index) {
      ret_val = pl->key();
      break;
    }
    count++;
    pl = pl->next();
  }

  return ret_val;
}

char* Arguments::PropertyList_get_value_at(SystemProperty* pl, int index) {
  int count = 0;
  char* ret_val = NULL;

  while(pl != NULL) {
    if(count >= index) {
      ret_val = pl->value();
      break;
    }
    count++;
    pl = pl->next();
  }

  return ret_val;
}

void Arguments::PropertyList_add(SystemProperty** plist, SystemProperty *new_p) {
  SystemProperty* p = *plist;
  if (p == NULL) {
    *plist = new_p;
  } else {
    while (p->next() != NULL) {
      p = p->next();
    }
    p->set_next(new_p);
  }
}

void Arguments::PropertyList_add(SystemProperty** plist, const char* k, char* v) {
  if (plist == NULL)
    return;

  SystemProperty* new_p = new SystemProperty(k, v, true);
  PropertyList_add(plist, new_p);
}

// This add maintains unique property key in the list.
void Arguments::PropertyList_unique_add(SystemProperty** plist, const char* k, char* v, jboolean append) {
  if (plist == NULL)
    return;

  // If property key exist then update with new value.
  SystemProperty* prop;
  for (prop = *plist; prop != NULL; prop = prop->next()) {
    if (strcmp(k, prop->key()) == 0) {
      if (append) {
        prop->append_value(v);
      } else {
        prop->set_value(v);
      }
      return;
    }
  }

  PropertyList_add(plist, k, v);
}

// Copies src into buf, replacing "%%" with "%" and "%p" with pid
// Returns true if all of the source pointed by src has been copied over to
// the destination buffer pointed by buf. Otherwise, returns false.
// Notes:
// 1. If the length (buflen) of the destination buffer excluding the
// NULL terminator character is not long enough for holding the expanded
// pid characters, it also returns false instead of returning the partially
// expanded one.
// 2. The passed in "buflen" should be large enough to hold the null terminator.
bool Arguments::copy_expand_pid(const char* src, size_t srclen,
                                char* buf, size_t buflen) {
  const char* p = src;
  char* b = buf;
  const char* src_end = &src[srclen];
  char* buf_end = &buf[buflen - 1];

  while (p < src_end && b < buf_end) {
    if (*p == '%') {
      switch (*(++p)) {
      case '%':         // "%%" ==> "%"
        *b++ = *p++;
        break;
      case 'p':  {       //  "%p" ==> current process id
        // buf_end points to the character before the last character so
        // that we could write '\0' to the end of the buffer.
        size_t buf_sz = buf_end - b + 1;
        int ret = jio_snprintf(b, buf_sz, "%d", os::current_process_id());

        // if jio_snprintf fails or the buffer is not long enough to hold
        // the expanded pid, returns false.
        if (ret < 0 || ret >= (int)buf_sz) {
          return false;
        } else {
          b += ret;
          assert(*b == '\0', "fail in copy_expand_pid");
          if (p == src_end && b == buf_end + 1) {
            // reach the end of the buffer.
            return true;
          }
        }
        p++;
        break;
      }
      default :
        *b++ = '%';
      }
    } else {
      *b++ = *p++;
    }
  }
  *b = '\0';
  return (p == src_end); // return false if not all of the source was copied
}<|MERGE_RESOLUTION|>--- conflicted
+++ resolved
@@ -2383,15 +2383,13 @@
   status &= verify_interval(NmethodSweepFraction, 1, ReservedCodeCacheSize/K, "NmethodSweepFraction");
   status &= verify_interval(NmethodSweepActivity, 0, 2000, "NmethodSweepActivity");
 
-<<<<<<< HEAD
   if (!FLAG_IS_DEFAULT(CICompilerCount) && !FLAG_IS_DEFAULT(CICompilerCountPerCPU) && CICompilerCountPerCPU) {
     warning("The VM option CICompilerCountPerCPU overrides CICompilerCount.");
   }
-=======
+
 #ifdef COMPILER1
   status &= verify_interval(SafepointPollOffset, 0, os::vm_page_size() - BytesPerWord, "SafepointPollOffset");
 #endif
->>>>>>> 57fd637f
 
   return status;
 }
