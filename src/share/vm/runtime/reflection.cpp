/*
 * Copyright (c) 1997, 2015, Oracle and/or its affiliates. All rights reserved.
 * DO NOT ALTER OR REMOVE COPYRIGHT NOTICES OR THIS FILE HEADER.
 *
 * This code is free software; you can redistribute it and/or modify it
 * under the terms of the GNU General Public License version 2 only, as
 * published by the Free Software Foundation.
 *
 * This code is distributed in the hope that it will be useful, but WITHOUT
 * ANY WARRANTY; without even the implied warranty of MERCHANTABILITY or
 * FITNESS FOR A PARTICULAR PURPOSE.  See the GNU General Public License
 * version 2 for more details (a copy is included in the LICENSE file that
 * accompanied this code).
 *
 * You should have received a copy of the GNU General Public License version
 * 2 along with this work; if not, write to the Free Software Foundation,
 * Inc., 51 Franklin St, Fifth Floor, Boston, MA 02110-1301 USA.
 *
 * Please contact Oracle, 500 Oracle Parkway, Redwood Shores, CA 94065 USA
 * or visit www.oracle.com if you need additional information or have any
 * questions.
 *
 */

#include "precompiled.hpp"
#include "classfile/javaClasses.hpp"
#include "classfile/moduleEntry.hpp"
#include "classfile/packageEntry.hpp"
#include "classfile/stringTable.hpp"
#include "classfile/systemDictionary.hpp"
#include "classfile/verifier.hpp"
#include "classfile/vmSymbols.hpp"
#include "interpreter/linkResolver.hpp"
#include "memory/oopFactory.hpp"
#include "memory/resourceArea.hpp"
#include "memory/universe.inline.hpp"
#include "oops/instanceKlass.hpp"
#include "oops/objArrayKlass.hpp"
#include "oops/objArrayOop.inline.hpp"
#include "oops/oop.inline.hpp"
#include "prims/jvm.h"
#include "prims/jvmtiExport.hpp"
#include "runtime/arguments.hpp"
#include "runtime/handles.inline.hpp"
#include "runtime/javaCalls.hpp"
#include "runtime/reflection.hpp"
#include "runtime/reflectionUtils.hpp"
#include "runtime/signature.hpp"
#include "runtime/vframe.hpp"

static void trace_class_resolution(const Klass* to_class) {
  ResourceMark rm;
  int line_number = -1;
  const char * source_file = NULL;
  Klass* caller = NULL;
  JavaThread* jthread = JavaThread::current();
  if (jthread->has_last_Java_frame()) {
    vframeStream vfst(jthread);
    // skip over any frames belonging to java.lang.Class
    while (!vfst.at_end() &&
           vfst.method()->method_holder()->name() == vmSymbols::java_lang_Class()) {
      vfst.next();
    }
    if (!vfst.at_end()) {
      // this frame is a likely suspect
      caller = vfst.method()->method_holder();
      line_number = vfst.method()->line_number_from_bci(vfst.bci());
      Symbol* s = vfst.method()->method_holder()->source_file_name();
      if (s != NULL) {
        source_file = s->as_C_string();
      }
    }
  }
  if (caller != NULL) {
    const char * from = caller->external_name();
    const char * to = to_class->external_name();
    // print in a single call to reduce interleaving between threads
    if (source_file != NULL) {
      tty->print("RESOLVE %s %s %s:%d (reflection)\n", from, to, source_file, line_number);
    } else {
      tty->print("RESOLVE %s %s (reflection)\n", from, to);
    }
  }
}


oop Reflection::box(jvalue* value, BasicType type, TRAPS) {
  if (type == T_VOID) {
    return NULL;
  }
  if (type == T_OBJECT || type == T_ARRAY) {
    // regular objects are not boxed
    return (oop) value->l;
  }
  oop result = java_lang_boxing_object::create(type, value, CHECK_NULL);
  if (result == NULL) {
    THROW_(vmSymbols::java_lang_IllegalArgumentException(), result);
  }
  return result;
}


BasicType Reflection::unbox_for_primitive(oop box, jvalue* value, TRAPS) {
  if (box == NULL) {
    THROW_(vmSymbols::java_lang_IllegalArgumentException(), T_ILLEGAL);
  }
  return java_lang_boxing_object::get_value(box, value);
}

BasicType Reflection::unbox_for_regular_object(oop box, jvalue* value) {
  // Note:  box is really the unboxed oop.  It might even be a Short, etc.!
  value->l = (jobject) box;
  return T_OBJECT;
}


void Reflection::widen(jvalue* value, BasicType current_type, BasicType wide_type, TRAPS) {
  assert(wide_type != current_type, "widen should not be called with identical types");
  switch (wide_type) {
    case T_BOOLEAN:
    case T_BYTE:
    case T_CHAR:
      break;  // fail
    case T_SHORT:
      switch (current_type) {
        case T_BYTE:
          value->s = (jshort) value->b;
          return;
      }
      break;  // fail
    case T_INT:
      switch (current_type) {
        case T_BYTE:
          value->i = (jint) value->b;
          return;
        case T_CHAR:
          value->i = (jint) value->c;
          return;
        case T_SHORT:
          value->i = (jint) value->s;
          return;
      }
      break;  // fail
    case T_LONG:
      switch (current_type) {
        case T_BYTE:
          value->j = (jlong) value->b;
          return;
        case T_CHAR:
          value->j = (jlong) value->c;
          return;
        case T_SHORT:
          value->j = (jlong) value->s;
          return;
        case T_INT:
          value->j = (jlong) value->i;
          return;
      }
      break;  // fail
    case T_FLOAT:
      switch (current_type) {
        case T_BYTE:
          value->f = (jfloat) value->b;
          return;
        case T_CHAR:
          value->f = (jfloat) value->c;
          return;
        case T_SHORT:
          value->f = (jfloat) value->s;
          return;
        case T_INT:
          value->f = (jfloat) value->i;
          return;
        case T_LONG:
          value->f = (jfloat) value->j;
          return;
      }
      break;  // fail
    case T_DOUBLE:
      switch (current_type) {
        case T_BYTE:
          value->d = (jdouble) value->b;
          return;
        case T_CHAR:
          value->d = (jdouble) value->c;
          return;
        case T_SHORT:
          value->d = (jdouble) value->s;
          return;
        case T_INT:
          value->d = (jdouble) value->i;
          return;
        case T_FLOAT:
          value->d = (jdouble) value->f;
          return;
        case T_LONG:
          value->d = (jdouble) value->j;
          return;
      }
      break;  // fail
    default:
      break;  // fail
  }
  THROW_MSG(vmSymbols::java_lang_IllegalArgumentException(), "argument type mismatch");
}


BasicType Reflection::array_get(jvalue* value, arrayOop a, int index, TRAPS) {
  if (!a->is_within_bounds(index)) {
    THROW_(vmSymbols::java_lang_ArrayIndexOutOfBoundsException(), T_ILLEGAL);
  }
  if (a->is_objArray()) {
    value->l = (jobject) objArrayOop(a)->obj_at(index);
    return T_OBJECT;
  } else {
    assert(a->is_typeArray(), "just checking");
    BasicType type = TypeArrayKlass::cast(a->klass())->element_type();
    switch (type) {
      case T_BOOLEAN:
        value->z = typeArrayOop(a)->bool_at(index);
        break;
      case T_CHAR:
        value->c = typeArrayOop(a)->char_at(index);
        break;
      case T_FLOAT:
        value->f = typeArrayOop(a)->float_at(index);
        break;
      case T_DOUBLE:
        value->d = typeArrayOop(a)->double_at(index);
        break;
      case T_BYTE:
        value->b = typeArrayOop(a)->byte_at(index);
        break;
      case T_SHORT:
        value->s = typeArrayOop(a)->short_at(index);
        break;
      case T_INT:
        value->i = typeArrayOop(a)->int_at(index);
        break;
      case T_LONG:
        value->j = typeArrayOop(a)->long_at(index);
        break;
      default:
        return T_ILLEGAL;
    }
    return type;
  }
}


void Reflection::array_set(jvalue* value, arrayOop a, int index, BasicType value_type, TRAPS) {
  if (!a->is_within_bounds(index)) {
    THROW(vmSymbols::java_lang_ArrayIndexOutOfBoundsException());
  }
  if (a->is_objArray()) {
    if (value_type == T_OBJECT) {
      oop obj = (oop) value->l;
      if (obj != NULL) {
        Klass* element_klass = ObjArrayKlass::cast(a->klass())->element_klass();
        if (!obj->is_a(element_klass)) {
          THROW_MSG(vmSymbols::java_lang_IllegalArgumentException(), "array element type mismatch");
        }
      }
      objArrayOop(a)->obj_at_put(index, obj);
    }
  } else {
    assert(a->is_typeArray(), "just checking");
    BasicType array_type = TypeArrayKlass::cast(a->klass())->element_type();
    if (array_type != value_type) {
      // The widen operation can potentially throw an exception, but cannot block,
      // so typeArrayOop a is safe if the call succeeds.
      widen(value, value_type, array_type, CHECK);
    }
    switch (array_type) {
      case T_BOOLEAN:
        typeArrayOop(a)->bool_at_put(index, value->z);
        break;
      case T_CHAR:
        typeArrayOop(a)->char_at_put(index, value->c);
        break;
      case T_FLOAT:
        typeArrayOop(a)->float_at_put(index, value->f);
        break;
      case T_DOUBLE:
        typeArrayOop(a)->double_at_put(index, value->d);
        break;
      case T_BYTE:
        typeArrayOop(a)->byte_at_put(index, value->b);
        break;
      case T_SHORT:
        typeArrayOop(a)->short_at_put(index, value->s);
        break;
      case T_INT:
        typeArrayOop(a)->int_at_put(index, value->i);
        break;
      case T_LONG:
        typeArrayOop(a)->long_at_put(index, value->j);
        break;
      default:
        THROW(vmSymbols::java_lang_IllegalArgumentException());
    }
  }
}

static Klass* basic_type_mirror_to_arrayklass(oop basic_type_mirror, TRAPS) {
  assert(java_lang_Class::is_primitive(basic_type_mirror), "just checking");
  BasicType type = java_lang_Class::primitive_type(basic_type_mirror);
  if (type == T_VOID) {
    THROW_0(vmSymbols::java_lang_IllegalArgumentException());
  }
  else {
    return Universe::typeArrayKlassObj(type);
  }
}

#ifdef ASSERT
static oop basic_type_arrayklass_to_mirror(Klass* basic_type_arrayklass, TRAPS) {
  BasicType type = TypeArrayKlass::cast(basic_type_arrayklass)->element_type();
  return Universe::java_mirror(type);
}
#endif

arrayOop Reflection::reflect_new_array(oop element_mirror, jint length, TRAPS) {
  if (element_mirror == NULL) {
    THROW_0(vmSymbols::java_lang_NullPointerException());
  }
  if (length < 0) {
    THROW_0(vmSymbols::java_lang_NegativeArraySizeException());
  }
  if (java_lang_Class::is_primitive(element_mirror)) {
    Klass* tak = basic_type_mirror_to_arrayklass(element_mirror, CHECK_NULL);
    return TypeArrayKlass::cast(tak)->allocate(length, THREAD);
  } else {
    Klass* k = java_lang_Class::as_Klass(element_mirror);
    if (k->is_array_klass() && ArrayKlass::cast(k)->dimension() >= MAX_DIM) {
      THROW_0(vmSymbols::java_lang_IllegalArgumentException());
    }
    return oopFactory::new_objArray(k, length, THREAD);
  }
}


arrayOop Reflection::reflect_new_multi_array(oop element_mirror, typeArrayOop dim_array, TRAPS) {
  assert(dim_array->is_typeArray(), "just checking");
  assert(TypeArrayKlass::cast(dim_array->klass())->element_type() == T_INT, "just checking");

  if (element_mirror == NULL) {
    THROW_0(vmSymbols::java_lang_NullPointerException());
  }

  int len = dim_array->length();
  if (len <= 0 || len > MAX_DIM) {
    THROW_0(vmSymbols::java_lang_IllegalArgumentException());
  }

  jint dimensions[MAX_DIM];   // C array copy of intArrayOop
  for (int i = 0; i < len; i++) {
    int d = dim_array->int_at(i);
    if (d < 0) {
      THROW_0(vmSymbols::java_lang_NegativeArraySizeException());
    }
    dimensions[i] = d;
  }

  Klass* klass;
  int dim = len;
  if (java_lang_Class::is_primitive(element_mirror)) {
    klass = basic_type_mirror_to_arrayklass(element_mirror, CHECK_NULL);
  } else {
    klass = java_lang_Class::as_Klass(element_mirror);
    if (klass->is_array_klass()) {
      int k_dim = ArrayKlass::cast(klass)->dimension();
      if (k_dim + len > MAX_DIM) {
        THROW_0(vmSymbols::java_lang_IllegalArgumentException());
      }
      dim += k_dim;
    }
  }
  klass = klass->array_klass(dim, CHECK_NULL);
  oop obj = ArrayKlass::cast(klass)->multi_allocate(len, dimensions, CHECK_NULL);
  assert(obj->is_array(), "just checking");
  return arrayOop(obj);
}


oop Reflection::array_component_type(oop mirror, TRAPS) {
  if (java_lang_Class::is_primitive(mirror)) {
    return NULL;
  }

  Klass* klass = java_lang_Class::as_Klass(mirror);
  if (!klass->is_array_klass()) {
    return NULL;
  }

  oop result = java_lang_Class::component_mirror(mirror);
#ifdef ASSERT
  oop result2 = NULL;
  if (ArrayKlass::cast(klass)->dimension() == 1) {
    if (klass->is_typeArray_klass()) {
      result2 = basic_type_arrayklass_to_mirror(klass, CHECK_NULL);
    } else {
      result2 = ObjArrayKlass::cast(klass)->element_klass()->java_mirror();
    }
  } else {
    Klass* lower_dim = ArrayKlass::cast(klass)->lower_dimension();
    assert(lower_dim->is_array_klass(), "just checking");
    result2 = lower_dim->java_mirror();
  }
  assert(result == result2, "results must be consistent");
#endif //ASSERT
  return result;
}

<<<<<<< HEAD
static bool under_host_klass(const InstanceKlass* ik, const Klass* host_klass) {
=======


/*
    Type Accessibility check for public types: Callee Type T is accessible to Caller Type S if:

                        Callee T in             Callee T in package PT,
                        unnamed module          runtime module MT
 ------------------------------------------------------------------------------------------------

 Caller S in package     If MS is loose: YES      If same classloader/package (PS == PT): YES
 PS, runtime module MS                            If same runtime module: (MS == MT): YES

                                                  Else if (MS can read MT (Establish readability) &&
                                                    MT exports PT to MS or to all modules): YES

 ------------------------------------------------------------------------------------------------
 Caller S in unnamed         YES                  Readability exists because unnamed module
 module UM                                            "reads" all modules
                                                  if (MT exports PT to UM or to all modules): YES

 ------------------------------------------------------------------------------------------------
*/
Reflection::VerifyClassAccessResults Reflection::verify_class_access(
  Klass* current_class, Klass* new_class, bool classloader_only) {

  // Verify that current_class can access new_class.  If the classloader_only
  // flag is set, we automatically allow any accesses in which current_class
  // doesn't have a classloader.
  if ((current_class == NULL) ||
      (current_class == new_class) ||
      is_same_class_package(current_class, new_class)) {
    return ACCESS_OK;
  }
  // Allow all accesses from sun/reflect/MagicAccessorImpl subclasses to
  // succeed trivially.
  if (current_class->is_subclass_of(SystemDictionary::reflect_MagicAccessorImpl_klass())) {
    return ACCESS_OK;
  }

  // module boundaries
  if (new_class->is_public()) {
    // Ignore modules for DumpSharedSpaces because we do not have any package
    // or module information for modules other than java.base.
    if (DumpSharedSpaces) {
      return ACCESS_OK;
    }

    // Find the module entry for current_class, the accessor
    ModuleEntry* module_from = InstanceKlass::cast(current_class)->module();
    // Find the module entry for new_class, the accessee
    if (new_class->is_objArray_klass()) {
      new_class = ObjArrayKlass::cast(new_class)->bottom_klass();
    }
    if (!new_class->is_instance_klass()) {
      // Everyone can read a typearray.
      return ACCESS_OK;
    }
    ModuleEntry* module_to = InstanceKlass::cast(new_class)->module();

    // both in same (possibly unnamed) module
    if (module_from == module_to)
      return ACCESS_OK;

    // Acceptable access to a type in an unamed module.  Note that since
    // unnamed modules can read all unnamed modules, this also handles the
    // case where module_from is also unnamed but in a different class loader.
    if (!module_to->is_named() &&
          (module_from->can_read_unnamed() || module_from->can_read(module_to)))
      return ACCESS_OK;

    // Establish readability, check if module_from is allowed to read module_to.
    if (!module_from->can_read(module_to)) {
      return MODULE_NOT_READABLE;
    }

    PackageEntry* package_to = InstanceKlass::cast(new_class)->package();
    assert(package_to != NULL, "can not obtain new_class' package");

    // Once readability is established, if module_to exports T unqualifiedly,
    // (to all modules), than whether module_from is in the unnamed module
    // or not does not matter, access is allowed.
    if (package_to->is_unqual_exported()) {
      return ACCESS_OK;
    }

    // Access is allowed if both 1 & 2 hold:
    //   1. Readability, module_from can read module_to (established above).
    //   2. Either module_to exports T to module_from qualifiedly.
    //      or
    //      module_to exports T to all unnamed modules and module_from is unnamed.
    //      or
    //      module_to exports T unqualifiedly to all modules (checked above).
    if (!package_to->is_qexported_to(module_from)) {
      return TYPE_NOT_EXPORTED;
    }
    return ACCESS_OK;
  }

  if (can_relax_access_check_for(current_class, new_class, classloader_only)) {
    return ACCESS_OK;
  }
  return OTHER_PROBLEM;
}

// Return an error message specific to the specified Klass*'s and result.
// This function must be called from within a block containing a ResourceMark.
char* Reflection::verify_class_access_msg(Klass* current_class,
                                          Klass* new_class,
                                          VerifyClassAccessResults result) {
  assert(result != ACCESS_OK, "must be failure result");
  char * msg = NULL;
  if (result != OTHER_PROBLEM && new_class != NULL && current_class != NULL) {
    ModuleEntry* module_to = InstanceKlass::cast(new_class)->module();
    const char * new_class_name = new_class->external_name();
    const char * current_class_name = current_class->external_name();
    const char * module_to_name = module_to->is_named() ?
      module_to->name()->as_C_string() : UNNAMED_MODULE;

    ModuleEntry* module_from = InstanceKlass::cast(current_class)->module();
    const char * module_from_name = module_from->is_named() ?
      module_from->name()->as_C_string() : UNNAMED_MODULE;

    if (result == MODULE_NOT_READABLE) {
      assert(module_from->is_named(), "Unnamed modules can read all modules");
      if (module_to->is_named()) {
        size_t len = 100 + strlen(current_class_name) + 2*strlen(module_from_name) +
          strlen(new_class_name) + 2*strlen(module_to_name);
        msg = NEW_RESOURCE_ARRAY(char, len);
        jio_snprintf(msg, len - 1,
          "class %s (in module %s) cannot access class %s (in module %s) because module %s does not read module %s",
          current_class_name, module_from_name, new_class_name,
          module_to_name, module_from_name, module_to_name);
      } else {
        jobject jlrm = module_to->jlrM_module();
        assert(jlrm != NULL, "Null jlrm in module_to ModuleEntry");
        intptr_t identity_hash = JNIHandles::resolve(jlrm)->identity_hash();
        size_t len = 160 + strlen(current_class_name) + 2*strlen(module_from_name) +
          strlen(new_class_name) + 2*sizeof(uintx);
        msg = NEW_RESOURCE_ARRAY(char, len);
        jio_snprintf(msg, len - 1,
          "class %s (in module %s) cannot access class %s (in unnamed module @" SIZE_FORMAT_HEX ") because module %s does not read unnamed module @" SIZE_FORMAT_HEX,
          current_class_name, module_from_name, new_class_name, uintx(identity_hash),
          module_from_name, uintx(identity_hash));
      }

    } else if (result == TYPE_NOT_EXPORTED) {
      assert(InstanceKlass::cast(new_class)->package() != NULL,
             "Unnamed packages are always exported");
      const char * package_name =
        InstanceKlass::cast(new_class)->package()->name()->as_klass_external_name();
      assert(module_to->is_named(), "Unnamed modules export all packages");
      if (module_from->is_named()) {
        size_t len = 118 + strlen(current_class_name) + 2*strlen(module_from_name) +
          strlen(new_class_name) + 2*strlen(module_to_name) + strlen(package_name);
        msg = NEW_RESOURCE_ARRAY(char, len);
        jio_snprintf(msg, len - 1,
          "class %s (in module %s) cannot access class %s (in module %s) because module %s does not export %s to module %s",
          current_class_name, module_from_name, new_class_name,
          module_to_name, module_to_name, package_name, module_from_name);
      } else {
        jobject jlrm = module_from->jlrM_module();
        assert(jlrm != NULL, "Null jlrm in module_from ModuleEntry");
        intptr_t identity_hash = JNIHandles::resolve(jlrm)->identity_hash();
        size_t len = 170 + strlen(current_class_name) + strlen(new_class_name) +
          2*strlen(module_to_name) + strlen(package_name) + 2*sizeof(uintx);
        msg = NEW_RESOURCE_ARRAY(char, len);
        jio_snprintf(msg, len - 1,
          "class %s (in unnamed module @" SIZE_FORMAT_HEX ") cannot access class %s (in module %s) because module %s does not export %s to unnamed module @" SIZE_FORMAT_HEX,
          current_class_name, uintx(identity_hash), new_class_name, module_to_name,
          module_to_name, package_name, uintx(identity_hash));
      }
    } else {
        ShouldNotReachHere();
    }
  }  // result != OTHER_PROBLEM...
  return msg;
}

static bool under_host_klass(InstanceKlass* ik, Klass* host_klass) {
>>>>>>> 0d3483de
  DEBUG_ONLY(int inf_loop_check = 1000 * 1000 * 1000);
  for (;;) {
    const Klass* hc = (const Klass*)ik->host_klass();
    if (hc == NULL)        return false;
    if (hc == host_klass)  return true;
    ik = InstanceKlass::cast(hc);

    // There's no way to make a host class loop short of patching memory.
    // Therefore there cannot be a loop here unless there's another bug.
    // Still, let's check for it.
    assert(--inf_loop_check > 0, "no host_klass loop");
  }
}

static bool can_relax_access_check_for(const Klass* accessor,
                                       const Klass* accessee,
                                       bool classloader_only) {

  const InstanceKlass* accessor_ik = InstanceKlass::cast(accessor);
  const InstanceKlass* accessee_ik = InstanceKlass::cast(accessee);

  // If either is on the other's host_klass chain, access is OK,
  // because one is inside the other.
  if (under_host_klass(accessor_ik, accessee) ||
    under_host_klass(accessee_ik, accessor))
    return true;

  if ((RelaxAccessControlCheck &&
    accessor_ik->major_version() < Verifier::NO_RELAX_ACCESS_CTRL_CHECK_VERSION &&
    accessee_ik->major_version() < Verifier::NO_RELAX_ACCESS_CTRL_CHECK_VERSION) ||
    (accessor_ik->major_version() < Verifier::STRICTER_ACCESS_CTRL_CHECK_VERSION &&
    accessee_ik->major_version() < Verifier::STRICTER_ACCESS_CTRL_CHECK_VERSION)) {
    return classloader_only &&
      Verifier::relax_verify_for(accessor_ik->class_loader()) &&
      accessor_ik->protection_domain() == accessee_ik->protection_domain() &&
      accessor_ik->class_loader() == accessee_ik->class_loader();
  }

  return false;
}

bool Reflection::verify_class_access(const Klass* current_class,
                                     const Klass* new_class,
                                     bool classloader_only) {
  // Verify that current_class can access new_class.  If the classloader_only
  // flag is set, we automatically allow any accesses in which current_class
  // doesn't have a classloader.
  if ((current_class == NULL) ||
      (current_class == new_class) ||
      (new_class->is_public()) ||
      is_same_class_package(current_class, new_class)) {
    return true;
  }
  // Allow all accesses from sun/reflect/MagicAccessorImpl subclasses to
  // succeed trivially.
  if (current_class->is_subclass_of(SystemDictionary::reflect_MagicAccessorImpl_klass())) {
    return true;
  }

  return can_relax_access_check_for(current_class, new_class, classloader_only);
}

bool Reflection::verify_field_access(const Klass* current_class,
                                     const Klass* resolved_class,
                                     const Klass* field_class,
                                     AccessFlags access,
                                     bool classloader_only,
                                     bool protected_restriction) {
  // Verify that current_class can access a field of field_class, where that
  // field's access bits are "access".  We assume that we've already verified
  // that current_class can access field_class.
  //
  // If the classloader_only flag is set, we automatically allow any accesses
  // in which current_class doesn't have a classloader.
  //
  // "resolved_class" is the runtime type of "field_class". Sometimes we don't
  // need this distinction (e.g. if all we have is the runtime type, or during
  // class file parsing when we only care about the static type); in that case
  // callers should ensure that resolved_class == field_class.
  //
  if ((current_class == NULL) ||
      (current_class == field_class) ||
      access.is_public()) {
    return true;
  }

  const Klass* host_class = current_class;
  while (host_class->is_instance_klass() &&
         InstanceKlass::cast(host_class)->is_anonymous()) {
    const Klass* next_host_class = InstanceKlass::cast(host_class)->host_klass();
    if (next_host_class == NULL)  break;
    host_class = next_host_class;
  }
  if (host_class == field_class) {
    return true;
  }

  if (access.is_protected()) {
    if (!protected_restriction) {
      // See if current_class (or outermost host class) is a subclass of field_class
      // An interface may not access protected members of j.l.Object
      if (!host_class->is_interface() && host_class->is_subclass_of(field_class)) {
        if (access.is_static() || // static fields are ok, see 6622385
            current_class == resolved_class ||
            field_class == resolved_class ||
            host_class->is_subclass_of(resolved_class) ||
            resolved_class->is_subclass_of(host_class)) {
          return true;
        }
      }
    }
  }

  if (!access.is_private() && is_same_class_package(current_class, field_class)) {
    return true;
  }

  // Allow all accesses from sun/reflect/MagicAccessorImpl subclasses to
  // succeed trivially.
  if (current_class->is_subclass_of(SystemDictionary::reflect_MagicAccessorImpl_klass())) {
    return true;
  }

  return can_relax_access_check_for(
    current_class, field_class, classloader_only);
}

bool Reflection::is_same_class_package(const Klass* class1, const Klass* class2) {
  return InstanceKlass::cast(class1)->is_same_class_package(class2);
}

// Checks that the 'outer' klass has declared 'inner' as being an inner klass. If not,
// throw an incompatible class change exception
// If inner_is_member, require the inner to be a member of the outer.
// If !inner_is_member, require the inner to be anonymous (a non-member).
// Caller is responsible for figuring out in advance which case must be true.
void Reflection::check_for_inner_class(instanceKlassHandle outer, instanceKlassHandle inner,
                                       bool inner_is_member, TRAPS) {
  InnerClassesIterator iter(outer);
  constantPoolHandle cp   (THREAD, outer->constants());
  for (; !iter.done(); iter.next()) {
     int ioff = iter.inner_class_info_index();
     int ooff = iter.outer_class_info_index();

     if (inner_is_member && ioff != 0 && ooff != 0) {
        Klass* o = cp->klass_at(ooff, CHECK);
        if (o == outer()) {
          Klass* i = cp->klass_at(ioff, CHECK);
          if (i == inner()) {
            return;
          }
        }
     }
     if (!inner_is_member && ioff != 0 && ooff == 0 &&
         cp->klass_name_at_matches(inner, ioff)) {
        Klass* i = cp->klass_at(ioff, CHECK);
        if (i == inner()) {
          return;
        }
     }
  }

  // 'inner' not declared as an inner klass in outer
  ResourceMark rm(THREAD);
  Exceptions::fthrow(
    THREAD_AND_LOCATION,
    vmSymbols::java_lang_IncompatibleClassChangeError(),
    "%s and %s disagree on InnerClasses attribute",
    outer->external_name(),
    inner->external_name()
  );
}

// Utility method converting a single SignatureStream element into java.lang.Class instance
static oop get_mirror_from_signature(methodHandle method,
                                     SignatureStream* ss,
                                     TRAPS) {


  if (T_OBJECT == ss->type() || T_ARRAY == ss->type()) {
    Symbol* name = ss->as_symbol(CHECK_NULL);
    oop loader = method->method_holder()->class_loader();
    oop protection_domain = method->method_holder()->protection_domain();
    const Klass* k = SystemDictionary::resolve_or_fail(name,
                                                       Handle(THREAD, loader),
                                                       Handle(THREAD, protection_domain),
                                                       true,
                                                       CHECK_NULL);
    if (TraceClassResolution) {
      trace_class_resolution(k);
    }
    return k->java_mirror();
  }

  assert(ss->type() != T_VOID || ss->at_return_type(),
    "T_VOID should only appear as return type");

  return java_lang_Class::primitive_mirror(ss->type());
}

static objArrayHandle get_parameter_types(methodHandle method,
                                          int parameter_count,
                                          oop* return_type,
                                          TRAPS) {
  // Allocate array holding parameter types (java.lang.Class instances)
  objArrayOop m = oopFactory::new_objArray(SystemDictionary::Class_klass(), parameter_count, CHECK_(objArrayHandle()));
  objArrayHandle mirrors(THREAD, m);
  int index = 0;
  // Collect parameter types
  ResourceMark rm(THREAD);
  Symbol*  signature = method->signature();
  SignatureStream ss(signature);
  while (!ss.at_return_type()) {
    oop mirror = get_mirror_from_signature(method, &ss, CHECK_(objArrayHandle()));
    mirrors->obj_at_put(index++, mirror);
    ss.next();
  }
  assert(index == parameter_count, "invalid parameter count");
  if (return_type != NULL) {
    // Collect return type as well
    assert(ss.at_return_type(), "return type should be present");
    *return_type = get_mirror_from_signature(method, &ss, CHECK_(objArrayHandle()));
  }
  return mirrors;
}

static objArrayHandle get_exception_types(methodHandle method, TRAPS) {
  return method->resolved_checked_exceptions(THREAD);
}

static Handle new_type(Symbol* signature, KlassHandle k, TRAPS) {
  // Basic types
  BasicType type = vmSymbols::signature_type(signature);
  if (type != T_OBJECT) {
    return Handle(THREAD, Universe::java_mirror(type));
  }

  Klass* result =
    SystemDictionary::resolve_or_fail(signature,
                                      Handle(THREAD, k->class_loader()),
                                      Handle(THREAD, k->protection_domain()),
                                      true, CHECK_(Handle()));

  if (TraceClassResolution) {
    trace_class_resolution(result);
  }

  oop nt = result->java_mirror();
  return Handle(THREAD, nt);
}


oop Reflection::new_method(const methodHandle& method, bool for_constant_pool_access, TRAPS) {
  // Allow sun.reflect.ConstantPool to refer to <clinit> methods as java.lang.reflect.Methods.
  assert(!method()->is_initializer() ||
         (for_constant_pool_access && method()->is_static()),
         "should call new_constructor instead");
  instanceKlassHandle holder (THREAD, method->method_holder());
  int slot = method->method_idnum();

  Symbol*  signature  = method->signature();
  int parameter_count = ArgumentCount(signature).size();
  oop return_type_oop = NULL;
  objArrayHandle parameter_types = get_parameter_types(method, parameter_count, &return_type_oop, CHECK_NULL);
  if (parameter_types.is_null() || return_type_oop == NULL) return NULL;

  Handle return_type(THREAD, return_type_oop);

  objArrayHandle exception_types = get_exception_types(method, CHECK_NULL);

  if (exception_types.is_null()) return NULL;

  Symbol*  method_name = method->name();
  oop name_oop = StringTable::intern(method_name, CHECK_NULL);
  Handle name = Handle(THREAD, name_oop);
  if (name == NULL) return NULL;

  const int modifiers = method->access_flags().as_int() & JVM_RECOGNIZED_METHOD_MODIFIERS;

  Handle mh = java_lang_reflect_Method::create(CHECK_NULL);

  java_lang_reflect_Method::set_clazz(mh(), holder->java_mirror());
  java_lang_reflect_Method::set_slot(mh(), slot);
  java_lang_reflect_Method::set_name(mh(), name());
  java_lang_reflect_Method::set_return_type(mh(), return_type());
  java_lang_reflect_Method::set_parameter_types(mh(), parameter_types());
  java_lang_reflect_Method::set_exception_types(mh(), exception_types());
  java_lang_reflect_Method::set_modifiers(mh(), modifiers);
  java_lang_reflect_Method::set_override(mh(), false);
  if (java_lang_reflect_Method::has_signature_field() &&
      method->generic_signature() != NULL) {
    Symbol*  gs = method->generic_signature();
    Handle sig = java_lang_String::create_from_symbol(gs, CHECK_NULL);
    java_lang_reflect_Method::set_signature(mh(), sig());
  }
  if (java_lang_reflect_Method::has_annotations_field()) {
    typeArrayOop an_oop = Annotations::make_java_array(method->annotations(), CHECK_NULL);
    java_lang_reflect_Method::set_annotations(mh(), an_oop);
  }
  if (java_lang_reflect_Method::has_parameter_annotations_field()) {
    typeArrayOop an_oop = Annotations::make_java_array(method->parameter_annotations(), CHECK_NULL);
    java_lang_reflect_Method::set_parameter_annotations(mh(), an_oop);
  }
  if (java_lang_reflect_Method::has_annotation_default_field()) {
    typeArrayOop an_oop = Annotations::make_java_array(method->annotation_default(), CHECK_NULL);
    java_lang_reflect_Method::set_annotation_default(mh(), an_oop);
  }
  if (java_lang_reflect_Method::has_type_annotations_field()) {
    typeArrayOop an_oop = Annotations::make_java_array(method->type_annotations(), CHECK_NULL);
    java_lang_reflect_Method::set_type_annotations(mh(), an_oop);
  }
  return mh();
}


oop Reflection::new_constructor(const methodHandle& method, TRAPS) {
  assert(method()->is_initializer(), "should call new_method instead");

  instanceKlassHandle  holder (THREAD, method->method_holder());
  int slot = method->method_idnum();

  Symbol*  signature  = method->signature();
  int parameter_count = ArgumentCount(signature).size();
  objArrayHandle parameter_types = get_parameter_types(method, parameter_count, NULL, CHECK_NULL);
  if (parameter_types.is_null()) return NULL;

  objArrayHandle exception_types = get_exception_types(method, CHECK_NULL);
  if (exception_types.is_null()) return NULL;

  const int modifiers = method->access_flags().as_int() & JVM_RECOGNIZED_METHOD_MODIFIERS;

  Handle ch = java_lang_reflect_Constructor::create(CHECK_NULL);

  java_lang_reflect_Constructor::set_clazz(ch(), holder->java_mirror());
  java_lang_reflect_Constructor::set_slot(ch(), slot);
  java_lang_reflect_Constructor::set_parameter_types(ch(), parameter_types());
  java_lang_reflect_Constructor::set_exception_types(ch(), exception_types());
  java_lang_reflect_Constructor::set_modifiers(ch(), modifiers);
  java_lang_reflect_Constructor::set_override(ch(), false);
  if (java_lang_reflect_Constructor::has_signature_field() &&
      method->generic_signature() != NULL) {
    Symbol*  gs = method->generic_signature();
    Handle sig = java_lang_String::create_from_symbol(gs, CHECK_NULL);
    java_lang_reflect_Constructor::set_signature(ch(), sig());
  }
  if (java_lang_reflect_Constructor::has_annotations_field()) {
    typeArrayOop an_oop = Annotations::make_java_array(method->annotations(), CHECK_NULL);
    java_lang_reflect_Constructor::set_annotations(ch(), an_oop);
  }
  if (java_lang_reflect_Constructor::has_parameter_annotations_field()) {
    typeArrayOop an_oop = Annotations::make_java_array(method->parameter_annotations(), CHECK_NULL);
    java_lang_reflect_Constructor::set_parameter_annotations(ch(), an_oop);
  }
  if (java_lang_reflect_Constructor::has_type_annotations_field()) {
    typeArrayOop an_oop = Annotations::make_java_array(method->type_annotations(), CHECK_NULL);
    java_lang_reflect_Constructor::set_type_annotations(ch(), an_oop);
  }
  return ch();
}


oop Reflection::new_field(fieldDescriptor* fd, TRAPS) {
  Symbol*  field_name = fd->name();
  oop name_oop = StringTable::intern(field_name, CHECK_NULL);
  Handle name = Handle(THREAD, name_oop);
  Symbol*  signature  = fd->signature();
  instanceKlassHandle  holder    (THREAD, fd->field_holder());
  Handle type = new_type(signature, holder, CHECK_NULL);
  Handle rh  = java_lang_reflect_Field::create(CHECK_NULL);

  java_lang_reflect_Field::set_clazz(rh(), fd->field_holder()->java_mirror());
  java_lang_reflect_Field::set_slot(rh(), fd->index());
  java_lang_reflect_Field::set_name(rh(), name());
  java_lang_reflect_Field::set_type(rh(), type());
  // Note the ACC_ANNOTATION bit, which is a per-class access flag, is never set here.
  java_lang_reflect_Field::set_modifiers(rh(), fd->access_flags().as_int() & JVM_RECOGNIZED_FIELD_MODIFIERS);
  java_lang_reflect_Field::set_override(rh(), false);
  if (java_lang_reflect_Field::has_signature_field() &&
      fd->has_generic_signature()) {
    Symbol*  gs = fd->generic_signature();
    Handle sig = java_lang_String::create_from_symbol(gs, CHECK_NULL);
    java_lang_reflect_Field::set_signature(rh(), sig());
  }
  if (java_lang_reflect_Field::has_annotations_field()) {
    typeArrayOop an_oop = Annotations::make_java_array(fd->annotations(), CHECK_NULL);
    java_lang_reflect_Field::set_annotations(rh(), an_oop);
  }
  if (java_lang_reflect_Field::has_type_annotations_field()) {
    typeArrayOop an_oop = Annotations::make_java_array(fd->type_annotations(), CHECK_NULL);
    java_lang_reflect_Field::set_type_annotations(rh(), an_oop);
  }
  return rh();
}

oop Reflection::new_parameter(Handle method, int index, Symbol* sym,
                              int flags, TRAPS) {

  Handle rh = java_lang_reflect_Parameter::create(CHECK_NULL);

  if(NULL != sym) {
    Handle name = java_lang_String::create_from_symbol(sym, CHECK_NULL);
    java_lang_reflect_Parameter::set_name(rh(), name());
  } else {
    java_lang_reflect_Parameter::set_name(rh(), NULL);
  }

  java_lang_reflect_Parameter::set_modifiers(rh(), flags);
  java_lang_reflect_Parameter::set_executable(rh(), method());
  java_lang_reflect_Parameter::set_index(rh(), index);
  return rh();
}


static methodHandle resolve_interface_call(instanceKlassHandle klass,
                                           const methodHandle& method,
                                           KlassHandle recv_klass,
                                           Handle receiver,
                                           TRAPS) {

  assert(!method.is_null() , "method should not be null");

  CallInfo info;
  Symbol*  signature  = method->signature();
  Symbol*  name       = method->name();
  LinkResolver::resolve_interface_call(info, receiver, recv_klass,
                                       LinkInfo(klass, name, signature, KlassHandle(), false),
                                       true,
                                       CHECK_(methodHandle()));
  return info.selected_method();
}

// Conversion
static BasicType basic_type_mirror_to_basic_type(oop basic_type_mirror, TRAPS) {
  assert(java_lang_Class::is_primitive(basic_type_mirror),
    "just checking");
  return java_lang_Class::primitive_type(basic_type_mirror);
}

// Narrowing of basic types. Used to create correct jvalues for
// boolean, byte, char and short return return values from interpreter
// which are returned as ints. Throws IllegalArgumentException.
static void narrow(jvalue* value, BasicType narrow_type, TRAPS) {
  switch (narrow_type) {
  case T_BOOLEAN:
    value->z = (jboolean)value->i;
    return;
  case T_BYTE:
    value->b = (jbyte)value->i;
    return;
  case T_CHAR:
    value->c = (jchar)value->i;
    return;
  case T_SHORT:
    value->s = (jshort)value->i;
    return;
  default:
    break; // fail
  }
  THROW_MSG(vmSymbols::java_lang_IllegalArgumentException(), "argument type mismatch");
}


// Method call (shared by invoke_method and invoke_constructor)
static oop invoke(instanceKlassHandle klass,
                  methodHandle reflected_method,
                  Handle receiver,
                  bool override,
                  objArrayHandle ptypes,
                  BasicType rtype,
                  objArrayHandle args,
                  bool is_method_invoke,
                  TRAPS) {

  ResourceMark rm(THREAD);

  methodHandle method;      // actual method to invoke
  KlassHandle target_klass; // target klass, receiver's klass for non-static

  // Ensure klass is initialized
  klass->initialize(CHECK_NULL);

  bool is_static = reflected_method->is_static();
  if (is_static) {
    // ignore receiver argument
    method = reflected_method;
    target_klass = klass;
  } else {
    // check for null receiver
    if (receiver.is_null()) {
      THROW_0(vmSymbols::java_lang_NullPointerException());
    }
    // Check class of receiver against class declaring method
    if (!receiver->is_a(klass())) {
      THROW_MSG_0(vmSymbols::java_lang_IllegalArgumentException(), "object is not an instance of declaring class");
    }
    // target klass is receiver's klass
    target_klass = KlassHandle(THREAD, receiver->klass());
    // no need to resolve if method is private or <init>
    if (reflected_method->is_private() || reflected_method->name() == vmSymbols::object_initializer_name()) {
      method = reflected_method;
    } else {
      // resolve based on the receiver
      if (reflected_method->method_holder()->is_interface()) {
        // resolve interface call
        //
        // Match resolution errors with those thrown due to reflection inlining
        // Linktime resolution & IllegalAccessCheck already done by Class.getMethod()
        method = resolve_interface_call(klass, reflected_method, target_klass, receiver, THREAD);
        if (HAS_PENDING_EXCEPTION) {
          // Method resolution threw an exception; wrap it in an InvocationTargetException
          oop resolution_exception = PENDING_EXCEPTION;
          CLEAR_PENDING_EXCEPTION;
          // JVMTI has already reported the pending exception
          // JVMTI internal flag reset is needed in order to report InvocationTargetException
          if (THREAD->is_Java_thread()) {
            JvmtiExport::clear_detected_exception((JavaThread*)THREAD);
          }
          JavaCallArguments args(Handle(THREAD, resolution_exception));
          THROW_ARG_0(vmSymbols::java_lang_reflect_InvocationTargetException(),
                      vmSymbols::throwable_void_signature(),
                      &args);
        }
      }  else {
        // if the method can be overridden, we resolve using the vtable index.
        assert(!reflected_method->has_itable_index(), "");
        int index = reflected_method->vtable_index();
        method = reflected_method;
        if (index != Method::nonvirtual_vtable_index) {
          // target_klass might be an arrayKlassOop but all vtables start at
          // the same place. The cast is to avoid virtual call and assertion.
          InstanceKlass* inst = (InstanceKlass*)target_klass();
          method = methodHandle(THREAD, inst->method_at_vtable(index));
        }
        if (!method.is_null()) {
          // Check for abstract methods as well
          if (method->is_abstract()) {
            // new default: 6531596
            ResourceMark rm(THREAD);
            Handle h_origexception = Exceptions::new_exception(THREAD,
              vmSymbols::java_lang_AbstractMethodError(),
              Method::name_and_sig_as_C_string(target_klass(),
              method->name(),
              method->signature()));
            JavaCallArguments args(h_origexception);
            THROW_ARG_0(vmSymbols::java_lang_reflect_InvocationTargetException(),
              vmSymbols::throwable_void_signature(),
              &args);
          }
        }
      }
    }
  }

  // I believe this is a ShouldNotGetHere case which requires
  // an internal vtable bug. If you ever get this please let Karen know.
  if (method.is_null()) {
    ResourceMark rm(THREAD);
    THROW_MSG_0(vmSymbols::java_lang_NoSuchMethodError(),
                Method::name_and_sig_as_C_string(klass(),
                reflected_method->name(),
                reflected_method->signature()));
  }

  assert(ptypes->is_objArray(), "just checking");
  int args_len = args.is_null() ? 0 : args->length();
  // Check number of arguments
  if (ptypes->length() != args_len) {
    THROW_MSG_0(vmSymbols::java_lang_IllegalArgumentException(),
                "wrong number of arguments");
  }

  // Create object to contain parameters for the JavaCall
  JavaCallArguments java_args(method->size_of_parameters());

  if (!is_static) {
    java_args.push_oop(receiver);
  }

  for (int i = 0; i < args_len; i++) {
    oop type_mirror = ptypes->obj_at(i);
    oop arg = args->obj_at(i);
    if (java_lang_Class::is_primitive(type_mirror)) {
      jvalue value;
      BasicType ptype = basic_type_mirror_to_basic_type(type_mirror, CHECK_NULL);
      BasicType atype = Reflection::unbox_for_primitive(arg, &value, CHECK_NULL);
      if (ptype != atype) {
        Reflection::widen(&value, atype, ptype, CHECK_NULL);
      }
      switch (ptype) {
        case T_BOOLEAN:     java_args.push_int(value.z);    break;
        case T_CHAR:        java_args.push_int(value.c);    break;
        case T_BYTE:        java_args.push_int(value.b);    break;
        case T_SHORT:       java_args.push_int(value.s);    break;
        case T_INT:         java_args.push_int(value.i);    break;
        case T_LONG:        java_args.push_long(value.j);   break;
        case T_FLOAT:       java_args.push_float(value.f);  break;
        case T_DOUBLE:      java_args.push_double(value.d); break;
        default:
          THROW_MSG_0(vmSymbols::java_lang_IllegalArgumentException(), "argument type mismatch");
      }
    } else {
      if (arg != NULL) {
        Klass* k = java_lang_Class::as_Klass(type_mirror);
        if (!arg->is_a(k)) {
          THROW_MSG_0(vmSymbols::java_lang_IllegalArgumentException(),
                      "argument type mismatch");
        }
      }
      Handle arg_handle(THREAD, arg);         // Create handle for argument
      java_args.push_oop(arg_handle); // Push handle
    }
  }

  assert(java_args.size_of_parameters() == method->size_of_parameters(),
    "just checking");

  // All oops (including receiver) is passed in as Handles. An potential oop is returned as an
  // oop (i.e., NOT as an handle)
  JavaValue result(rtype);
  JavaCalls::call(&result, method, &java_args, THREAD);

  if (HAS_PENDING_EXCEPTION) {
    // Method threw an exception; wrap it in an InvocationTargetException
    oop target_exception = PENDING_EXCEPTION;
    CLEAR_PENDING_EXCEPTION;
    // JVMTI has already reported the pending exception
    // JVMTI internal flag reset is needed in order to report InvocationTargetException
    if (THREAD->is_Java_thread()) {
      JvmtiExport::clear_detected_exception((JavaThread*)THREAD);
    }

    JavaCallArguments args(Handle(THREAD, target_exception));
    THROW_ARG_0(vmSymbols::java_lang_reflect_InvocationTargetException(),
                vmSymbols::throwable_void_signature(),
                &args);
  } else {
    if (rtype == T_BOOLEAN || rtype == T_BYTE || rtype == T_CHAR || rtype == T_SHORT) {
      narrow((jvalue*)result.get_value_addr(), rtype, CHECK_NULL);
    }
    return Reflection::box((jvalue*)result.get_value_addr(), rtype, THREAD);
  }
}

// This would be nicer if, say, java.lang.reflect.Method was a subclass
// of java.lang.reflect.Constructor

oop Reflection::invoke_method(oop method_mirror, Handle receiver, objArrayHandle args, TRAPS) {
  oop mirror             = java_lang_reflect_Method::clazz(method_mirror);
  int slot               = java_lang_reflect_Method::slot(method_mirror);
  bool override          = java_lang_reflect_Method::override(method_mirror) != 0;
  objArrayHandle ptypes(THREAD, objArrayOop(java_lang_reflect_Method::parameter_types(method_mirror)));

  oop return_type_mirror = java_lang_reflect_Method::return_type(method_mirror);
  BasicType rtype;
  if (java_lang_Class::is_primitive(return_type_mirror)) {
    rtype = basic_type_mirror_to_basic_type(return_type_mirror, CHECK_NULL);
  } else {
    rtype = T_OBJECT;
  }

  instanceKlassHandle klass(THREAD, java_lang_Class::as_Klass(mirror));
  Method* m = klass->method_with_idnum(slot);
  if (m == NULL) {
    THROW_MSG_0(vmSymbols::java_lang_InternalError(), "invoke");
  }
  methodHandle method(THREAD, m);

  return invoke(klass, method, receiver, override, ptypes, rtype, args, true, THREAD);
}


oop Reflection::invoke_constructor(oop constructor_mirror, objArrayHandle args, TRAPS) {
  oop mirror             = java_lang_reflect_Constructor::clazz(constructor_mirror);
  int slot               = java_lang_reflect_Constructor::slot(constructor_mirror);
  bool override          = java_lang_reflect_Constructor::override(constructor_mirror) != 0;
  objArrayHandle ptypes(THREAD, objArrayOop(java_lang_reflect_Constructor::parameter_types(constructor_mirror)));

  instanceKlassHandle klass(THREAD, java_lang_Class::as_Klass(mirror));
  Method* m = klass->method_with_idnum(slot);
  if (m == NULL) {
    THROW_MSG_0(vmSymbols::java_lang_InternalError(), "invoke");
  }
  methodHandle method(THREAD, m);
  assert(method->name() == vmSymbols::object_initializer_name(), "invalid constructor");

  // Make sure klass gets initialize
  klass->initialize(CHECK_NULL);

  // Create new instance (the receiver)
  klass->check_valid_for_instantiation(false, CHECK_NULL);
  Handle receiver = klass->allocate_instance_handle(CHECK_NULL);

  // Ignore result from call and return receiver
  invoke(klass, method, receiver, override, ptypes, T_VOID, args, false, CHECK_NULL);
  return receiver();
}<|MERGE_RESOLUTION|>--- conflicted
+++ resolved
@@ -412,10 +412,47 @@
   return result;
 }
 
-<<<<<<< HEAD
 static bool under_host_klass(const InstanceKlass* ik, const Klass* host_klass) {
-=======
-
+  DEBUG_ONLY(int inf_loop_check = 1000 * 1000 * 1000);
+  for (;;) {
+    const Klass* hc = (const Klass*)ik->host_klass();
+    if (hc == NULL)        return false;
+    if (hc == host_klass)  return true;
+    ik = InstanceKlass::cast(hc);
+
+    // There's no way to make a host class loop short of patching memory.
+    // Therefore there cannot be a loop here unless there's another bug.
+    // Still, let's check for it.
+    assert(--inf_loop_check > 0, "no host_klass loop");
+  }
+}
+
+static bool can_relax_access_check_for(const Klass* accessor,
+                                       const Klass* accessee,
+                                       bool classloader_only) {
+
+  const InstanceKlass* accessor_ik = InstanceKlass::cast(accessor);
+  const InstanceKlass* accessee_ik = InstanceKlass::cast(accessee);
+
+  // If either is on the other's host_klass chain, access is OK,
+  // because one is inside the other.
+  if (under_host_klass(accessor_ik, accessee) ||
+    under_host_klass(accessee_ik, accessor))
+    return true;
+
+  if ((RelaxAccessControlCheck &&
+    accessor_ik->major_version() < Verifier::NO_RELAX_ACCESS_CTRL_CHECK_VERSION &&
+    accessee_ik->major_version() < Verifier::NO_RELAX_ACCESS_CTRL_CHECK_VERSION) ||
+    (accessor_ik->major_version() < Verifier::STRICTER_ACCESS_CTRL_CHECK_VERSION &&
+    accessee_ik->major_version() < Verifier::STRICTER_ACCESS_CTRL_CHECK_VERSION)) {
+    return classloader_only &&
+      Verifier::relax_verify_for(accessor_ik->class_loader()) &&
+      accessor_ik->protection_domain() == accessee_ik->protection_domain() &&
+      accessor_ik->class_loader() == accessee_ik->class_loader();
+  }
+
+  return false;
+}
 
 /*
     Type Accessibility check for public types: Callee Type T is accessible to Caller Type S if:
@@ -438,7 +475,7 @@
  ------------------------------------------------------------------------------------------------
 */
 Reflection::VerifyClassAccessResults Reflection::verify_class_access(
-  Klass* current_class, Klass* new_class, bool classloader_only) {
+  const Klass* current_class, const Klass* new_class, bool classloader_only) {
 
   // Verify that current_class can access new_class.  If the classloader_only
   // flag is set, we automatically allow any accesses in which current_class
@@ -521,8 +558,8 @@
 
 // Return an error message specific to the specified Klass*'s and result.
 // This function must be called from within a block containing a ResourceMark.
-char* Reflection::verify_class_access_msg(Klass* current_class,
-                                          Klass* new_class,
+char* Reflection::verify_class_access_msg(const Klass* current_class,
+                                          const Klass* new_class,
                                           VerifyClassAccessResults result) {
   assert(result != ACCESS_OK, "must be failure result");
   char * msg = NULL;
@@ -591,70 +628,6 @@
     }
   }  // result != OTHER_PROBLEM...
   return msg;
-}
-
-static bool under_host_klass(InstanceKlass* ik, Klass* host_klass) {
->>>>>>> 0d3483de
-  DEBUG_ONLY(int inf_loop_check = 1000 * 1000 * 1000);
-  for (;;) {
-    const Klass* hc = (const Klass*)ik->host_klass();
-    if (hc == NULL)        return false;
-    if (hc == host_klass)  return true;
-    ik = InstanceKlass::cast(hc);
-
-    // There's no way to make a host class loop short of patching memory.
-    // Therefore there cannot be a loop here unless there's another bug.
-    // Still, let's check for it.
-    assert(--inf_loop_check > 0, "no host_klass loop");
-  }
-}
-
-static bool can_relax_access_check_for(const Klass* accessor,
-                                       const Klass* accessee,
-                                       bool classloader_only) {
-
-  const InstanceKlass* accessor_ik = InstanceKlass::cast(accessor);
-  const InstanceKlass* accessee_ik = InstanceKlass::cast(accessee);
-
-  // If either is on the other's host_klass chain, access is OK,
-  // because one is inside the other.
-  if (under_host_klass(accessor_ik, accessee) ||
-    under_host_klass(accessee_ik, accessor))
-    return true;
-
-  if ((RelaxAccessControlCheck &&
-    accessor_ik->major_version() < Verifier::NO_RELAX_ACCESS_CTRL_CHECK_VERSION &&
-    accessee_ik->major_version() < Verifier::NO_RELAX_ACCESS_CTRL_CHECK_VERSION) ||
-    (accessor_ik->major_version() < Verifier::STRICTER_ACCESS_CTRL_CHECK_VERSION &&
-    accessee_ik->major_version() < Verifier::STRICTER_ACCESS_CTRL_CHECK_VERSION)) {
-    return classloader_only &&
-      Verifier::relax_verify_for(accessor_ik->class_loader()) &&
-      accessor_ik->protection_domain() == accessee_ik->protection_domain() &&
-      accessor_ik->class_loader() == accessee_ik->class_loader();
-  }
-
-  return false;
-}
-
-bool Reflection::verify_class_access(const Klass* current_class,
-                                     const Klass* new_class,
-                                     bool classloader_only) {
-  // Verify that current_class can access new_class.  If the classloader_only
-  // flag is set, we automatically allow any accesses in which current_class
-  // doesn't have a classloader.
-  if ((current_class == NULL) ||
-      (current_class == new_class) ||
-      (new_class->is_public()) ||
-      is_same_class_package(current_class, new_class)) {
-    return true;
-  }
-  // Allow all accesses from sun/reflect/MagicAccessorImpl subclasses to
-  // succeed trivially.
-  if (current_class->is_subclass_of(SystemDictionary::reflect_MagicAccessorImpl_klass())) {
-    return true;
-  }
-
-  return can_relax_access_check_for(current_class, new_class, classloader_only);
 }
 
 bool Reflection::verify_field_access(const Klass* current_class,
