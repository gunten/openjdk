--- conflicted
+++ resolved
@@ -1,9 +1,5 @@
 /*
-<<<<<<< HEAD
  * Copyright (c) 1998, 2010, Oracle and/or its affiliates. All rights reserved.
-=======
- * Copyright (c) 1998, 2007, Oracle and/or its affiliates. All rights reserved.
->>>>>>> eb8bd999
  * DO NOT ALTER OR REMOVE COPYRIGHT NOTICES OR THIS FILE HEADER.
  *
  * This code is free software; you can redistribute it and/or modify it
@@ -155,17 +151,11 @@
   // Basically we deflate all monitors that are not busy.
   // An adaptive profile-based deflation policy could be used if needed
   static void deflate_idle_monitors();
-<<<<<<< HEAD
-  static bool deflate_monitor(ObjectMonitor* mid, oop obj, ObjectMonitor** FreeHeadp,
-                              ObjectMonitor** FreeTailp);
-
-=======
   static int walk_monitor_list(ObjectMonitor** listheadp,
                                ObjectMonitor** FreeHeadp,
                                ObjectMonitor** FreeTailp);
   static bool deflate_monitor(ObjectMonitor* mid, oop obj, ObjectMonitor** FreeHeadp,
                               ObjectMonitor** FreeTailp);
->>>>>>> eb8bd999
   static void oops_do(OopClosure* f);
 
   // debugging
