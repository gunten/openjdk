/*
 * Copyright (c) 1999, 2014, Oracle and/or its affiliates. All rights reserved.
 * DO NOT ALTER OR REMOVE COPYRIGHT NOTICES OR THIS FILE HEADER.
 *
 * This code is free software; you can redistribute it and/or modify it
 * under the terms of the GNU General Public License version 2 only, as
 * published by the Free Software Foundation.  Oracle designates this
 * particular file as subject to the "Classpath" exception as provided
 * by Oracle in the LICENSE file that accompanied this code.
 *
 * This code is distributed in the hope that it will be useful, but WITHOUT
 * ANY WARRANTY; without even the implied warranty of MERCHANTABILITY or
 * FITNESS FOR A PARTICULAR PURPOSE.  See the GNU General Public License
 * version 2 for more details (a copy is included in the LICENSE file that
 * accompanied this code).
 *
 * You should have received a copy of the GNU General Public License version
 * 2 along with this work; if not, write to the Free Software Foundation,
 * Inc., 51 Franklin St, Fifth Floor, Boston, MA 02110-1301 USA.
 *
 * Please contact Oracle, 500 Oracle Parkway, Redwood Shores, CA 94065 USA
 * or visit www.oracle.com if you need additional information or have any
 * questions.
 */

package com.sun.tools.javac.main;

import java.io.*;
import java.util.HashMap;
import java.util.HashSet;
import java.util.LinkedHashMap;
import java.util.LinkedHashSet;
import java.util.Map;
import java.util.MissingResourceException;
import java.util.Queue;
import java.util.ResourceBundle;
import java.util.Set;

import javax.annotation.processing.Processor;
import javax.lang.model.SourceVersion;
import javax.tools.DiagnosticListener;
import javax.tools.JavaFileManager;
import javax.tools.JavaFileObject;
import javax.tools.StandardLocation;

import static javax.tools.StandardLocation.CLASS_OUTPUT;

import com.sun.source.util.TaskEvent;
import com.sun.tools.javac.api.MultiTaskListener;
import com.sun.tools.javac.code.*;
import com.sun.tools.javac.code.Lint.LintCategory;
import com.sun.tools.javac.code.Symbol.*;
import com.sun.tools.javac.comp.*;
import com.sun.tools.javac.comp.CompileStates.CompileState;
import com.sun.tools.javac.file.JavacFileManager;
import com.sun.tools.javac.jvm.*;
import com.sun.tools.javac.parser.*;
import com.sun.tools.javac.processing.*;
import com.sun.tools.javac.tree.*;
import com.sun.tools.javac.tree.JCTree.*;
import com.sun.tools.javac.util.*;
import com.sun.tools.javac.util.Log.WriterKind;

import static com.sun.tools.javac.code.TypeTag.CLASS;
import static com.sun.tools.javac.main.Option.*;
import static com.sun.tools.javac.util.JCDiagnostic.DiagnosticFlag.*;


/** This class could be the main entry point for GJC when GJC is used as a
 *  component in a larger software system. It provides operations to
 *  construct a new compiler, and to run a new compiler on a set of source
 *  files.
 *
 *  <p><b>This is NOT part of any supported API.
 *  If you write code that depends on this, you do so at your own risk.
 *  This code and its internal interfaces are subject to change or
 *  deletion without notice.</b>
 */
public class JavaCompiler {
    /** The context key for the compiler. */
    protected static final Context.Key<JavaCompiler> compilerKey = new Context.Key<>();

    /** Get the JavaCompiler instance for this context. */
    public static JavaCompiler instance(Context context) {
        JavaCompiler instance = context.get(compilerKey);
        if (instance == null)
            instance = new JavaCompiler(context);
        return instance;
    }

    /** The current version number as a string.
     */
    public static String version() {
        return version("release");  // mm.nn.oo[-milestone]
    }

    /** The current full version number as a string.
     */
    public static String fullVersion() {
        return version("full"); // mm.mm.oo[-milestone]-build
    }

    private static final String versionRBName = "com.sun.tools.javac.resources.version";
    private static ResourceBundle versionRB;

    private static String version(String key) {
        if (versionRB == null) {
            try {
                versionRB = ResourceBundle.getBundle(versionRBName);
            } catch (MissingResourceException e) {
                return Log.getLocalizedString("version.not.available");
            }
        }
        try {
            return versionRB.getString(key);
        }
        catch (MissingResourceException e) {
            return Log.getLocalizedString("version.not.available");
        }
    }

    /**
     * Control how the compiler's latter phases (attr, flow, desugar, generate)
     * are connected. Each individual file is processed by each phase in turn,
     * but with different compile policies, you can control the order in which
     * each class is processed through its next phase.
     *
     * <p>Generally speaking, the compiler will "fail fast" in the face of
     * errors, although not aggressively so. flow, desugar, etc become no-ops
     * once any errors have occurred. No attempt is currently made to determine
     * if it might be safe to process a class through its next phase because
     * it does not depend on any unrelated errors that might have occurred.
     */
    protected static enum CompilePolicy {
        /**
         * Just attribute the parse trees.
         */
        ATTR_ONLY,

        /**
         * Just attribute and do flow analysis on the parse trees.
         * This should catch most user errors.
         */
        CHECK_ONLY,

        /**
         * Attribute everything, then do flow analysis for everything,
         * then desugar everything, and only then generate output.
         * This means no output will be generated if there are any
         * errors in any classes.
         */
        SIMPLE,

        /**
         * Groups the classes for each source file together, then process
         * each group in a manner equivalent to the {@code SIMPLE} policy.
         * This means no output will be generated if there are any
         * errors in any of the classes in a source file.
         */
        BY_FILE,

        /**
         * Completely process each entry on the todo list in turn.
         * -- this is the same for 1.5.
         * Means output might be generated for some classes in a compilation unit
         * and not others.
         */
        BY_TODO;

        static CompilePolicy decode(String option) {
            if (option == null)
                return DEFAULT_COMPILE_POLICY;
            else if (option.equals("attr"))
                return ATTR_ONLY;
            else if (option.equals("check"))
                return CHECK_ONLY;
            else if (option.equals("simple"))
                return SIMPLE;
            else if (option.equals("byfile"))
                return BY_FILE;
            else if (option.equals("bytodo"))
                return BY_TODO;
            else
                return DEFAULT_COMPILE_POLICY;
        }
    }

    private static final CompilePolicy DEFAULT_COMPILE_POLICY = CompilePolicy.BY_TODO;

    protected static enum ImplicitSourcePolicy {
        /** Don't generate or process implicitly read source files. */
        NONE,
        /** Generate classes for implicitly read source files. */
        CLASS,
        /** Like CLASS, but generate warnings if annotation processing occurs */
        UNSET;

        static ImplicitSourcePolicy decode(String option) {
            if (option == null)
                return UNSET;
            else if (option.equals("none"))
                return NONE;
            else if (option.equals("class"))
                return CLASS;
            else
                return UNSET;
        }
    }

    /** The log to be used for error reporting.
     */
    public Log log;

    /** Factory for creating diagnostic objects
     */
    JCDiagnostic.Factory diagFactory;

    /** The tree factory module.
     */
    protected TreeMaker make;

    /** The class reader.
     */
    protected ClassReader reader;

    /** The class writer.
     */
    protected ClassWriter writer;

    /** The native header writer.
     */
    protected JNIWriter jniWriter;

    /** The module for the symbol table entry phases.
     */
    protected Enter enter;

    /** The symbol table.
     */
    protected Symtab syms;

    /** The language version.
     */
    protected Source source;

    /** The module for code generation.
     */
    protected Gen gen;

    /** The name table.
     */
    protected Names names;

    /** The attributor.
     */
    protected Attr attr;

    /** The attributor.
     */
    protected Check chk;

    /** The flow analyzer.
     */
    protected Flow flow;

    /** The type eraser.
     */
    protected TransTypes transTypes;

    /** The syntactic sugar desweetener.
     */
    protected Lower lower;

    /** The annotation annotator.
     */
    protected Annotate annotate;

    /** Force a completion failure on this name
     */
    protected final Name completionFailureName;

    /** Type utilities.
     */
    protected Types types;

    /** Access to file objects.
     */
    protected JavaFileManager fileManager;

    /** Factory for parsers.
     */
    protected ParserFactory parserFactory;

    /** Broadcasting listener for progress events
     */
    protected MultiTaskListener taskListener;

    /**
     * SourceCompleter that delegates to the complete-method of this class.
     */
    protected final ClassReader.SourceCompleter thisCompleter =
            new ClassReader.SourceCompleter() {
                @Override
                public void complete(ClassSymbol sym) throws CompletionFailure {
                    JavaCompiler.this.complete(sym);
                }
            };

    /**
     * Command line options.
     */
    protected Options options;

    protected Context context;

    /**
     * Flag set if any annotation processing occurred.
     **/
    protected boolean annotationProcessingOccurred;

    /**
     * Flag set if any implicit source files read.
     **/
    protected boolean implicitSourceFilesRead;

    protected CompileStates compileStates;

    /** Construct a new compiler using a shared context.
     */
    public JavaCompiler(Context context) {
        this.context = context;
        context.put(compilerKey, this);

        // if fileManager not already set, register the JavacFileManager to be used
        if (context.get(JavaFileManager.class) == null)
            JavacFileManager.preRegister(context);

        names = Names.instance(context);
        log = Log.instance(context);
        diagFactory = JCDiagnostic.Factory.instance(context);
        reader = ClassReader.instance(context);
        make = TreeMaker.instance(context);
        writer = ClassWriter.instance(context);
        jniWriter = JNIWriter.instance(context);
        enter = Enter.instance(context);
        todo = Todo.instance(context);

        fileManager = context.get(JavaFileManager.class);
        parserFactory = ParserFactory.instance(context);
        compileStates = CompileStates.instance(context);

        try {
            // catch completion problems with predefineds
            syms = Symtab.instance(context);
        } catch (CompletionFailure ex) {
            // inlined Check.completionError as it is not initialized yet
            log.error("cant.access", ex.sym, ex.getDetailValue());
            if (ex instanceof ClassReader.BadClassFile)
                throw new Abort();
        }
        source = Source.instance(context);
        Target target = Target.instance(context);
        attr = Attr.instance(context);
        chk = Check.instance(context);
        gen = Gen.instance(context);
        flow = Flow.instance(context);
        transTypes = TransTypes.instance(context);
        lower = Lower.instance(context);
        annotate = Annotate.instance(context);
        types = Types.instance(context);
        taskListener = MultiTaskListener.instance(context);

        reader.sourceCompleter = thisCompleter;

        options = Options.instance(context);

        verbose       = options.isSet(VERBOSE);
        sourceOutput  = options.isSet(PRINTSOURCE); // used to be -s
        stubOutput    = options.isSet("-stubs");
        relax         = options.isSet("-relax");
        printFlat     = options.isSet("-printflat");
        attrParseOnly = options.isSet("-attrparseonly");
        encoding      = options.get(ENCODING);
        lineDebugInfo = options.isUnset(G_CUSTOM) ||
                        options.isSet(G_CUSTOM, "lines");
        genEndPos     = options.isSet(XJCOV) ||
                        context.get(DiagnosticListener.class) != null;
        devVerbose    = options.isSet("dev");
        processPcks   = options.isSet("process.packages");
        werror        = options.isSet(WERROR);

        if (source.compareTo(Source.DEFAULT) < 0) {
            if (options.isUnset(XLINT_CUSTOM, "-" + LintCategory.OPTIONS.option)) {
                if (fileManager instanceof BaseFileManager) {
                    if (((BaseFileManager) fileManager).isDefaultBootClassPath())
                        log.warning(LintCategory.OPTIONS, "source.no.bootclasspath", source.name);
                }
            }
        }

        checkForObsoleteOptions(target);

        verboseCompilePolicy = options.isSet("verboseCompilePolicy");

        if (attrParseOnly)
            compilePolicy = CompilePolicy.ATTR_ONLY;
        else
            compilePolicy = CompilePolicy.decode(options.get("compilePolicy"));

        implicitSourcePolicy = ImplicitSourcePolicy.decode(options.get("-implicit"));

        completionFailureName =
            options.isSet("failcomplete")
            ? names.fromString(options.get("failcomplete"))
            : null;

        shouldStopPolicyIfError =
            options.isSet("shouldStopPolicy") // backwards compatible
            ? CompileState.valueOf(options.get("shouldStopPolicy"))
            : options.isSet("shouldStopPolicyIfError")
            ? CompileState.valueOf(options.get("shouldStopPolicyIfError"))
            : CompileState.INIT;
        shouldStopPolicyIfNoError =
            options.isSet("shouldStopPolicyIfNoError")
            ? CompileState.valueOf(options.get("shouldStopPolicyIfNoError"))
            : CompileState.GENERATE;

        if (options.isUnset("oldDiags"))
            log.setDiagnosticFormatter(RichDiagnosticFormatter.instance(context));
    }

    private void checkForObsoleteOptions(Target target) {
        // Unless lint checking on options is disabled, check for
        // obsolete source and target options.
        boolean obsoleteOptionFound = false;
        if (options.isUnset(XLINT_CUSTOM, "-" + LintCategory.OPTIONS.option)) {
            if (source.compareTo(Source.JDK1_5) <= 0) {
                log.warning(LintCategory.OPTIONS, "option.obsolete.source", source.name);
                obsoleteOptionFound = true;
            }

            if (target.compareTo(Target.JDK1_5) <= 0) {
                log.warning(LintCategory.OPTIONS, "option.obsolete.target", target.name);
                obsoleteOptionFound = true;
            }

            if (obsoleteOptionFound)
                log.warning(LintCategory.OPTIONS, "option.obsolete.suppression");
        }
    }

    /* Switches:
     */

    /** Verbose output.
     */
    public boolean verbose;

    /** Emit plain Java source files rather than class files.
     */
    public boolean sourceOutput;

    /** Emit stub source files rather than class files.
     */
    public boolean stubOutput;

    /** Generate attributed parse tree only.
     */
    public boolean attrParseOnly;

    /** Switch: relax some constraints for producing the jsr14 prototype.
     */
    boolean relax;

    /** Debug switch: Emit Java sources after inner class flattening.
     */
    public boolean printFlat;

    /** The encoding to be used for source input.
     */
    public String encoding;

    /** Generate code with the LineNumberTable attribute for debugging
     */
    public boolean lineDebugInfo;

    /** Switch: should we store the ending positions?
     */
    public boolean genEndPos;

    /** Switch: should we debug ignored exceptions
     */
    protected boolean devVerbose;

    /** Switch: should we (annotation) process packages as well
     */
    protected boolean processPcks;

    /** Switch: treat warnings as errors
     */
    protected boolean werror;

    /** Switch: is annotation processing requested explicitly via
     * CompilationTask.setProcessors?
     */
    protected boolean explicitAnnotationProcessingRequested = false;

    /**
     * The policy for the order in which to perform the compilation
     */
    protected CompilePolicy compilePolicy;

    /**
     * The policy for what to do with implicitly read source files
     */
    protected ImplicitSourcePolicy implicitSourcePolicy;

    /**
     * Report activity related to compilePolicy
     */
    public boolean verboseCompilePolicy;

    /**
     * Policy of how far to continue compilation after errors have occurred.
     * Set this to minimum CompileState (INIT) to stop as soon as possible
     * after errors.
     */
    public CompileState shouldStopPolicyIfError;

    /**
     * Policy of how far to continue compilation when no errors have occurred.
     * Set this to maximum CompileState (GENERATE) to perform full compilation.
     * Set this lower to perform partial compilation, such as -proc:only.
     */
    public CompileState shouldStopPolicyIfNoError;

    /** A queue of all as yet unattributed classes.
     */
    public Todo todo;

    /** A list of items to be closed when the compilation is complete.
     */
    public List<Closeable> closeables = List.nil();

    /** The set of currently compiled inputfiles, needed to ensure
     *  we don't accidentally overwrite an input file when -s is set.
     *  initialized by `compile'.
     */
    protected Set<JavaFileObject> inputFiles = new HashSet<>();

    protected boolean shouldStop(CompileState cs) {
        CompileState shouldStopPolicy = (errorCount() > 0 || unrecoverableError())
            ? shouldStopPolicyIfError
            : shouldStopPolicyIfNoError;
        return cs.isAfter(shouldStopPolicy);
    }

    /** The number of errors reported so far.
     */
    public int errorCount() {
        if (werror && log.nerrors == 0 && log.nwarnings > 0) {
            log.error("warnings.and.werror");
        }
        return log.nerrors;
    }

    protected final <T> Queue<T> stopIfError(CompileState cs, Queue<T> queue) {
        return shouldStop(cs) ? new ListBuffer<T>() : queue;
    }

    protected final <T> List<T> stopIfError(CompileState cs, List<T> list) {
        return shouldStop(cs) ? List.<T>nil() : list;
    }

    /** The number of warnings reported so far.
     */
    public int warningCount() {
        return log.nwarnings;
    }

    /** Try to open input stream with given name.
     *  Report an error if this fails.
     *  @param filename   The file name of the input stream to be opened.
     */
    public CharSequence readSource(JavaFileObject filename) {
        try {
            inputFiles.add(filename);
            return filename.getCharContent(false);
        } catch (IOException e) {
            log.error("error.reading.file", filename, JavacFileManager.getMessage(e));
            return null;
        }
    }

    /** Parse contents of input stream.
     *  @param filename     The name of the file from which input stream comes.
     *  @param content      The characters to be parsed.
     */
    protected JCCompilationUnit parse(JavaFileObject filename, CharSequence content) {
        long msec = now();
        JCCompilationUnit tree = make.TopLevel(List.<JCTree>nil());
        if (content != null) {
            if (verbose) {
                log.printVerbose("parsing.started", filename);
            }
            if (!taskListener.isEmpty()) {
                TaskEvent e = new TaskEvent(TaskEvent.Kind.PARSE, filename);
                taskListener.started(e);
                keepComments = true;
                genEndPos = true;
            }
            Parser parser = parserFactory.newParser(content, keepComments(), genEndPos, lineDebugInfo);
            tree = parser.parseCompilationUnit();
            if (verbose) {
                log.printVerbose("parsing.done", Long.toString(elapsed(msec)));
            }
        }

        tree.sourcefile = filename;

        if (content != null && !taskListener.isEmpty()) {
            TaskEvent e = new TaskEvent(TaskEvent.Kind.PARSE, tree);
            taskListener.finished(e);
        }

        return tree;
    }
    // where
        public boolean keepComments = false;
        protected boolean keepComments() {
            return keepComments || sourceOutput || stubOutput;
        }


    /** Parse contents of file.
     *  @param filename     The name of the file to be parsed.
     */
    @Deprecated
    public JCTree.JCCompilationUnit parse(String filename) {
        JavacFileManager fm = (JavacFileManager)fileManager;
        return parse(fm.getJavaFileObjectsFromStrings(List.of(filename)).iterator().next());
    }

    /** Parse contents of file.
     *  @param filename     The name of the file to be parsed.
     */
    public JCTree.JCCompilationUnit parse(JavaFileObject filename) {
        JavaFileObject prev = log.useSource(filename);
        try {
            JCTree.JCCompilationUnit t = parse(filename, readSource(filename));
            if (t.endPositions != null)
                log.setEndPosTable(filename, t.endPositions);
            return t;
        } finally {
            log.useSource(prev);
        }
    }

    /** Resolve an identifier which may be the binary name of a class or
     * the Java name of a class or package.
     * @param name      The name to resolve
     */
    public Symbol resolveBinaryNameOrIdent(String name) {
        try {
            Name flatname = names.fromString(name.replace("/", "."));
            return reader.loadClass(flatname);
        } catch (CompletionFailure ignore) {
            return resolveIdent(name);
        }
    }

    /** Resolve an identifier.
     * @param name      The identifier to resolve
     */
    public Symbol resolveIdent(String name) {
        if (name.equals(""))
            return syms.errSymbol;
        JavaFileObject prev = log.useSource(null);
        try {
            JCExpression tree = null;
            for (String s : name.split("\\.", -1)) {
                if (!SourceVersion.isIdentifier(s)) // TODO: check for keywords
                    return syms.errSymbol;
                tree = (tree == null) ? make.Ident(names.fromString(s))
                                      : make.Select(tree, names.fromString(s));
            }
            JCCompilationUnit toplevel =
                make.TopLevel(List.<JCTree>nil());
            toplevel.packge = syms.unnamedPackage;
            return attr.attribIdent(tree, toplevel);
        } finally {
            log.useSource(prev);
        }
    }

    /** Emit plain Java source for a class.
     *  @param env    The attribution environment of the outermost class
     *                containing this class.
     *  @param cdef   The class definition to be printed.
     */
    JavaFileObject printSource(Env<AttrContext> env, JCClassDecl cdef) throws IOException {
        JavaFileObject outFile
            = fileManager.getJavaFileForOutput(CLASS_OUTPUT,
                                               cdef.sym.flatname.toString(),
                                               JavaFileObject.Kind.SOURCE,
                                               null);
        if (inputFiles.contains(outFile)) {
            log.error(cdef.pos(), "source.cant.overwrite.input.file", outFile);
            return null;
        } else {
            try (BufferedWriter out = new BufferedWriter(outFile.openWriter())) {
                new Pretty(out, true).printUnit(env.toplevel, cdef);
                if (verbose)
                    log.printVerbose("wrote.file", outFile);
            }
            return outFile;
        }
    }

    /** Generate code and emit a class file for a given class
     *  @param env    The attribution environment of the outermost class
     *                containing this class.
     *  @param cdef   The class definition from which code is generated.
     */
    JavaFileObject genCode(Env<AttrContext> env, JCClassDecl cdef) throws IOException {
        try {
            if (gen.genClass(env, cdef) && (errorCount() == 0))
                return writer.writeClass(cdef.sym);
        } catch (ClassWriter.PoolOverflow ex) {
            log.error(cdef.pos(), "limit.pool");
        } catch (ClassWriter.StringOverflow ex) {
            log.error(cdef.pos(), "limit.string.overflow",
                      ex.value.substring(0, 20));
        } catch (CompletionFailure ex) {
            chk.completionError(cdef.pos(), ex);
        }
        return null;
    }

    /** Complete compiling a source file that has been accessed
     *  by the class file reader.
     *  @param c          The class the source file of which needs to be compiled.
     */
    public void complete(ClassSymbol c) throws CompletionFailure {
        complete(null, c);
    }

    /** Complete a ClassSymbol from source, optionally using the given compilation unit as
     *  the source tree.
     *  @param tree the compilation unit int which the given ClassSymbol resides,
     *              or null if should be parsed from source
     *  @param c    the ClassSymbol to complete
     */
    public void complete(JCCompilationUnit tree, ClassSymbol c) throws CompletionFailure {
//      System.err.println("completing " + c);//DEBUG
        if (completionFailureName == c.fullname) {
            throw new CompletionFailure(c, "user-selected completion failure by class name");
        }
        JavaFileObject filename = c.classfile;
        JavaFileObject prev = log.useSource(filename);

        if (tree == null) {
            try {
                tree = parse(filename, filename.getCharContent(false));
            } catch (IOException e) {
                log.error("error.reading.file", filename, JavacFileManager.getMessage(e));
                tree = make.TopLevel(List.<JCTree>nil());
            } finally {
                log.useSource(prev);
            }
        }

        if (!taskListener.isEmpty()) {
            TaskEvent e = new TaskEvent(TaskEvent.Kind.ENTER, tree);
            taskListener.started(e);
        }

        enter.complete(List.of(tree), c);

        if (!taskListener.isEmpty()) {
            TaskEvent e = new TaskEvent(TaskEvent.Kind.ENTER, tree);
            taskListener.finished(e);
        }

        if (enter.getEnv(c) == null) {
            boolean isPkgInfo =
                tree.sourcefile.isNameCompatible("package-info",
                                                 JavaFileObject.Kind.SOURCE);
            if (isPkgInfo) {
                if (enter.getEnv(tree.packge) == null) {
                    JCDiagnostic diag =
                        diagFactory.fragment("file.does.not.contain.package",
                                                 c.location());
                    throw reader.new BadClassFile(c, filename, diag);
                }
            } else {
                JCDiagnostic diag =
                        diagFactory.fragment("file.doesnt.contain.class",
                                            c.getQualifiedName());
                throw reader.new BadClassFile(c, filename, diag);
            }
        }

        implicitSourceFilesRead = true;
    }

    /** Track when the JavaCompiler has been used to compile something. */
    private boolean hasBeenUsed = false;
    private long start_msec = 0;
    public long elapsed_msec = 0;

    public void compile(List<JavaFileObject> sourceFileObject)
        throws Throwable {
        compile(sourceFileObject, List.<String>nil(), null);
    }

    /**
     * Main method: compile a list of files, return all compiled classes
     *
     * @param sourceFileObjects file objects to be compiled
     * @param classnames class names to process for annotations
     * @param processors user provided annotation processors to bypass
     * discovery, {@code null} means that no processors were provided
     */
    public void compile(List<JavaFileObject> sourceFileObjects,
                        List<String> classnames,
                        Iterable<? extends Processor> processors)
    {
        if (processors != null && processors.iterator().hasNext())
            explicitAnnotationProcessingRequested = true;
        // as a JavaCompiler can only be used once, throw an exception if
        // it has been used before.
        if (hasBeenUsed)
            throw new AssertionError("attempt to reuse JavaCompiler");
        hasBeenUsed = true;

        // forcibly set the equivalent of -Xlint:-options, so that no further
        // warnings about command line options are generated from this point on
        options.put(XLINT_CUSTOM.text + "-" + LintCategory.OPTIONS.option, "true");
        options.remove(XLINT_CUSTOM.text + LintCategory.OPTIONS.option);

        start_msec = now();

        try {
            initProcessAnnotations(processors);

            // These method calls must be chained to avoid memory leaks
            processAnnotations(
                enterTrees(stopIfError(CompileState.PARSE, parseFiles(sourceFileObjects))),
                classnames);

            // If it's safe to do so, skip attr / flow / gen for implicit classes
            if (taskListener.isEmpty() &&
                    implicitSourcePolicy == ImplicitSourcePolicy.NONE) {
                todo.retainFiles(inputFiles);
            }

            switch (compilePolicy) {
            case ATTR_ONLY:
                attribute(todo);
                break;

            case CHECK_ONLY:
                flow(attribute(todo));
                break;

            case SIMPLE:
                generate(desugar(flow(attribute(todo))));
                break;

            case BY_FILE: {
                    Queue<Queue<Env<AttrContext>>> q = todo.groupByFile();
                    while (!q.isEmpty() && !shouldStop(CompileState.ATTR)) {
                        generate(desugar(flow(attribute(q.remove()))));
                    }
                }
                break;

            case BY_TODO:
                while (!todo.isEmpty())
                    generate(desugar(flow(attribute(todo.remove()))));
                break;

            default:
                Assert.error("unknown compile policy");
            }
        } catch (Abort ex) {
            if (devVerbose)
                ex.printStackTrace(System.err);
        } finally {
            if (verbose) {
                elapsed_msec = elapsed(start_msec);
                log.printVerbose("total", Long.toString(elapsed_msec));
            }

            reportDeferredDiagnostics();

            if (!log.hasDiagnosticListener()) {
                printCount("error", errorCount());
                printCount("warn", warningCount());
            }
            close();
            if (procEnvImpl != null)
                procEnvImpl.close();
        }
    }

    /**
     * Set needRootClasses to true, in JavaCompiler subclass constructor
     * that want to collect public apis of classes supplied on the command line.
     */
    protected boolean needRootClasses = false;

    /**
     * The list of classes explicitly supplied on the command line for compilation.
     * Not always populated.
     */
    private List<JCClassDecl> rootClasses;

    /**
     * Parses a list of files.
     */
   public List<JCCompilationUnit> parseFiles(Iterable<JavaFileObject> fileObjects) {
       if (shouldStop(CompileState.PARSE))
           return List.nil();

        //parse all files
        ListBuffer<JCCompilationUnit> trees = new ListBuffer<>();
        Set<JavaFileObject> filesSoFar = new HashSet<>();
        for (JavaFileObject fileObject : fileObjects) {
            if (!filesSoFar.contains(fileObject)) {
                filesSoFar.add(fileObject);
                trees.append(parse(fileObject));
            }
        }
        return trees.toList();
    }

    /**
     * Enter the symbols found in a list of parse trees if the compilation
     * is expected to proceed beyond anno processing into attr.
     * As a side-effect, this puts elements on the "todo" list.
     * Also stores a list of all top level classes in rootClasses.
     */
    public List<JCCompilationUnit> enterTreesIfNeeded(List<JCCompilationUnit> roots) {
       if (shouldStop(CompileState.ATTR))
           return List.nil();
        return enterTrees(roots);
    }

    /**
     * Enter the symbols found in a list of parse trees.
     * As a side-effect, this puts elements on the "todo" list.
     * Also stores a list of all top level classes in rootClasses.
     */
    public List<JCCompilationUnit> enterTrees(List<JCCompilationUnit> roots) {
        //enter symbols for all files
        if (!taskListener.isEmpty()) {
            for (JCCompilationUnit unit: roots) {
                TaskEvent e = new TaskEvent(TaskEvent.Kind.ENTER, unit);
                taskListener.started(e);
            }
        }

        enter.main(roots);

        if (!taskListener.isEmpty()) {
            for (JCCompilationUnit unit: roots) {
                TaskEvent e = new TaskEvent(TaskEvent.Kind.ENTER, unit);
                taskListener.finished(e);
            }
        }

        // If generating source, or if tracking public apis,
        // then remember the classes declared in
        // the original compilation units listed on the command line.
        if (needRootClasses || sourceOutput || stubOutput) {
            ListBuffer<JCClassDecl> cdefs = new ListBuffer<>();
            for (JCCompilationUnit unit : roots) {
                for (List<JCTree> defs = unit.defs;
                     defs.nonEmpty();
                     defs = defs.tail) {
                    if (defs.head instanceof JCClassDecl)
                        cdefs.append((JCClassDecl)defs.head);
                }
            }
            rootClasses = cdefs.toList();
        }

        // Ensure the input files have been recorded. Although this is normally
        // done by readSource, it may not have been done if the trees were read
        // in a prior round of annotation processing, and the trees have been
        // cleaned and are being reused.
        for (JCCompilationUnit unit : roots) {
            inputFiles.add(unit.sourcefile);
        }

        return roots;
    }

    /**
     * Set to true to enable skeleton annotation processing code.
     * Currently, we assume this variable will be replaced more
     * advanced logic to figure out if annotation processing is
     * needed.
     */
    boolean processAnnotations = false;

    Log.DeferredDiagnosticHandler deferredDiagnosticHandler;

    /**
     * Object to handle annotation processing.
     */
    private JavacProcessingEnvironment procEnvImpl = null;

    /**
     * Check if we should process annotations.
     * If so, and if no scanner is yet registered, then set up the DocCommentScanner
     * to catch doc comments, and set keepComments so the parser records them in
     * the compilation unit.
     *
     * @param processors user provided annotation processors to bypass
     * discovery, {@code null} means that no processors were provided
     */
    public void initProcessAnnotations(Iterable<? extends Processor> processors) {
        // Process annotations if processing is not disabled and there
        // is at least one Processor available.
        if (options.isSet(PROC, "none")) {
            processAnnotations = false;
        } else if (procEnvImpl == null) {
            procEnvImpl = JavacProcessingEnvironment.instance(context);
            procEnvImpl.setProcessors(processors);
            processAnnotations = procEnvImpl.atLeastOneProcessor();

            if (processAnnotations) {
                options.put("save-parameter-names", "save-parameter-names");
                reader.saveParameterNames = true;
                keepComments = true;
                genEndPos = true;
                if (!taskListener.isEmpty())
                    taskListener.started(new TaskEvent(TaskEvent.Kind.ANNOTATION_PROCESSING));
                deferredDiagnosticHandler = new Log.DeferredDiagnosticHandler(log);
            } else { // free resources
                procEnvImpl.close();
            }
        }
    }

    // TODO: called by JavacTaskImpl
    public void processAnnotations(List<JCCompilationUnit> roots) {
        processAnnotations(roots, List.<String>nil());
    }

    /**
     * Process any annotations found in the specified compilation units.
     * @param roots a list of compilation units
     * @return an instance of the compiler in which to complete the compilation
     */
    // Implementation note: when this method is called, log.deferredDiagnostics
    // will have been set true by initProcessAnnotations, meaning that any diagnostics
    // that are reported will go into the log.deferredDiagnostics queue.
    // By the time this method exits, log.deferDiagnostics must be set back to false,
    // and all deferredDiagnostics must have been handled: i.e. either reported
    // or determined to be transient, and therefore suppressed.
    public void processAnnotations(List<JCCompilationUnit> roots,
                                   List<String> classnames) {
        if (shouldStop(CompileState.PROCESS)) {
            // Errors were encountered.
            // Unless all the errors are resolve errors, the errors were parse errors
            // or other errors during enter which cannot be fixed by running
            // any annotation processors.
            if (unrecoverableError()) {
                deferredDiagnosticHandler.reportDeferredDiagnostics();
                log.popDiagnosticHandler(deferredDiagnosticHandler);
                return ;
            }
        }

        // ASSERT: processAnnotations and procEnvImpl should have been set up by
        // by initProcessAnnotations

        // NOTE: The !classnames.isEmpty() checks should be refactored to Main.

        if (!processAnnotations) {
            // If there are no annotation processors present, and
            // annotation processing is to occur with compilation,
            // emit a warning.
            if (options.isSet(PROC, "only")) {
                log.warning("proc.proc-only.requested.no.procs");
                todo.clear();
            }
            // If not processing annotations, classnames must be empty
            if (!classnames.isEmpty()) {
                log.error("proc.no.explicit.annotation.processing.requested",
                          classnames);
            }
            Assert.checkNull(deferredDiagnosticHandler);
            return ; // continue regular compilation
        }

        Assert.checkNonNull(deferredDiagnosticHandler);

        try {
            List<ClassSymbol> classSymbols = List.nil();
            List<PackageSymbol> pckSymbols = List.nil();
            if (!classnames.isEmpty()) {
                 // Check for explicit request for annotation
                 // processing
                if (!explicitAnnotationProcessingRequested()) {
                    log.error("proc.no.explicit.annotation.processing.requested",
                              classnames);
                    deferredDiagnosticHandler.reportDeferredDiagnostics();
                    log.popDiagnosticHandler(deferredDiagnosticHandler);
                    return ; // TODO: Will this halt compilation?
                } else {
                    boolean errors = false;
                    for (String nameStr : classnames) {
                        Symbol sym = resolveBinaryNameOrIdent(nameStr);
                        if (sym == null ||
                            (sym.kind == Kinds.PCK && !processPcks) ||
                            sym.kind == Kinds.ABSENT_TYP) {
                            log.error("proc.cant.find.class", nameStr);
                            errors = true;
                            continue;
                        }
                        try {
                            if (sym.kind == Kinds.PCK)
                                sym.complete();
                            if (sym.exists()) {
                                if (sym.kind == Kinds.PCK)
                                    pckSymbols = pckSymbols.prepend((PackageSymbol)sym);
                                else
                                    classSymbols = classSymbols.prepend((ClassSymbol)sym);
                                continue;
                            }
                            Assert.check(sym.kind == Kinds.PCK);
                            log.warning("proc.package.does.not.exist", nameStr);
                            pckSymbols = pckSymbols.prepend((PackageSymbol)sym);
                        } catch (CompletionFailure e) {
                            log.error("proc.cant.find.class", nameStr);
                            errors = true;
                            continue;
                        }
                    }
                    if (errors) {
                        deferredDiagnosticHandler.reportDeferredDiagnostics();
                        log.popDiagnosticHandler(deferredDiagnosticHandler);
                        return ;
                    }
                }
            }
            try {
                annotationProcessingOccurred =
                        procEnvImpl.doProcessing(roots,
                                                 classSymbols,
                                                 pckSymbols,
                                                 deferredDiagnosticHandler);
                // doProcessing will have handled deferred diagnostics
            } finally {
                procEnvImpl.close();
            }
        } catch (CompletionFailure ex) {
            log.error("cant.access", ex.sym, ex.getDetailValue());
            if (deferredDiagnosticHandler != null) {
                deferredDiagnosticHandler.reportDeferredDiagnostics();
                log.popDiagnosticHandler(deferredDiagnosticHandler);
            }
        }
    }

    private boolean unrecoverableError() {
        if (deferredDiagnosticHandler != null) {
            for (JCDiagnostic d: deferredDiagnosticHandler.getDiagnostics()) {
                if (d.getKind() == JCDiagnostic.Kind.ERROR && !d.isFlagSet(RECOVERABLE))
                    return true;
            }
        }
        return false;
    }

    boolean explicitAnnotationProcessingRequested() {
        return
            explicitAnnotationProcessingRequested ||
            explicitAnnotationProcessingRequested(options);
    }

    static boolean explicitAnnotationProcessingRequested(Options options) {
        return
            options.isSet(PROCESSOR) ||
            options.isSet(PROCESSORPATH) ||
            options.isSet(PROC, "only") ||
            options.isSet(XPRINT);
    }

    public void setDeferredDiagnosticHandler(Log.DeferredDiagnosticHandler deferredDiagnosticHandler) {
        this.deferredDiagnosticHandler = deferredDiagnosticHandler;
    }

    /**
     * Attribute a list of parse trees, such as found on the "todo" list.
     * Note that attributing classes may cause additional files to be
     * parsed and entered via the SourceCompleter.
     * Attribution of the entries in the list does not stop if any errors occur.
     * @returns a list of environments for attributd classes.
     */
    public Queue<Env<AttrContext>> attribute(Queue<Env<AttrContext>> envs) {
        ListBuffer<Env<AttrContext>> results = new ListBuffer<>();
        while (!envs.isEmpty())
            results.append(attribute(envs.remove()));
        return stopIfError(CompileState.ATTR, results);
    }

    /**
     * Attribute a parse tree.
     * @returns the attributed parse tree
     */
    public Env<AttrContext> attribute(Env<AttrContext> env) {
        if (compileStates.isDone(env, CompileState.ATTR))
            return env;

        if (verboseCompilePolicy)
            printNote("[attribute " + env.enclClass.sym + "]");
        if (verbose)
            log.printVerbose("checking.attribution", env.enclClass.sym);

        if (!taskListener.isEmpty()) {
            TaskEvent e = new TaskEvent(TaskEvent.Kind.ANALYZE, env.toplevel, env.enclClass.sym);
            taskListener.started(e);
        }

        JavaFileObject prev = log.useSource(
                                  env.enclClass.sym.sourcefile != null ?
                                  env.enclClass.sym.sourcefile :
                                  env.toplevel.sourcefile);
        try {
            attr.attrib(env);
            if (errorCount() > 0 && !shouldStop(CompileState.ATTR)) {
                //if in fail-over mode, ensure that AST expression nodes
                //are correctly initialized (e.g. they have a type/symbol)
                attr.postAttr(env.tree);
            }
            compileStates.put(env, CompileState.ATTR);
            if (rootClasses != null && rootClasses.contains(env.enclClass)) {
                // This was a class that was explicitly supplied for compilation.
                // If we want to capture the public api of this class,
                // then now is a good time to do it.
                reportPublicApi(env.enclClass.sym);
            }
        }
        finally {
            log.useSource(prev);
        }

        return env;
    }

    /** Report the public api of a class that was supplied explicitly for compilation,
     *  for example on the command line to javac.
     * @param sym The symbol of the class.
     */
    public void reportPublicApi(ClassSymbol sym) {
       // Override to collect the reported public api.
    }

    /**
     * Perform dataflow checks on attributed parse trees.
     * These include checks for definite assignment and unreachable statements.
     * If any errors occur, an empty list will be returned.
     * @returns the list of attributed parse trees
     */
    public Queue<Env<AttrContext>> flow(Queue<Env<AttrContext>> envs) {
        ListBuffer<Env<AttrContext>> results = new ListBuffer<>();
        for (Env<AttrContext> env: envs) {
            flow(env, results);
        }
        return stopIfError(CompileState.FLOW, results);
    }

    /**
     * Perform dataflow checks on an attributed parse tree.
     */
    public Queue<Env<AttrContext>> flow(Env<AttrContext> env) {
        ListBuffer<Env<AttrContext>> results = new ListBuffer<>();
        flow(env, results);
        return stopIfError(CompileState.FLOW, results);
    }

    /**
     * Perform dataflow checks on an attributed parse tree.
     */
    protected void flow(Env<AttrContext> env, Queue<Env<AttrContext>> results) {
        try {
            if (shouldStop(CompileState.FLOW))
                return;

            if (relax || compileStates.isDone(env, CompileState.FLOW)) {
                results.add(env);
                return;
            }

            if (verboseCompilePolicy)
                printNote("[flow " + env.enclClass.sym + "]");
            JavaFileObject prev = log.useSource(
                                                env.enclClass.sym.sourcefile != null ?
                                                env.enclClass.sym.sourcefile :
                                                env.toplevel.sourcefile);
            try {
                make.at(Position.FIRSTPOS);
                TreeMaker localMake = make.forToplevel(env.toplevel);
                flow.analyzeTree(env, localMake);
                compileStates.put(env, CompileState.FLOW);

                if (shouldStop(CompileState.FLOW))
                    return;

                results.add(env);
            }
            finally {
                log.useSource(prev);
            }
        }
        finally {
            if (!taskListener.isEmpty()) {
                TaskEvent e = new TaskEvent(TaskEvent.Kind.ANALYZE, env.toplevel, env.enclClass.sym);
                taskListener.finished(e);
            }
        }
    }

    /**
     * Prepare attributed parse trees, in conjunction with their attribution contexts,
     * for source or code generation.
     * If any errors occur, an empty list will be returned.
     * @returns a list containing the classes to be generated
     */
    public Queue<Pair<Env<AttrContext>, JCClassDecl>> desugar(Queue<Env<AttrContext>> envs) {
        ListBuffer<Pair<Env<AttrContext>, JCClassDecl>> results = new ListBuffer<>();
        for (Env<AttrContext> env: envs)
            desugar(env, results);
        return stopIfError(CompileState.FLOW, results);
    }

    HashMap<Env<AttrContext>, Queue<Pair<Env<AttrContext>, JCClassDecl>>> desugaredEnvs = new HashMap<>();

    /**
     * Prepare attributed parse trees, in conjunction with their attribution contexts,
     * for source or code generation. If the file was not listed on the command line,
     * the current implicitSourcePolicy is taken into account.
     * The preparation stops as soon as an error is found.
     */
    protected void desugar(final Env<AttrContext> env, Queue<Pair<Env<AttrContext>, JCClassDecl>> results) {
        if (shouldStop(CompileState.TRANSTYPES))
            return;

        if (implicitSourcePolicy == ImplicitSourcePolicy.NONE
                && !inputFiles.contains(env.toplevel.sourcefile)) {
            return;
        }

        if (compileStates.isDone(env, CompileState.LOWER)) {
            results.addAll(desugaredEnvs.get(env));
            return;
        }

        /**
         * Ensure that superclasses of C are desugared before C itself. This is
         * required for two reasons: (i) as erasure (TransTypes) destroys
         * information needed in flow analysis and (ii) as some checks carried
         * out during lowering require that all synthetic fields/methods have
         * already been added to C and its superclasses.
         */
        class ScanNested extends TreeScanner {
            Set<Env<AttrContext>> dependencies = new LinkedHashSet<>();
            protected boolean hasLambdas;
            @Override
            public void visitClassDef(JCClassDecl node) {
                Type st = types.supertype(node.sym.type);
                boolean envForSuperTypeFound = false;
                while (!envForSuperTypeFound && st.hasTag(CLASS)) {
                    ClassSymbol c = st.tsym.outermostClass();
                    Env<AttrContext> stEnv = enter.getEnv(c);
                    if (stEnv != null && env != stEnv) {
                        if (dependencies.add(stEnv)) {
                            boolean prevHasLambdas = hasLambdas;
                            try {
                                scan(stEnv.tree);
                            } finally {
                                /*
                                 * ignore any updates to hasLambdas made during
                                 * the nested scan, this ensures an initalized
                                 * LambdaToMethod is available only to those
                                 * classes that contain lambdas
                                 */
                                hasLambdas = prevHasLambdas;
                            }
                        }
                        envForSuperTypeFound = true;
                    }
                    st = types.supertype(st);
                }
                super.visitClassDef(node);
            }
            @Override
            public void visitLambda(JCLambda tree) {
                hasLambdas = true;
                super.visitLambda(tree);
            }
            @Override
            public void visitReference(JCMemberReference tree) {
                hasLambdas = true;
                super.visitReference(tree);
            }
        }
        ScanNested scanner = new ScanNested();
        scanner.scan(env.tree);
        for (Env<AttrContext> dep: scanner.dependencies) {
        if (!compileStates.isDone(dep, CompileState.FLOW))
            desugaredEnvs.put(dep, desugar(flow(attribute(dep))));
        }

        //We need to check for error another time as more classes might
        //have been attributed and analyzed at this stage
        if (shouldStop(CompileState.TRANSTYPES))
            return;

        if (verboseCompilePolicy)
            printNote("[desugar " + env.enclClass.sym + "]");

        JavaFileObject prev = log.useSource(env.enclClass.sym.sourcefile != null ?
                                  env.enclClass.sym.sourcefile :
                                  env.toplevel.sourcefile);
        try {
            //save tree prior to rewriting
            JCTree untranslated = env.tree;

            make.at(Position.FIRSTPOS);
            TreeMaker localMake = make.forToplevel(env.toplevel);

<<<<<<< HEAD
            if (env.tree.hasTag(JCTree.Tag.TOPLEVEL) || env.tree.hasTag(JCTree.Tag.MODULE)) {
=======
            if (env.tree.hasTag(JCTree.Tag.PACKAGEDEF)) {
>>>>>>> 81459a4d
                if (!(stubOutput || sourceOutput || printFlat)) {
                    if (shouldStop(CompileState.LOWER))
                        return;
                    List<JCTree> def = lower.translateTopLevelClass(env, env.tree, localMake);
                    if (def.head != null) {
                        Assert.check(def.tail.isEmpty());
                        results.add(new Pair<>(env, (JCClassDecl)def.head));
                    }
                }
                return;
            }

            if (stubOutput) {
                //emit stub Java source file, only for compilation
                //units enumerated explicitly on the command line
                JCClassDecl cdef = (JCClassDecl)env.tree;
                if (untranslated instanceof JCClassDecl &&
                    rootClasses.contains((JCClassDecl)untranslated) &&
                    ((cdef.mods.flags & (Flags.PROTECTED|Flags.PUBLIC)) != 0 ||
                     cdef.sym.packge().getQualifiedName() == names.java_lang)) {
                    results.add(new Pair<>(env, removeMethodBodies(cdef)));
                }
                return;
            }

            if (shouldStop(CompileState.TRANSTYPES))
                return;

            env.tree = transTypes.translateTopLevelClass(env.tree, localMake);
            compileStates.put(env, CompileState.TRANSTYPES);

            if (source.allowLambda() && scanner.hasLambdas) {
                if (shouldStop(CompileState.UNLAMBDA))
                    return;

                env.tree = LambdaToMethod.instance(context).translateTopLevelClass(env, env.tree, localMake);
                compileStates.put(env, CompileState.UNLAMBDA);
            }

            if (shouldStop(CompileState.LOWER))
                return;

            if (sourceOutput) {
                //emit standard Java source file, only for compilation
                //units enumerated explicitly on the command line
                JCClassDecl cdef = (JCClassDecl)env.tree;
                if (untranslated instanceof JCClassDecl &&
                    rootClasses.contains((JCClassDecl)untranslated)) {
                    results.add(new Pair<>(env, cdef));
                }
                return;
            }

            //translate out inner classes
            List<JCTree> cdefs = lower.translateTopLevelClass(env, env.tree, localMake);
            compileStates.put(env, CompileState.LOWER);

            if (shouldStop(CompileState.LOWER))
                return;

            //generate code for each class
            for (List<JCTree> l = cdefs; l.nonEmpty(); l = l.tail) {
                JCClassDecl cdef = (JCClassDecl)l.head;
                results.add(new Pair<>(env, cdef));
            }
        }
        finally {
            log.useSource(prev);
        }

    }

    /** Generates the source or class file for a list of classes.
     * The decision to generate a source file or a class file is
     * based upon the compiler's options.
     * Generation stops if an error occurs while writing files.
     */
    public void generate(Queue<Pair<Env<AttrContext>, JCClassDecl>> queue) {
        generate(queue, null);
    }

    public void generate(Queue<Pair<Env<AttrContext>, JCClassDecl>> queue, Queue<JavaFileObject> results) {
        if (shouldStop(CompileState.GENERATE))
            return;

        boolean usePrintSource = (stubOutput || sourceOutput || printFlat);

        for (Pair<Env<AttrContext>, JCClassDecl> x: queue) {
            Env<AttrContext> env = x.fst;
            JCClassDecl cdef = x.snd;

            if (verboseCompilePolicy) {
                printNote("[generate "
                               + (usePrintSource ? " source" : "code")
                               + " " + cdef.sym + "]");
            }

            if (!taskListener.isEmpty()) {
                TaskEvent e = new TaskEvent(TaskEvent.Kind.GENERATE, env.toplevel, cdef.sym);
                taskListener.started(e);
            }

            JavaFileObject prev = log.useSource(env.enclClass.sym.sourcefile != null ?
                                      env.enclClass.sym.sourcefile :
                                      env.toplevel.sourcefile);
            try {
                JavaFileObject file;
                if (usePrintSource)
                    file = printSource(env, cdef);
                else {
                    if (fileManager.hasLocation(StandardLocation.NATIVE_HEADER_OUTPUT)
                            && jniWriter.needsHeader(cdef.sym)) {
                        jniWriter.write(cdef.sym);
                    }
                    file = genCode(env, cdef);
                }
                if (results != null && file != null)
                    results.add(file);
            } catch (IOException ex) {
                log.error(cdef.pos(), "class.cant.write",
                          cdef.sym, ex.getMessage());
                return;
            } finally {
                log.useSource(prev);
            }

            if (!taskListener.isEmpty()) {
                TaskEvent e = new TaskEvent(TaskEvent.Kind.GENERATE, env.toplevel, cdef.sym);
                taskListener.finished(e);
            }
        }
    }

        // where
        Map<JCCompilationUnit, Queue<Env<AttrContext>>> groupByFile(Queue<Env<AttrContext>> envs) {
            // use a LinkedHashMap to preserve the order of the original list as much as possible
            Map<JCCompilationUnit, Queue<Env<AttrContext>>> map = new LinkedHashMap<>();
            for (Env<AttrContext> env: envs) {
                Queue<Env<AttrContext>> sublist = map.get(env.toplevel);
                if (sublist == null) {
                    sublist = new ListBuffer<>();
                    map.put(env.toplevel, sublist);
                }
                sublist.add(env);
            }
            return map;
        }

        JCClassDecl removeMethodBodies(JCClassDecl cdef) {
            final boolean isInterface = (cdef.mods.flags & Flags.INTERFACE) != 0;
            class MethodBodyRemover extends TreeTranslator {
                @Override
                public void visitMethodDef(JCMethodDecl tree) {
                    tree.mods.flags &= ~Flags.SYNCHRONIZED;
                    for (JCVariableDecl vd : tree.params)
                        vd.mods.flags &= ~Flags.FINAL;
                    tree.body = null;
                    super.visitMethodDef(tree);
                }
                @Override
                public void visitVarDef(JCVariableDecl tree) {
                    if (tree.init != null && tree.init.type.constValue() == null)
                        tree.init = null;
                    super.visitVarDef(tree);
                }
                @Override
                public void visitClassDef(JCClassDecl tree) {
                    ListBuffer<JCTree> newdefs = new ListBuffer<>();
                    for (List<JCTree> it = tree.defs; it.tail != null; it = it.tail) {
                        JCTree t = it.head;
                        switch (t.getTag()) {
                        case CLASSDEF:
                            if (isInterface ||
                                (((JCClassDecl) t).mods.flags & (Flags.PROTECTED|Flags.PUBLIC)) != 0 ||
                                (((JCClassDecl) t).mods.flags & (Flags.PRIVATE)) == 0 && ((JCClassDecl) t).sym.packge().getQualifiedName() == names.java_lang)
                                newdefs.append(t);
                            break;
                        case METHODDEF:
                            if (isInterface ||
                                (((JCMethodDecl) t).mods.flags & (Flags.PROTECTED|Flags.PUBLIC)) != 0 ||
                                ((JCMethodDecl) t).sym.name == names.init ||
                                (((JCMethodDecl) t).mods.flags & (Flags.PRIVATE)) == 0 && ((JCMethodDecl) t).sym.packge().getQualifiedName() == names.java_lang)
                                newdefs.append(t);
                            break;
                        case VARDEF:
                            if (isInterface || (((JCVariableDecl) t).mods.flags & (Flags.PROTECTED|Flags.PUBLIC)) != 0 ||
                                (((JCVariableDecl) t).mods.flags & (Flags.PRIVATE)) == 0 && ((JCVariableDecl) t).sym.packge().getQualifiedName() == names.java_lang)
                                newdefs.append(t);
                            break;
                        default:
                            break;
                        }
                    }
                    tree.defs = newdefs.toList();
                    super.visitClassDef(tree);
                }
            }
            MethodBodyRemover r = new MethodBodyRemover();
            return r.translate(cdef);
        }

    public void reportDeferredDiagnostics() {
        if (errorCount() == 0
                && annotationProcessingOccurred
                && implicitSourceFilesRead
                && implicitSourcePolicy == ImplicitSourcePolicy.UNSET) {
            if (explicitAnnotationProcessingRequested())
                log.warning("proc.use.implicit");
            else
                log.warning("proc.use.proc.or.implicit");
        }
        chk.reportDeferredDiagnostics();
        if (log.compressedOutput) {
            log.mandatoryNote(null, "compressed.diags");
        }
    }

    /** Close the compiler, flushing the logs
     */
    public void close() {
        rootClasses = null;
        reader = null;
        make = null;
        writer = null;
        enter = null;
        if (todo != null)
            todo.clear();
        todo = null;
        parserFactory = null;
        syms = null;
        source = null;
        attr = null;
        chk = null;
        gen = null;
        flow = null;
        transTypes = null;
        lower = null;
        annotate = null;
        types = null;

        log.flush();
        try {
            fileManager.flush();
        } catch (IOException e) {
            throw new Abort(e);
        } finally {
            if (names != null)
                names.dispose();
            names = null;

            for (Closeable c: closeables) {
                try {
                    c.close();
                } catch (IOException e) {
                    // When javac uses JDK 7 as a baseline, this code would be
                    // better written to set any/all exceptions from all the
                    // Closeables as suppressed exceptions on the FatalError
                    // that is thrown.
                    JCDiagnostic msg = diagFactory.fragment("fatal.err.cant.close");
                    throw new FatalError(msg, e);
                }
            }
            closeables = List.nil();
        }
    }

    protected void printNote(String lines) {
        log.printRawLines(Log.WriterKind.NOTICE, lines);
    }

    /** Print numbers of errors and warnings.
     */
    public void printCount(String kind, int count) {
        if (count != 0) {
            String key;
            if (count == 1)
                key = "count." + kind;
            else
                key = "count." + kind + ".plural";
            log.printLines(WriterKind.ERROR, key, String.valueOf(count));
            log.flush(Log.WriterKind.ERROR);
        }
    }

    private static long now() {
        return System.currentTimeMillis();
    }

    private static long elapsed(long then) {
        return now() - then;
    }

    public void newRound() {
        inputFiles.clear();
        todo.clear();
    }
}<|MERGE_RESOLUTION|>--- conflicted
+++ resolved
@@ -1436,11 +1436,7 @@
             make.at(Position.FIRSTPOS);
             TreeMaker localMake = make.forToplevel(env.toplevel);
 
-<<<<<<< HEAD
-            if (env.tree.hasTag(JCTree.Tag.TOPLEVEL) || env.tree.hasTag(JCTree.Tag.MODULE)) {
-=======
-            if (env.tree.hasTag(JCTree.Tag.PACKAGEDEF)) {
->>>>>>> 81459a4d
+            if (env.tree.hasTag(JCTree.Tag.PACKAGEDEF) || env.tree.hasTag(JCTree.Tag.MODULE)) {
                 if (!(stubOutput || sourceOutput || printFlat)) {
                     if (shouldStop(CompileState.LOWER))
                         return;
