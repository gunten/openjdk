--- conflicted
+++ resolved
@@ -586,11 +586,7 @@
                 if (readI != null) cls = cls && readI.getGenericReturnType() instanceof Class;
                 if (writeI != null) cls = cls && writeI.getGenericParameterTypes()[1] instanceof Class;
                 if (!cls) {
-<<<<<<< HEAD
-                    pd = new IndexedPropertyDescriptor((IndexedPropertyDescriptor) pd);
-=======
                     pd = new IndexedPropertyDescriptor(ipd);
->>>>>>> bb6e3d8f
                     pd.updateGenericsFor(this.beanClass);
                 }
             }
