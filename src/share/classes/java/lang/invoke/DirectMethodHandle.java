--- conflicted
+++ resolved
@@ -50,7 +50,18 @@
     // Constructors and factory methods in this class *must* be package scoped or private.
     private DirectMethodHandle(MethodType mtype, LambdaForm form, MemberName member) {
         super(mtype, form);
-        if (!member.isResolved())  throw new InternalError();
+        if (!member.isResolved())
+            throw new InternalError();
+
+        if (member.getDeclaringClass().isInterface() && !member.isAbstract()) {
+           // Check for corner case: invokeinterface of Object method
+            MemberName m = new MemberName(Object.class, member.getName(), member.getMethodType(), member.getReferenceKind());
+            m = MemberName.getFactory().resolveOrNull(m.getReferenceKind(), m, null);
+            if (m != null && m.isPublic()) {
+                member = m;
+            }
+        }
+
         this.member = member;
     }
 
@@ -557,7 +568,6 @@
             throw newInternalError(ex);
         }
 
-<<<<<<< HEAD
         // What is the external type of the lambda form?
         MethodType mtype;
         if (isGetter)
@@ -611,18 +621,6 @@
         if (needsCast)  lambdaName += "Cast";
         if (needsInit)  lambdaName += "Init";
         return new LambdaForm(lambdaName, ARG_LIMIT, names, RESULT);
-=======
-        if (m.getDeclaringClass().isInterface() && !m.isAbstract()) {
-            // Check for corner case: invokeinterface of Object method.
-            MemberName m2 = new MemberName(Object.class, m.getName(), m.getMethodType(), m.getModifiers());
-            m2 = MemberName.getFactory().resolveOrNull(m2, false, null);
-            if (m2 != null && m2.isPublic()) {
-                m = m2;
-            }
-        }
-
-        MethodHandleNatives.init(this, (Object) m, doDispatch, lookupClass);
->>>>>>> 1ba928f9
     }
 
     private static final NamedFunction
