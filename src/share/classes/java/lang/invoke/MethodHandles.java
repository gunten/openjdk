/*
 * Copyright (c) 2008, 2012, Oracle and/or its affiliates. All rights reserved.
 * DO NOT ALTER OR REMOVE COPYRIGHT NOTICES OR THIS FILE HEADER.
 *
 * This code is free software; you can redistribute it and/or modify it
 * under the terms of the GNU General Public License version 2 only, as
 * published by the Free Software Foundation.  Oracle designates this
 * particular file as subject to the "Classpath" exception as provided
 * by Oracle in the LICENSE file that accompanied this code.
 *
 * This code is distributed in the hope that it will be useful, but WITHOUT
 * ANY WARRANTY; without even the implied warranty of MERCHANTABILITY or
 * FITNESS FOR A PARTICULAR PURPOSE.  See the GNU General Public License
 * version 2 for more details (a copy is included in the LICENSE file that
 * accompanied this code).
 *
 * You should have received a copy of the GNU General Public License version
 * 2 along with this work; if not, write to the Free Software Foundation,
 * Inc., 51 Franklin St, Fifth Floor, Boston, MA 02110-1301 USA.
 *
 * Please contact Oracle, 500 Oracle Parkway, Redwood Shores, CA 94065 USA
 * or visit www.oracle.com if you need additional information or have any
 * questions.
 */

package java.lang.invoke;

import java.lang.reflect.*;
import sun.invoke.util.ValueConversions;
import sun.invoke.util.VerifyAccess;
import sun.invoke.util.Wrapper;
import java.util.List;
import java.util.ArrayList;
import java.util.Arrays;
import sun.reflect.CallerSensitive;
import sun.reflect.Reflection;
import sun.reflect.misc.ReflectUtil;

import static java.lang.invoke.MethodHandleStatics.*;
import static java.lang.invoke.MethodHandleNatives.Constants.*;
import sun.security.util.SecurityConstants;

/**
 * This class consists exclusively of static methods that operate on or return
 * method handles. They fall into several categories:
 * <ul>
 * <li>Lookup methods which help create method handles for methods and fields.
 * <li>Combinator methods, which combine or transform pre-existing method handles into new ones.
 * <li>Other factory methods to create method handles that emulate other common JVM operations or control flow patterns.
 * <li>Wrapper methods which can convert between method handles and interface types.
 * </ul>
 * <p>
 * @author John Rose, JSR 292 EG
 */
public class MethodHandles {

    private MethodHandles() { }  // do not instantiate

    private static final MemberName.Factory IMPL_NAMES = MemberName.getFactory();
    static { MethodHandleImpl.initStatics(); }
    // See IMPL_LOOKUP below.

    //// Method handle creation from ordinary methods.

    /**
     * Returns a {@link Lookup lookup object} on the caller,
     * which has the capability to access any method handle that the caller has access to,
     * including direct method handles to private fields and methods.
     * This lookup object is a <em>capability</em> which may be delegated to trusted agents.
     * Do not store it in place where untrusted code can access it.
     */
    @CallerSensitive
    public static Lookup lookup() {
        return new Lookup(Reflection.getCallerClass());
    }

    /**
     * Returns a {@link Lookup lookup object} which is trusted minimally.
     * It can only be used to create method handles to
     * publicly accessible fields and methods.
     * <p>
     * As a matter of pure convention, the {@linkplain Lookup#lookupClass lookup class}
     * of this lookup object will be {@link java.lang.Object}.
     * <p>
     * The lookup class can be changed to any other class {@code C} using an expression of the form
     * {@linkplain Lookup#in <code>publicLookup().in(C.class)</code>}.
     * Since all classes have equal access to public names,
     * such a change would confer no new access rights.
     */
    public static Lookup publicLookup() {
        return Lookup.PUBLIC_LOOKUP;
    }

    /**
     * A <em>lookup object</em> is a factory for creating method handles,
     * when the creation requires access checking.
     * Method handles do not perform
     * access checks when they are called, but rather when they are created.
     * Therefore, method handle access
     * restrictions must be enforced when a method handle is created.
     * The caller class against which those restrictions are enforced
     * is known as the {@linkplain #lookupClass lookup class}.
     * <p>
     * A lookup class which needs to create method handles will call
     * {@link MethodHandles#lookup MethodHandles.lookup} to create a factory for itself.
     * When the {@code Lookup} factory object is created, the identity of the lookup class is
     * determined, and securely stored in the {@code Lookup} object.
     * The lookup class (or its delegates) may then use factory methods
     * on the {@code Lookup} object to create method handles for access-checked members.
     * This includes all methods, constructors, and fields which are allowed to the lookup class,
     * even private ones.
     * <p>
     * The factory methods on a {@code Lookup} object correspond to all major
     * use cases for methods, constructors, and fields.
     * Here is a summary of the correspondence between these factory methods and
     * the behavior the resulting method handles:
     * <code>
     * <table border=1 cellpadding=5 summary="lookup method behaviors">
     * <tr><th>lookup expression</th><th>member</th><th>behavior</th></tr>
     * <tr>
     *     <td>{@linkplain java.lang.invoke.MethodHandles.Lookup#findGetter lookup.findGetter(C.class,"f",FT.class)}</td>
     *     <td>FT f;</td><td>(T) this.f;</td>
     * </tr>
     * <tr>
     *     <td>{@linkplain java.lang.invoke.MethodHandles.Lookup#findStaticGetter lookup.findStaticGetter(C.class,"f",FT.class)}</td>
     *     <td>static<br>FT f;</td><td>(T) C.f;</td>
     * </tr>
     * <tr>
     *     <td>{@linkplain java.lang.invoke.MethodHandles.Lookup#findSetter lookup.findSetter(C.class,"f",FT.class)}</td>
     *     <td>FT f;</td><td>this.f = x;</td>
     * </tr>
     * <tr>
     *     <td>{@linkplain java.lang.invoke.MethodHandles.Lookup#findStaticSetter lookup.findStaticSetter(C.class,"f",FT.class)}</td>
     *     <td>static<br>FT f;</td><td>C.f = arg;</td>
     * </tr>
     * <tr>
     *     <td>{@linkplain java.lang.invoke.MethodHandles.Lookup#findVirtual lookup.findVirtual(C.class,"m",MT)}</td>
     *     <td>T m(A*);</td><td>(T) this.m(arg*);</td>
     * </tr>
     * <tr>
     *     <td>{@linkplain java.lang.invoke.MethodHandles.Lookup#findStatic lookup.findStatic(C.class,"m",MT)}</td>
     *     <td>static<br>T m(A*);</td><td>(T) C.m(arg*);</td>
     * </tr>
     * <tr>
     *     <td>{@linkplain java.lang.invoke.MethodHandles.Lookup#findSpecial lookup.findSpecial(C.class,"m",MT,this.class)}</td>
     *     <td>T m(A*);</td><td>(T) super.m(arg*);</td>
     * </tr>
     * <tr>
     *     <td>{@linkplain java.lang.invoke.MethodHandles.Lookup#findConstructor lookup.findConstructor(C.class,MT)}</td>
     *     <td>C(A*);</td><td>(T) new C(arg*);</td>
     * </tr>
     * <tr>
     *     <td>{@linkplain java.lang.invoke.MethodHandles.Lookup#unreflectGetter lookup.unreflectGetter(aField)}</td>
     *     <td>(static)?<br>FT f;</td><td>(FT) aField.get(thisOrNull);</td>
     * </tr>
     * <tr>
     *     <td>{@linkplain java.lang.invoke.MethodHandles.Lookup#unreflectSetter lookup.unreflectSetter(aField)}</td>
     *     <td>(static)?<br>FT f;</td><td>aField.set(thisOrNull, arg);</td>
     * </tr>
     * <tr>
     *     <td>{@linkplain java.lang.invoke.MethodHandles.Lookup#unreflect lookup.unreflect(aMethod)}</td>
     *     <td>(static)?<br>T m(A*);</td><td>(T) aMethod.invoke(thisOrNull, arg*);</td>
     * </tr>
     * <tr>
     *     <td>{@linkplain java.lang.invoke.MethodHandles.Lookup#unreflectConstructor lookup.unreflectConstructor(aConstructor)}</td>
     *     <td>C(A*);</td><td>(C) aConstructor.newInstance(arg*);</td>
     * </tr>
     * <tr>
     *     <td>{@linkplain java.lang.invoke.MethodHandles.Lookup#unreflect lookup.unreflect(aMethod)}</td>
     *     <td>(static)?<br>T m(A*);</td><td>(T) aMethod.invoke(thisOrNull, arg*);</td>
     * </tr>
     * </table>
     * </code>
     * Here, the type {@code C} is the class or interface being searched for a member,
     * documented as a parameter named {@code refc} in the lookup methods.
     * The method or constructor type {@code MT} is composed from the return type {@code T}
     * and the sequence of argument types {@code A*}.
     * Both {@code MT} and the field type {@code FT} are documented as a parameter named {@code type}.
     * The formal parameter {@code this} stands for the self-reference of type {@code C};
     * if it is present, it is always the leading argument to the method handle invocation.
     * (In the case of some {@code protected} members, {@code this} may be
     * restricted in type to the lookup class; see below.)
     * The name {@code arg} stands for all the other method handle arguments.
     * In the code examples for the Core Reflection API, the name {@code thisOrNull}
     * stands for a null reference if the accessed method or field is static,
     * and {@code this} otherwise.
     * The names {@code aMethod}, {@code aField}, and {@code aConstructor} stand
     * for reflective objects corresponding to the given members.
     * <p>
     * In cases where the given member is of variable arity (i.e., a method or constructor)
     * the returned method handle will also be of {@linkplain MethodHandle#asVarargsCollector variable arity}.
     * In all other cases, the returned method handle will be of fixed arity.
     * <p>
     * The equivalence between looked-up method handles and underlying
     * class members can break down in a few ways:
     * <ul>
     * <li>If {@code C} is not symbolically accessible from the lookup class's loader,
     * the lookup can still succeed, even when there is no equivalent
     * Java expression or bytecoded constant.
     * <li>Likewise, if {@code T} or {@code MT}
     * is not symbolically accessible from the lookup class's loader,
     * the lookup can still succeed.
     * For example, lookups for {@code MethodHandle.invokeExact} and
     * {@code MethodHandle.invoke} will always succeed, regardless of requested type.
     * <li>If there is a security manager installed, it can forbid the lookup
     * on various grounds (<a href="#secmgr">see below</a>).
     * By contrast, the {@code ldc} instruction is not subject to
     * security manager checks.
     * </ul>
     *
     * <h3><a name="access"></a>Access checking</h3>
     * Access checks are applied in the factory methods of {@code Lookup},
     * when a method handle is created.
     * This is a key difference from the Core Reflection API, since
     * {@link java.lang.reflect.Method#invoke java.lang.reflect.Method.invoke}
     * performs access checking against every caller, on every call.
     * <p>
     * All access checks start from a {@code Lookup} object, which
     * compares its recorded lookup class against all requests to
     * create method handles.
     * A single {@code Lookup} object can be used to create any number
     * of access-checked method handles, all checked against a single
     * lookup class.
     * <p>
     * A {@code Lookup} object can be shared with other trusted code,
     * such as a metaobject protocol.
     * A shared {@code Lookup} object delegates the capability
     * to create method handles on private members of the lookup class.
     * Even if privileged code uses the {@code Lookup} object,
     * the access checking is confined to the privileges of the
     * original lookup class.
     * <p>
     * A lookup can fail, because
     * the containing class is not accessible to the lookup class, or
     * because the desired class member is missing, or because the
     * desired class member is not accessible to the lookup class.
     * In any of these cases, a {@code ReflectiveOperationException} will be
     * thrown from the attempted lookup.  The exact class will be one of
     * the following:
     * <ul>
     * <li>NoSuchMethodException &mdash; if a method is requested but does not exist
     * <li>NoSuchFieldException &mdash; if a field is requested but does not exist
     * <li>IllegalAccessException &mdash; if the member exists but an access check fails
     * </ul>
     * <p>
     * In general, the conditions under which a method handle may be
     * looked up for a method {@code M} are exactly equivalent to the conditions
     * under which the lookup class could have compiled and resolved a call to {@code M}.
     * And the effect of invoking the method handle resulting from the lookup
     * is exactly equivalent to executing the compiled and resolved call to {@code M}.
     * The same point is true of fields and constructors.
     * <p>
     * If the desired member is {@code protected}, the usual JVM rules apply,
     * including the requirement that the lookup class must be either be in the
     * same package as the desired member, or must inherit that member.
     * (See the Java Virtual Machine Specification, sections 4.9.2, 5.4.3.5, and 6.4.)
     * In addition, if the desired member is a non-static field or method
     * in a different package, the resulting method handle may only be applied
     * to objects of the lookup class or one of its subclasses.
     * This requirement is enforced by narrowing the type of the leading
     * {@code this} parameter from {@code C}
     * (which will necessarily be a superclass of the lookup class)
     * to the lookup class itself.
     * <p>
     * In some cases, access between nested classes is obtained by the Java compiler by creating
     * an wrapper method to access a private method of another class
     * in the same top-level declaration.
     * For example, a nested class {@code C.D}
     * can access private members within other related classes such as
     * {@code C}, {@code C.D.E}, or {@code C.B},
     * but the Java compiler may need to generate wrapper methods in
     * those related classes.  In such cases, a {@code Lookup} object on
     * {@code C.E} would be unable to those private members.
     * A workaround for this limitation is the {@link Lookup#in Lookup.in} method,
     * which can transform a lookup on {@code C.E} into one on any of those other
     * classes, without special elevation of privilege.
     * <p>
     * Although bytecode instructions can only refer to classes in
     * a related class loader, this API can search for methods in any
     * class, as long as a reference to its {@code Class} object is
     * available.  Such cross-loader references are also possible with the
     * Core Reflection API, and are impossible to bytecode instructions
     * such as {@code invokestatic} or {@code getfield}.
     * There is a {@linkplain java.lang.SecurityManager security manager API}
     * to allow applications to check such cross-loader references.
     * These checks apply to both the {@code MethodHandles.Lookup} API
     * and the Core Reflection API
     * (as found on {@link java.lang.Class Class}).
     * <p>
     * Access checks only apply to named and reflected methods,
     * constructors, and fields.
     * Other method handle creation methods, such as
     * {@link MethodHandle#asType MethodHandle.asType},
     * do not require any access checks, and are done
     * with static methods of {@link MethodHandles},
     * independently of any {@code Lookup} object.
     *
     * <h3>Security manager interactions</h3>
     * <a name="secmgr"></a>
     * If a security manager is present, member lookups are subject to
     * additional checks.
     * From one to four calls are made to the security manager.
     * Any of these calls can refuse access by throwing a
     * {@link java.lang.SecurityException SecurityException}.
     * Define {@code smgr} as the security manager,
     * {@code refc} as the containing class in which the member
     * is being sought, and {@code defc} as the class in which the
     * member is actually defined.
     * The calls are made according to the following rules:
     * <ul>
     * <li>In all cases, {@link SecurityManager#checkMemberAccess
     *     smgr.checkMemberAccess(refc, Member.PUBLIC)} is called.
     * <li>If the class loader of the lookup class is not
     *     the same as or an ancestor of the class loader of {@code refc},
     *     then {@link SecurityManager#checkPackageAccess
     *     smgr.checkPackageAccess(refcPkg)} is called,
     *     where {@code refcPkg} is the package of {@code refc}.
     * <li>If the retrieved member is not public,
     *     {@link SecurityManager#checkMemberAccess
     *     smgr.checkMemberAccess(defc, Member.DECLARED)} is called.
     *     (Note that {@code defc} might be the same as {@code refc}.)
     *     The default implementation of this security manager method
     *     inspects the stack to determine the original caller of
     *     the reflective request (such as {@code findStatic}),
     *     and performs additional permission checks if the
     *     class loader of {@code defc} differs from the class
     *     loader of the class from which the reflective request came.
     * <li>If the retrieved member is not public,
     *     and if {@code defc} and {@code refc} are in different class loaders,
     *     and if the class loader of the lookup class is not
     *     the same as or an ancestor of the class loader of {@code defc},
     *     then {@link SecurityManager#checkPackageAccess
     *     smgr.checkPackageAccess(defcPkg)} is called,
     *     where {@code defcPkg} is the package of {@code defc}.
     * </ul>
     */
    public static final
    class Lookup {
        /** The class on behalf of whom the lookup is being performed. */
        private final Class<?> lookupClass;

        /** The allowed sorts of members which may be looked up (PUBLIC, etc.). */
        private final int allowedModes;

        /** A single-bit mask representing {@code public} access,
         *  which may contribute to the result of {@link #lookupModes lookupModes}.
         *  The value, {@code 0x01}, happens to be the same as the value of the
         *  {@code public} {@linkplain java.lang.reflect.Modifier#PUBLIC modifier bit}.
         */
        public static final int PUBLIC = Modifier.PUBLIC;

        /** A single-bit mask representing {@code private} access,
         *  which may contribute to the result of {@link #lookupModes lookupModes}.
         *  The value, {@code 0x02}, happens to be the same as the value of the
         *  {@code private} {@linkplain java.lang.reflect.Modifier#PRIVATE modifier bit}.
         */
        public static final int PRIVATE = Modifier.PRIVATE;

        /** A single-bit mask representing {@code protected} access,
         *  which may contribute to the result of {@link #lookupModes lookupModes}.
         *  The value, {@code 0x04}, happens to be the same as the value of the
         *  {@code protected} {@linkplain java.lang.reflect.Modifier#PROTECTED modifier bit}.
         */
        public static final int PROTECTED = Modifier.PROTECTED;

        /** A single-bit mask representing {@code package} access (default access),
         *  which may contribute to the result of {@link #lookupModes lookupModes}.
         *  The value is {@code 0x08}, which does not correspond meaningfully to
         *  any particular {@linkplain java.lang.reflect.Modifier modifier bit}.
         */
        public static final int PACKAGE = Modifier.STATIC;

        private static final int ALL_MODES = (PUBLIC | PRIVATE | PROTECTED | PACKAGE);
        private static final int TRUSTED   = -1;

        private static int fixmods(int mods) {
            mods &= (ALL_MODES - PACKAGE);
            return (mods != 0) ? mods : PACKAGE;
        }

        /** Tells which class is performing the lookup.  It is this class against
         *  which checks are performed for visibility and access permissions.
         *  <p>
         *  The class implies a maximum level of access permission,
         *  but the permissions may be additionally limited by the bitmask
         *  {@link #lookupModes lookupModes}, which controls whether non-public members
         *  can be accessed.
         */
        public Class<?> lookupClass() {
            return lookupClass;
        }

        // This is just for calling out to MethodHandleImpl.
        private Class<?> lookupClassOrNull() {
            return (allowedModes == TRUSTED) ? null : lookupClass;
        }

        /** Tells which access-protection classes of members this lookup object can produce.
         *  The result is a bit-mask of the bits
         *  {@linkplain #PUBLIC PUBLIC (0x01)},
         *  {@linkplain #PRIVATE PRIVATE (0x02)},
         *  {@linkplain #PROTECTED PROTECTED (0x04)},
         *  and {@linkplain #PACKAGE PACKAGE (0x08)}.
         *  <p>
         *  A freshly-created lookup object
         *  on the {@linkplain java.lang.invoke.MethodHandles#lookup() caller's class}
         *  has all possible bits set, since the caller class can access all its own members.
         *  A lookup object on a new lookup class
         *  {@linkplain java.lang.invoke.MethodHandles.Lookup#in created from a previous lookup object}
         *  may have some mode bits set to zero.
         *  The purpose of this is to restrict access via the new lookup object,
         *  so that it can access only names which can be reached by the original
         *  lookup object, and also by the new lookup class.
         */
        public int lookupModes() {
            return allowedModes & ALL_MODES;
        }

        /** Embody the current class (the lookupClass) as a lookup class
         * for method handle creation.
         * Must be called by from a method in this package,
         * which in turn is called by a method not in this package.
         * <p>
         * Also, don't make it private, lest javac interpose
         * an access$N method.
         */
        Lookup(Class<?> lookupClass) {
            this(lookupClass, ALL_MODES);
            checkUnprivilegedlookupClass(lookupClass);
        }

        private Lookup(Class<?> lookupClass, int allowedModes) {
            this.lookupClass = lookupClass;
            this.allowedModes = allowedModes;
        }

        /**
         * Creates a lookup on the specified new lookup class.
         * The resulting object will report the specified
         * class as its own {@link #lookupClass lookupClass}.
         * <p>
         * However, the resulting {@code Lookup} object is guaranteed
         * to have no more access capabilities than the original.
         * In particular, access capabilities can be lost as follows:<ul>
         * <li>If the new lookup class differs from the old one,
         * protected members will not be accessible by virtue of inheritance.
         * (Protected members may continue to be accessible because of package sharing.)
         * <li>If the new lookup class is in a different package
         * than the old one, protected and default (package) members will not be accessible.
         * <li>If the new lookup class is not within the same package member
         * as the old one, private members will not be accessible.
         * <li>If the new lookup class is not accessible to the old lookup class,
         * then no members, not even public members, will be accessible.
         * (In all other cases, public members will continue to be accessible.)
         * </ul>
         *
         * @param requestedLookupClass the desired lookup class for the new lookup object
         * @return a lookup object which reports the desired lookup class
         * @throws NullPointerException if the argument is null
         */
        public Lookup in(Class<?> requestedLookupClass) {
            requestedLookupClass.getClass();  // null check
            if (allowedModes == TRUSTED)  // IMPL_LOOKUP can make any lookup at all
                return new Lookup(requestedLookupClass, ALL_MODES);
            if (requestedLookupClass == this.lookupClass)
                return this;  // keep same capabilities
            int newModes = (allowedModes & (ALL_MODES & ~PROTECTED));
            if ((newModes & PACKAGE) != 0
                && !VerifyAccess.isSamePackage(this.lookupClass, requestedLookupClass)) {
                newModes &= ~(PACKAGE|PRIVATE);
            }
            // Allow nestmate lookups to be created without special privilege:
            if ((newModes & PRIVATE) != 0
                && !VerifyAccess.isSamePackageMember(this.lookupClass, requestedLookupClass)) {
                newModes &= ~PRIVATE;
            }
            if ((newModes & PUBLIC) != 0
                && !VerifyAccess.isClassAccessible(requestedLookupClass, this.lookupClass, allowedModes)) {
                // The requested class it not accessible from the lookup class.
                // No permissions.
                newModes = 0;
            }
            checkUnprivilegedlookupClass(requestedLookupClass);
            return new Lookup(requestedLookupClass, newModes);
        }

        // Make sure outer class is initialized first.
        static { IMPL_NAMES.getClass(); }

        /** Version of lookup which is trusted minimally.
         *  It can only be used to create method handles to
         *  publicly accessible members.
         */
        static final Lookup PUBLIC_LOOKUP = new Lookup(Object.class, PUBLIC);

        /** Package-private version of lookup which is trusted. */
        static final Lookup IMPL_LOOKUP = new Lookup(Object.class, TRUSTED);

        private static void checkUnprivilegedlookupClass(Class<?> lookupClass) {
            String name = lookupClass.getName();
            if (name.startsWith("java.lang.invoke."))
                throw newIllegalArgumentException("illegal lookupClass: "+lookupClass);
        }

        /**
         * Displays the name of the class from which lookups are to be made.
         * (The name is the one reported by {@link java.lang.Class#getName() Class.getName}.)
         * If there are restrictions on the access permitted to this lookup,
         * this is indicated by adding a suffix to the class name, consisting
         * of a slash and a keyword.  The keyword represents the strongest
         * allowed access, and is chosen as follows:
         * <ul>
         * <li>If no access is allowed, the suffix is "/noaccess".
         * <li>If only public access is allowed, the suffix is "/public".
         * <li>If only public and package access are allowed, the suffix is "/package".
         * <li>If only public, package, and private access are allowed, the suffix is "/private".
         * </ul>
         * If none of the above cases apply, it is the case that full
         * access (public, package, private, and protected) is allowed.
         * In this case, no suffix is added.
         * This is true only of an object obtained originally from
         * {@link java.lang.invoke.MethodHandles#lookup MethodHandles.lookup}.
         * Objects created by {@link java.lang.invoke.MethodHandles.Lookup#in Lookup.in}
         * always have restricted access, and will display a suffix.
         * <p>
         * (It may seem strange that protected access should be
         * stronger than private access.  Viewed independently from
         * package access, protected access is the first to be lost,
         * because it requires a direct subclass relationship between
         * caller and callee.)
         * @see #in
         */
        @Override
        public String toString() {
            String cname = lookupClass.getName();
            switch (allowedModes) {
            case 0:  // no privileges
                return cname + "/noaccess";
            case PUBLIC:
                return cname + "/public";
            case PUBLIC|PACKAGE:
                return cname + "/package";
            case ALL_MODES & ~PROTECTED:
                return cname + "/private";
            case ALL_MODES:
                return cname;
            case TRUSTED:
                return "/trusted";  // internal only; not exported
            default:  // Should not happen, but it's a bitfield...
                cname = cname + "/" + Integer.toHexString(allowedModes);
                assert(false) : cname;
                return cname;
            }
        }

        /**
         * Produces a method handle for a static method.
         * The type of the method handle will be that of the method.
         * (Since static methods do not take receivers, there is no
         * additional receiver argument inserted into the method handle type,
         * as there would be with {@link #findVirtual findVirtual} or {@link #findSpecial findSpecial}.)
         * The method and all its argument types must be accessible to the lookup class.
         * If the method's class has not yet been initialized, that is done
         * immediately, before the method handle is returned.
         * <p>
         * The returned method handle will have
         * {@linkplain MethodHandle#asVarargsCollector variable arity} if and only if
         * the method's variable arity modifier bit ({@code 0x0080}) is set.
         * @param refc the class from which the method is accessed
         * @param name the name of the method
         * @param type the type of the method
         * @return the desired method handle
         * @throws NoSuchMethodException if the method does not exist
         * @throws IllegalAccessException if access checking fails,
         *                                or if the method is not {@code static},
         *                                or if the method's variable arity modifier bit
         *                                is set and {@code asVarargsCollector} fails
         * @exception SecurityException if a security manager is present and it
         *                              <a href="MethodHandles.Lookup.html#secmgr">refuses access</a>
         * @throws NullPointerException if any argument is null
         */
        public
        MethodHandle findStatic(Class<?> refc, String name, MethodType type) throws NoSuchMethodException, IllegalAccessException {
<<<<<<< HEAD
            MemberName method = resolveOrFail(refc, name, type, true);
            checkSecurityManager(refc, method);
            return accessStatic(refc, method, findBoundCallerClass(method));
        }
        private
        MethodHandle accessStatic(Class<?> refc, MemberName method, Class<?> callerClass) throws IllegalAccessException {
            checkMethod(refc, method, true);
            MethodHandle mh = MethodHandleImpl.findMethod(method, false, lookupClassOrNull());
            mh = maybeBindCaller(method, mh, callerClass);
            return mh;
        }
        private
        MethodHandle resolveStatic(Class<?> refc, String name, MethodType type) throws NoSuchMethodException, IllegalAccessException {
            MemberName method = resolveOrFail(refc, name, type, true);
            return accessStatic(refc, method, lookupClass);
=======
            MemberName method = resolveOrFail(REF_invokeStatic, refc, name, type);
            checkSecurityManager(refc, method);  // stack walk magic: do not refactor
            Class<?> callerClass = findBoundCallerClass(method);  // stack walk magic: do not refactor
            return getDirectMethod(REF_invokeStatic, refc, method, callerClass);
>>>>>>> bfcf5a75
        }

        /**
         * Produces a method handle for a virtual method.
         * The type of the method handle will be that of the method,
         * with the receiver type (usually {@code refc}) prepended.
         * The method and all its argument types must be accessible to the lookup class.
         * <p>
         * When called, the handle will treat the first argument as a receiver
         * and dispatch on the receiver's type to determine which method
         * implementation to enter.
         * (The dispatching action is identical with that performed by an
         * {@code invokevirtual} or {@code invokeinterface} instruction.)
         * <p>
         * The first argument will be of type {@code refc} if the lookup
         * class has full privileges to access the member.  Otherwise
         * the member must be {@code protected} and the first argument
         * will be restricted in type to the lookup class.
         * <p>
         * The returned method handle will have
         * {@linkplain MethodHandle#asVarargsCollector variable arity} if and only if
         * the method's variable arity modifier bit ({@code 0x0080}) is set.
         * <p>
         * Because of the general equivalence between {@code invokevirtual}
         * instructions and method handles produced by {@code findVirtual},
         * if the class is {@code MethodHandle} and the name string is
         * {@code invokeExact} or {@code invoke}, the resulting
         * method handle is equivalent to one produced by
         * {@link java.lang.invoke.MethodHandles#exactInvoker MethodHandles.exactInvoker} or
         * {@link java.lang.invoke.MethodHandles#invoker MethodHandles.invoker}
         * with the same {@code type} argument.
         *
         * @param refc the class or interface from which the method is accessed
         * @param name the name of the method
         * @param type the type of the method, with the receiver argument omitted
         * @return the desired method handle
         * @throws NoSuchMethodException if the method does not exist
         * @throws IllegalAccessException if access checking fails,
         *                                or if the method is {@code static}
         *                                or if the method's variable arity modifier bit
         *                                is set and {@code asVarargsCollector} fails
         * @exception SecurityException if a security manager is present and it
         *                              <a href="MethodHandles.Lookup.html#secmgr">refuses access</a>
         * @throws NullPointerException if any argument is null
         */
        public MethodHandle findVirtual(Class<?> refc, String name, MethodType type) throws NoSuchMethodException, IllegalAccessException {
<<<<<<< HEAD
            MemberName method = resolveOrFail(refc, name, type, false);
            checkSecurityManager(refc, method);
            return accessVirtual(refc, method, findBoundCallerClass(method));
=======
            if (refc == MethodHandle.class) {
                MethodHandle mh = findVirtualForMH(name, type);
                if (mh != null)  return mh;
            }
            byte refKind = (refc.isInterface() ? REF_invokeInterface : REF_invokeVirtual);
            MemberName method = resolveOrFail(refKind, refc, name, type);
            checkSecurityManager(refc, method);  // stack walk magic: do not refactor
            Class<?> callerClass = findBoundCallerClass(method);
            return getDirectMethod(refKind, refc, method, callerClass);
>>>>>>> bfcf5a75
        }
        private MethodHandle findVirtualForMH(String name, MethodType type) {
            // these names require special lookups because of the implicit MethodType argument
            if ("invoke".equals(name))
                return invoker(type);
            if ("invokeExact".equals(name))
                return exactInvoker(type);
            return null;
        }

        /**
         * Produces a method handle which creates an object and initializes it, using
         * the constructor of the specified type.
         * The parameter types of the method handle will be those of the constructor,
         * while the return type will be a reference to the constructor's class.
         * The constructor and all its argument types must be accessible to the lookup class.
         * If the constructor's class has not yet been initialized, that is done
         * immediately, before the method handle is returned.
         * <p>
         * Note:  The requested type must have a return type of {@code void}.
         * This is consistent with the JVM's treatment of constructor type descriptors.
         * <p>
         * The returned method handle will have
         * {@linkplain MethodHandle#asVarargsCollector variable arity} if and only if
         * the constructor's variable arity modifier bit ({@code 0x0080}) is set.
         * @param refc the class or interface from which the method is accessed
         * @param type the type of the method, with the receiver argument omitted, and a void return type
         * @return the desired method handle
         * @throws NoSuchMethodException if the constructor does not exist
         * @throws IllegalAccessException if access checking fails
         *                                or if the method's variable arity modifier bit
         *                                is set and {@code asVarargsCollector} fails
         * @exception SecurityException if a security manager is present and it
         *                              <a href="MethodHandles.Lookup.html#secmgr">refuses access</a>
         * @throws NullPointerException if any argument is null
         */
        public MethodHandle findConstructor(Class<?> refc, MethodType type) throws NoSuchMethodException, IllegalAccessException {
            String name = "<init>";
<<<<<<< HEAD
            MemberName ctor = resolveOrFail(refc, name, type, false, false, lookupClassOrNull());
            checkSecurityManager(refc, ctor);
            return accessConstructor(refc, ctor);
        }
        private MethodHandle accessConstructor(Class<?> refc, MemberName ctor) throws IllegalAccessException {
            assert(ctor.isConstructor());
            checkAccess(refc, ctor, false /* is_setter */);
            MethodHandle rawMH = MethodHandleImpl.findMethod(ctor, false, lookupClassOrNull());
            MethodHandle allocMH = MethodHandleImpl.makeAllocator(rawMH);
            assert(!MethodHandleNatives.isCallerSensitive(ctor));  // maybeBindCaller not relevant here
            return fixVarargs(allocMH, rawMH);
        }
        private MethodHandle resolveConstructor(Class<?> refc, MethodType type) throws NoSuchMethodException, IllegalAccessException {
            String name = "<init>";
            MemberName ctor = resolveOrFail(refc, name, type, false, false, lookupClassOrNull());
            return accessConstructor(refc, ctor);
        }

        /** Return a version of MH which matches matchMH w.r.t. isVarargsCollector. */
        private static MethodHandle fixVarargs(MethodHandle mh, MethodHandle matchMH) {
            boolean va1 = mh.isVarargsCollector();
            boolean va2 = matchMH.isVarargsCollector();
            if (va1 == va2) {
                return mh;
            } else if (va2) {
                MethodType type = mh.type();
                int arity = type.parameterCount();
                return mh.asVarargsCollector(type.parameterType(arity-1));
            } else {
                return mh.asFixedArity();
            }
=======
            MemberName ctor = resolveOrFail(REF_newInvokeSpecial, refc, name, type);
            checkSecurityManager(refc, ctor);  // stack walk magic: do not refactor
            return getDirectConstructor(refc, ctor);
>>>>>>> bfcf5a75
        }

        /**
         * Produces an early-bound method handle for a virtual method,
         * as if called from an {@code invokespecial}
         * instruction from {@code caller}.
         * The type of the method handle will be that of the method,
         * with a suitably restricted receiver type (such as {@code caller}) prepended.
         * The method and all its argument types must be accessible
         * to the caller.
         * <p>
         * When called, the handle will treat the first argument as a receiver,
         * but will not dispatch on the receiver's type.
         * (This direct invocation action is identical with that performed by an
         * {@code invokespecial} instruction.)
         * <p>
         * If the explicitly specified caller class is not identical with the
         * lookup class, or if this lookup object does not have private access
         * privileges, the access fails.
         * <p>
         * The returned method handle will have
         * {@linkplain MethodHandle#asVarargsCollector variable arity} if and only if
         * the method's variable arity modifier bit ({@code 0x0080}) is set.
         * @param refc the class or interface from which the method is accessed
         * @param name the name of the method (which must not be "&lt;init&gt;")
         * @param type the type of the method, with the receiver argument omitted
         * @param specialCaller the proposed calling class to perform the {@code invokespecial}
         * @return the desired method handle
         * @throws NoSuchMethodException if the method does not exist
         * @throws IllegalAccessException if access checking fails
         *                                or if the method's variable arity modifier bit
         *                                is set and {@code asVarargsCollector} fails
         * @exception SecurityException if a security manager is present and it
         *                              <a href="MethodHandles.Lookup.html#secmgr">refuses access</a>
         * @throws NullPointerException if any argument is null
         */
        public MethodHandle findSpecial(Class<?> refc, String name, MethodType type,
                                        Class<?> specialCaller) throws NoSuchMethodException, IllegalAccessException {
            checkSpecialCaller(specialCaller);
<<<<<<< HEAD
            MemberName method = resolveOrFail(refc, name, type, false, false, specialCaller);
            checkSecurityManager(refc, method);
            return accessSpecial(refc, method, findBoundCallerClass(method), specialCaller);
        }
        private MethodHandle accessSpecial(Class<?> refc, MemberName method,
                                           Class<?> callerClass,
                                           Class<?> specialCaller) throws NoSuchMethodException, IllegalAccessException {
            checkMethod(refc, method, false);

            Class<?> refcAsSuper;
            if (refc != lookupClass() &&
                refc != (refcAsSuper = lookupClass().getSuperclass()) &&
                refc.isAssignableFrom(lookupClass())) {
                assert(!method.getName().equals("<init>"));  // not this code path
                // Per JVMS 6.5, desc. of invokespecial instruction:
                // If the method is in a superclass of the LC,
                // and if our original search was above LC.super,
                // repeat the search (symbolic lookup) from LC.super.
                // FIXME: MemberName.resolve should handle this instead.
                MemberName m2 = new MemberName(refcAsSuper,
                                               method.getName(),
                                               method.getMethodType(),
                                               REF_invokeSpecial);
                m2 = IMPL_NAMES.resolveOrNull(m2, true, lookupClassOrNull());
                if (m2 == null)  throw new InternalError(method.toString());
                method = m2;
                refc = refcAsSuper;
                // redo basic checks
                checkMethod(refc, method, false);
            }

            MethodHandle mh = MethodHandleImpl.findMethod(method, false, specialCaller);
            mh = maybeBindCaller(method, mh, callerClass);
            return restrictReceiver(method, mh, specialCaller);
        }
        private MethodHandle resolveSpecial(Class<?> refc, String name, MethodType type) throws NoSuchMethodException, IllegalAccessException {
            Class<?> specialCaller = lookupClass();
            checkSpecialCaller(specialCaller);
            MemberName method = resolveOrFail(refc, name, type, false, false, specialCaller);
            return accessSpecial(refc, method, lookupClass, specialCaller);
=======
            Lookup specialLookup = this.in(specialCaller);
            MemberName method = specialLookup.resolveOrFail(REF_invokeSpecial, refc, name, type);
            checkSecurityManager(refc, method);  // stack walk magic: do not refactor
            Class<?> callerClass = findBoundCallerClass(method);
            return specialLookup.getDirectMethod(REF_invokeSpecial, refc, method, callerClass);
>>>>>>> bfcf5a75
        }

        /**
         * Produces a method handle giving read access to a non-static field.
         * The type of the method handle will have a return type of the field's
         * value type.
         * The method handle's single argument will be the instance containing
         * the field.
         * Access checking is performed immediately on behalf of the lookup class.
         * @param refc the class or interface from which the method is accessed
         * @param name the field's name
         * @param type the field's type
         * @return a method handle which can load values from the field
         * @throws NoSuchFieldException if the field does not exist
         * @throws IllegalAccessException if access checking fails, or if the field is {@code static}
         * @exception SecurityException if a security manager is present and it
         *                              <a href="MethodHandles.Lookup.html#secmgr">refuses access</a>
         * @throws NullPointerException if any argument is null
         */
        public MethodHandle findGetter(Class<?> refc, String name, Class<?> type) throws NoSuchFieldException, IllegalAccessException {
<<<<<<< HEAD
            MemberName field = resolveOrFail(refc, name, type, false);
            checkSecurityManager(refc, field);
            return makeAccessor(refc, field, false, false, 0);
        }
        private MethodHandle resolveGetter(Class<?> refc, String name, Class<?> type) throws NoSuchFieldException, IllegalAccessException {
            MemberName field = resolveOrFail(refc, name, type, false);
            return makeAccessor(refc, field, false, false, 0);
=======
            MemberName field = resolveOrFail(REF_getField, refc, name, type);
            checkSecurityManager(refc, field);  // stack walk magic: do not refactor
            return getDirectField(REF_getField, refc, field);
>>>>>>> bfcf5a75
        }

        /**
         * Produces a method handle giving write access to a non-static field.
         * The type of the method handle will have a void return type.
         * The method handle will take two arguments, the instance containing
         * the field, and the value to be stored.
         * The second argument will be of the field's value type.
         * Access checking is performed immediately on behalf of the lookup class.
         * @param refc the class or interface from which the method is accessed
         * @param name the field's name
         * @param type the field's type
         * @return a method handle which can store values into the field
         * @throws NoSuchFieldException if the field does not exist
         * @throws IllegalAccessException if access checking fails, or if the field is {@code static}
         * @exception SecurityException if a security manager is present and it
         *                              <a href="MethodHandles.Lookup.html#secmgr">refuses access</a>
         * @throws NullPointerException if any argument is null
         */
        public MethodHandle findSetter(Class<?> refc, String name, Class<?> type) throws NoSuchFieldException, IllegalAccessException {
<<<<<<< HEAD
            MemberName field = resolveOrFail(refc, name, type, false);
            checkSecurityManager(refc, field);
            return makeAccessor(refc, field, false, true, 0);
        }
        private MethodHandle resolveSetter(Class<?> refc, String name, Class<?> type) throws NoSuchFieldException, IllegalAccessException {
            MemberName field = resolveOrFail(refc, name, type, false);
            return makeAccessor(refc, field, false, true, 0);
=======
            MemberName field = resolveOrFail(REF_putField, refc, name, type);
            checkSecurityManager(refc, field);  // stack walk magic: do not refactor
            return getDirectField(REF_putField, refc, field);
>>>>>>> bfcf5a75
        }

        /**
         * Produces a method handle giving read access to a static field.
         * The type of the method handle will have a return type of the field's
         * value type.
         * The method handle will take no arguments.
         * Access checking is performed immediately on behalf of the lookup class.
         * @param refc the class or interface from which the method is accessed
         * @param name the field's name
         * @param type the field's type
         * @return a method handle which can load values from the field
         * @throws NoSuchFieldException if the field does not exist
         * @throws IllegalAccessException if access checking fails, or if the field is not {@code static}
         * @exception SecurityException if a security manager is present and it
         *                              <a href="MethodHandles.Lookup.html#secmgr">refuses access</a>
         * @throws NullPointerException if any argument is null
         */
        public MethodHandle findStaticGetter(Class<?> refc, String name, Class<?> type) throws NoSuchFieldException, IllegalAccessException {
<<<<<<< HEAD
            MemberName field = resolveOrFail(refc, name, type, true);
            checkSecurityManager(refc, field);
            return makeAccessor(refc, field, false, false, 1);
        }
        private MethodHandle resolveStaticGetter(Class<?> refc, String name, Class<?> type) throws NoSuchFieldException, IllegalAccessException {
            MemberName field = resolveOrFail(refc, name, type, true);
            return makeAccessor(refc, field, false, false, 1);
=======
            MemberName field = resolveOrFail(REF_getStatic, refc, name, type);
            checkSecurityManager(refc, field);  // stack walk magic: do not refactor
            return getDirectField(REF_getStatic, refc, field);
>>>>>>> bfcf5a75
        }

        /**
         * Produces a method handle giving write access to a static field.
         * The type of the method handle will have a void return type.
         * The method handle will take a single
         * argument, of the field's value type, the value to be stored.
         * Access checking is performed immediately on behalf of the lookup class.
         * @param refc the class or interface from which the method is accessed
         * @param name the field's name
         * @param type the field's type
         * @return a method handle which can store values into the field
         * @throws NoSuchFieldException if the field does not exist
         * @throws IllegalAccessException if access checking fails, or if the field is not {@code static}
         * @exception SecurityException if a security manager is present and it
         *                              <a href="MethodHandles.Lookup.html#secmgr">refuses access</a>
         * @throws NullPointerException if any argument is null
         */
        public MethodHandle findStaticSetter(Class<?> refc, String name, Class<?> type) throws NoSuchFieldException, IllegalAccessException {
<<<<<<< HEAD
            MemberName field = resolveOrFail(refc, name, type, true);
            checkSecurityManager(refc, field);
            return makeAccessor(refc, field, false, true, 1);
        }
        private MethodHandle resolveStaticSetter(Class<?> refc, String name, Class<?> type) throws NoSuchFieldException, IllegalAccessException {
            MemberName field = resolveOrFail(refc, name, type, true);
            return makeAccessor(refc, field, false, true, 1);
=======
            MemberName field = resolveOrFail(REF_putStatic, refc, name, type);
            checkSecurityManager(refc, field);  // stack walk magic: do not refactor
            return getDirectField(REF_putStatic, refc, field);
>>>>>>> bfcf5a75
        }

        /**
         * Produces an early-bound method handle for a non-static method.
         * The receiver must have a supertype {@code defc} in which a method
         * of the given name and type is accessible to the lookup class.
         * The method and all its argument types must be accessible to the lookup class.
         * The type of the method handle will be that of the method,
         * without any insertion of an additional receiver parameter.
         * The given receiver will be bound into the method handle,
         * so that every call to the method handle will invoke the
         * requested method on the given receiver.
         * <p>
         * The returned method handle will have
         * {@linkplain MethodHandle#asVarargsCollector variable arity} if and only if
         * the method's variable arity modifier bit ({@code 0x0080}) is set
         * <em>and</em> the trailing array argument is not the only argument.
         * (If the trailing array argument is the only argument,
         * the given receiver value will be bound to it.)
         * <p>
         * This is equivalent to the following code:
         * <blockquote><pre>
import static java.lang.invoke.MethodHandles.*;
import static java.lang.invoke.MethodType.*;
...
MethodHandle mh0 = lookup().{@link #findVirtual findVirtual}(defc, name, type);
MethodHandle mh1 = mh0.{@link MethodHandle#bindTo bindTo}(receiver);
MethodType mt1 = mh1.type();
if (mh0.isVarargsCollector())
  mh1 = mh1.asVarargsCollector(mt1.parameterType(mt1.parameterCount()-1));
return mh1;
         * </pre></blockquote>
         * where {@code defc} is either {@code receiver.getClass()} or a super
         * type of that class, in which the requested method is accessible
         * to the lookup class.
         * (Note that {@code bindTo} does not preserve variable arity.)
         * @param receiver the object from which the method is accessed
         * @param name the name of the method
         * @param type the type of the method, with the receiver argument omitted
         * @return the desired method handle
         * @throws NoSuchMethodException if the method does not exist
         * @throws IllegalAccessException if access checking fails
         *                                or if the method's variable arity modifier bit
         *                                is set and {@code asVarargsCollector} fails
         * @exception SecurityException if a security manager is present and it
         *                              <a href="MethodHandles.Lookup.html#secmgr">refuses access</a>
         * @throws NullPointerException if any argument is null
         */
        public MethodHandle bind(Object receiver, String name, MethodType type) throws NoSuchMethodException, IllegalAccessException {
            Class<? extends Object> refc = receiver.getClass(); // may get NPE
<<<<<<< HEAD
            MemberName method = resolveOrFail(refc, name, type, false);
            checkSecurityManager(refc, method);
            checkMethod(refc, method, false);
            MethodHandle dmh = MethodHandleImpl.findMethod(method, true, lookupClassOrNull());
            MethodHandle bcmh = maybeBindCaller(method, dmh, findBoundCallerClass(method));
            if (bcmh != dmh)  return fixVarargs(bcmh.bindTo(receiver), dmh);
            MethodHandle bmh = MethodHandleImpl.bindReceiver(dmh, receiver);
            if (bmh == null)
                throw method.makeAccessException("no access", this);
            return fixVarargs(bmh, dmh);
=======
            MemberName method = resolveOrFail(REF_invokeSpecial, refc, name, type);
            checkSecurityManager(refc, method);  // stack walk magic: do not refactor
            Class<?> callerClass = findBoundCallerClass(method);  // stack walk magic: do not refactor
            MethodHandle mh = getDirectMethodNoRestrict(REF_invokeSpecial, refc, method, callerClass);
            return mh.bindReceiver(receiver).setVarargs(method);
>>>>>>> bfcf5a75
        }

        /**
         * Makes a direct method handle to <i>m</i>, if the lookup class has permission.
         * If <i>m</i> is non-static, the receiver argument is treated as an initial argument.
         * If <i>m</i> is virtual, overriding is respected on every call.
         * Unlike the Core Reflection API, exceptions are <em>not</em> wrapped.
         * The type of the method handle will be that of the method,
         * with the receiver type prepended (but only if it is non-static).
         * If the method's {@code accessible} flag is not set,
         * access checking is performed immediately on behalf of the lookup class.
         * If <i>m</i> is not public, do not share the resulting handle with untrusted parties.
         * <p>
         * The returned method handle will have
         * {@linkplain MethodHandle#asVarargsCollector variable arity} if and only if
         * the method's variable arity modifier bit ({@code 0x0080}) is set.
         * @param m the reflected method
         * @return a method handle which can invoke the reflected method
         * @throws IllegalAccessException if access checking fails
         *                                or if the method's variable arity modifier bit
         *                                is set and {@code asVarargsCollector} fails
         * @throws NullPointerException if the argument is null
         */
        public MethodHandle unreflect(Method m) throws IllegalAccessException {
            MemberName method = new MemberName(m);
            byte refKind = method.getReferenceKind();
            if (refKind == REF_invokeSpecial)
                refKind = REF_invokeVirtual;
            assert(method.isMethod());
<<<<<<< HEAD
            if (m.isAccessible())
                return MethodHandleImpl.findMethod(method, true, /*no lookupClass*/ null);
            checkMethod(method.getDeclaringClass(), method, method.isStatic());
            MethodHandle mh = MethodHandleImpl.findMethod(method, true, lookupClassOrNull());
            mh = maybeBindCaller(method, mh, findBoundCallerClass(method));
            return restrictProtectedReceiver(method, mh);
=======
            Class<?> callerClass = findBoundCallerClass(method);  // stack walk magic: do not refactor
            Lookup lookup = m.isAccessible() ? IMPL_LOOKUP : this;
            return lookup.getDirectMethod(refKind, method.getDeclaringClass(), method, callerClass);
>>>>>>> bfcf5a75
        }

        /**
         * Produces a method handle for a reflected method.
         * It will bypass checks for overriding methods on the receiver,
         * as if by a {@code invokespecial} instruction from within the {@code specialCaller}.
         * The type of the method handle will be that of the method,
         * with the special caller type prepended (and <em>not</em> the receiver of the method).
         * If the method's {@code accessible} flag is not set,
         * access checking is performed immediately on behalf of the lookup class,
         * as if {@code invokespecial} instruction were being linked.
         * <p>
         * The returned method handle will have
         * {@linkplain MethodHandle#asVarargsCollector variable arity} if and only if
         * the method's variable arity modifier bit ({@code 0x0080}) is set.
         * @param m the reflected method
         * @param specialCaller the class nominally calling the method
         * @return a method handle which can invoke the reflected method
         * @throws IllegalAccessException if access checking fails
         *                                or if the method's variable arity modifier bit
         *                                is set and {@code asVarargsCollector} fails
         * @throws NullPointerException if any argument is null
         */
        public MethodHandle unreflectSpecial(Method m, Class<?> specialCaller) throws IllegalAccessException {
            checkSpecialCaller(specialCaller);
            Lookup specialLookup = this.in(specialCaller);
            MemberName method = new MemberName(m, true);
            assert(method.isMethod());
<<<<<<< HEAD
            // ignore m.isAccessible:  this is a new kind of access
            checkMethod(m.getDeclaringClass(), method, false);
            MethodHandle mh = MethodHandleImpl.findMethod(method, false, lookupClassOrNull());
            mh = maybeBindCaller(method, mh, findBoundCallerClass(method));
            return restrictReceiver(method, mh, specialCaller);
=======
            Class<?> callerClass = findBoundCallerClass(method);  // stack walk magic: do not refactor
            // ignore m.isAccessible:  this is a new kind of access
            return specialLookup.getDirectMethod(REF_invokeSpecial, method.getDeclaringClass(), method, callerClass);
>>>>>>> bfcf5a75
        }

        /**
         * Produces a method handle for a reflected constructor.
         * The type of the method handle will be that of the constructor,
         * with the return type changed to the declaring class.
         * The method handle will perform a {@code newInstance} operation,
         * creating a new instance of the constructor's class on the
         * arguments passed to the method handle.
         * <p>
         * If the constructor's {@code accessible} flag is not set,
         * access checking is performed immediately on behalf of the lookup class.
         * <p>
         * The returned method handle will have
         * {@linkplain MethodHandle#asVarargsCollector variable arity} if and only if
         * the constructor's variable arity modifier bit ({@code 0x0080}) is set.
         * @param c the reflected constructor
         * @return a method handle which can invoke the reflected constructor
         * @throws IllegalAccessException if access checking fails
         *                                or if the method's variable arity modifier bit
         *                                is set and {@code asVarargsCollector} fails
         * @throws NullPointerException if the argument is null
         */
        @SuppressWarnings("rawtypes")  // Will be Constructor<?> after JSR 292 MR
        public MethodHandle unreflectConstructor(Constructor c) throws IllegalAccessException {
            MemberName ctor = new MemberName(c);
            assert(ctor.isConstructor());
            Lookup lookup = c.isAccessible() ? IMPL_LOOKUP : this;
            return lookup.getDirectConstructor(ctor.getDeclaringClass(), ctor);
        }

        /**
         * Produces a method handle giving read access to a reflected field.
         * The type of the method handle will have a return type of the field's
         * value type.
         * If the field is static, the method handle will take no arguments.
         * Otherwise, its single argument will be the instance containing
         * the field.
         * If the field's {@code accessible} flag is not set,
         * access checking is performed immediately on behalf of the lookup class.
         * @param f the reflected field
         * @return a method handle which can load values from the reflected field
         * @throws IllegalAccessException if access checking fails
         * @throws NullPointerException if the argument is null
         */
        public MethodHandle unreflectGetter(Field f) throws IllegalAccessException {
            return unreflectField(f, false);
        }
        private MethodHandle unreflectField(Field f, boolean isSetter) throws IllegalAccessException {
            MemberName field = new MemberName(f, isSetter);
            assert(isSetter
                    ? MethodHandleNatives.refKindIsSetter(field.getReferenceKind())
                    : MethodHandleNatives.refKindIsGetter(field.getReferenceKind()));
            Lookup lookup = f.isAccessible() ? IMPL_LOOKUP : this;
            return lookup.getDirectField(field.getReferenceKind(), f.getDeclaringClass(), field);
        }

        /**
         * Produces a method handle giving write access to a reflected field.
         * The type of the method handle will have a void return type.
         * If the field is static, the method handle will take a single
         * argument, of the field's value type, the value to be stored.
         * Otherwise, the two arguments will be the instance containing
         * the field, and the value to be stored.
         * If the field's {@code accessible} flag is not set,
         * access checking is performed immediately on behalf of the lookup class.
         * @param f the reflected field
         * @return a method handle which can store values into the reflected field
         * @throws IllegalAccessException if access checking fails
         * @throws NullPointerException if the argument is null
         */
        public MethodHandle unreflectSetter(Field f) throws IllegalAccessException {
            return unreflectField(f, true);
        }

        /// Helper methods, all package-private.

        MemberName resolveOrFail(byte refKind, Class<?> refc, String name, Class<?> type) throws NoSuchFieldException, IllegalAccessException {
            checkSymbolicClass(refc);  // do this before attempting to resolve
            name.getClass(); type.getClass();  // NPE
            return IMPL_NAMES.resolveOrFail(refKind, new MemberName(refc, name, type, refKind), lookupClassOrNull(),
                                            NoSuchFieldException.class);
        }

        MemberName resolveOrFail(byte refKind, Class<?> refc, String name, MethodType type) throws NoSuchMethodException, IllegalAccessException {
            checkSymbolicClass(refc);  // do this before attempting to resolve
            name.getClass(); type.getClass();  // NPE
            return IMPL_NAMES.resolveOrFail(refKind, new MemberName(refc, name, type, refKind), lookupClassOrNull(),
                                            NoSuchMethodException.class);
        }

        void checkSymbolicClass(Class<?> refc) throws IllegalAccessException {
            Class<?> caller = lookupClassOrNull();
            if (caller != null && !VerifyAccess.isClassAccessible(refc, caller, allowedModes))
                throw new MemberName(refc).makeAccessException("symbolic reference class is not public", this);
        }

        /**
         * Find my trustable caller class if m is a caller sensitive method.
         * If this lookup object has private access, then the caller class is the lookupClass.
         * Otherwise, if m is caller-sensitive, throw IllegalAccessException.
         */
        Class<?> findBoundCallerClass(MemberName m) throws IllegalAccessException {
            Class<?> callerClass = null;
            if (MethodHandleNatives.isCallerSensitive(m)) {
                // Only full-power lookup is allowed to resolve caller-sensitive methods
                if (isFullPowerLookup()) {
                    callerClass = lookupClass;
                } else {
                    throw new IllegalAccessException("Attempt to lookup caller-sensitive method using restricted lookup object");
                }
            }
            return callerClass;
        }

        private boolean isFullPowerLookup() {
            return (allowedModes & PRIVATE) != 0;
        }

        /**
         * Determine whether a security manager has an overridden
         * SecurityManager.checkMemberAccess method.
         */
        private boolean isCheckMemberAccessOverridden(SecurityManager sm) {
            final Class<? extends SecurityManager> cls = sm.getClass();
            if (cls == SecurityManager.class) return false;

            try {
                return cls.getMethod("checkMemberAccess", Class.class, int.class).
                    getDeclaringClass() != SecurityManager.class;
            } catch (NoSuchMethodException e) {
                throw new InternalError("should not reach here");
            }
        }

        /**
         * Perform necessary <a href="MethodHandles.Lookup.html#secmgr">access checks</a>.
         * This function performs stack walk magic: do not refactor it.
         */
        void checkSecurityManager(Class<?> refc, MemberName m) {
            SecurityManager smgr = System.getSecurityManager();
            if (smgr == null)  return;
            if (allowedModes == TRUSTED)  return;

            final boolean overridden = isCheckMemberAccessOverridden(smgr);
            // Step 1:
            {
                // Default policy is to allow Member.PUBLIC; no need to check
                // permission if SecurityManager is the default implementation
                final int which = Member.PUBLIC;
                final Class<?> clazz = refc;
                if (overridden) {
                    // Don't refactor; otherwise break the stack depth for
                    // checkMemberAccess of subclasses of SecurityManager as specified.
                    smgr.checkMemberAccess(clazz, which);
                }
            }

            // Step 2:
            if (!isFullPowerLookup() ||
                !VerifyAccess.classLoaderIsAncestor(lookupClass, refc)) {
                ReflectUtil.checkPackageAccess(refc);
            }

            // Step 3:
            if (m.isPublic()) return;
            Class<?> defc = m.getDeclaringClass();
            {
                // Inline SecurityManager.checkMemberAccess
                final int which = Member.DECLARED;
                final Class<?> clazz = defc;
                if (!overridden) {
                    if (!isFullPowerLookup() ||
                        (lookupClass.getClassLoader() != defc.getClassLoader())) {
                        smgr.checkPermission(SecurityConstants.CHECK_MEMBER_ACCESS_PERMISSION);
                    }
                } else {
                    // Don't refactor; otherwise break the stack depth for
                    // checkMemberAccess of subclasses of SecurityManager as specified.
                    smgr.checkMemberAccess(clazz, which);
                }
            }

            // Step 4:
            if (defc != refc) {
                ReflectUtil.checkPackageAccess(defc);
            }
        }

        void checkMethod(byte refKind, Class<?> refc, MemberName m) throws IllegalAccessException {
            boolean wantStatic = (refKind == REF_invokeStatic);
            String message;
            if (m.isConstructor())
                message = "expected a method, not a constructor";
            else if (!m.isMethod())
                message = "expected a method";
            else if (wantStatic != m.isStatic())
                message = wantStatic ? "expected a static method" : "expected a non-static method";
            else
                { checkAccess(refKind, refc, m); return; }
            throw m.makeAccessException(message, this);
        }

        void checkField(byte refKind, Class<?> refc, MemberName m) throws IllegalAccessException {
            boolean wantStatic = !MethodHandleNatives.refKindHasReceiver(refKind);
            String message;
            if (wantStatic != m.isStatic())
                message = wantStatic ? "expected a static field" : "expected a non-static field";
            else
                { checkAccess(refKind, refc, m); return; }
            throw m.makeAccessException(message, this);
        }

        void checkAccess(byte refKind, Class<?> refc, MemberName m) throws IllegalAccessException {
            assert(m.referenceKindIsConsistentWith(refKind) &&
                   MethodHandleNatives.refKindIsValid(refKind) &&
                   (MethodHandleNatives.refKindIsField(refKind) == m.isField()));
            int allowedModes = this.allowedModes;
            if (allowedModes == TRUSTED)  return;
            int mods = m.getModifiers();
            if (Modifier.isFinal(mods) &&
                    MethodHandleNatives.refKindIsSetter(refKind))
                throw m.makeAccessException("unexpected set of a final field", this);
            if (Modifier.isPublic(mods) && Modifier.isPublic(refc.getModifiers()) && allowedModes != 0)
                return;  // common case
            int requestedModes = fixmods(mods);  // adjust 0 => PACKAGE
            if ((requestedModes & allowedModes) != 0) {
                if (VerifyAccess.isMemberAccessible(refc, m.getDeclaringClass(),
                                                    mods, lookupClass(), allowedModes))
                    return;
            } else {
                // Protected members can also be checked as if they were package-private.
                if ((requestedModes & PROTECTED) != 0 && (allowedModes & PACKAGE) != 0
                        && VerifyAccess.isSamePackage(m.getDeclaringClass(), lookupClass()))
                    return;
            }
            throw m.makeAccessException(accessFailedMessage(refc, m), this);
        }

        String accessFailedMessage(Class<?> refc, MemberName m) {
            Class<?> defc = m.getDeclaringClass();
            int mods = m.getModifiers();
            // check the class first:
            boolean classOK = (Modifier.isPublic(defc.getModifiers()) &&
                               (defc == refc ||
                                Modifier.isPublic(refc.getModifiers())));
            if (!classOK && (allowedModes & PACKAGE) != 0) {
                classOK = (VerifyAccess.isClassAccessible(defc, lookupClass(), ALL_MODES) &&
                           (defc == refc ||
                            VerifyAccess.isClassAccessible(refc, lookupClass(), ALL_MODES)));
            }
            if (!classOK)
                return "class is not public";
            if (Modifier.isPublic(mods))
                return "access to public member failed";  // (how?)
            if (Modifier.isPrivate(mods))
                return "member is private";
            if (Modifier.isProtected(mods))
                return "member is protected";
            return "member is private to package";
        }

        private static final boolean ALLOW_NESTMATE_ACCESS = false;

        private void checkSpecialCaller(Class<?> specialCaller) throws IllegalAccessException {
            int allowedModes = this.allowedModes;
            if (allowedModes == TRUSTED)  return;
            if ((allowedModes & PRIVATE) == 0
                || (specialCaller != lookupClass()
                    && !(ALLOW_NESTMATE_ACCESS &&
                         VerifyAccess.isSamePackageMember(specialCaller, lookupClass()))))
                throw new MemberName(specialCaller).
                    makeAccessException("no private access for invokespecial", this);
        }

        private boolean restrictProtectedReceiver(MemberName method) {
            // The accessing class only has the right to use a protected member
            // on itself or a subclass.  Enforce that restriction, from JVMS 5.4.4, etc.
            if (!method.isProtected() || method.isStatic()
                || allowedModes == TRUSTED
                || method.getDeclaringClass() == lookupClass()
                || VerifyAccess.isSamePackage(method.getDeclaringClass(), lookupClass())
                || (ALLOW_NESTMATE_ACCESS &&
                    VerifyAccess.isSamePackageMember(method.getDeclaringClass(), lookupClass())))
                return false;
            return true;
        }
        private MethodHandle restrictReceiver(MemberName method, MethodHandle mh, Class<?> caller) throws IllegalAccessException {
            assert(!method.isStatic());
            // receiver type of mh is too wide; narrow to caller
            if (!method.getDeclaringClass().isAssignableFrom(caller)) {
                throw method.makeAccessException("caller class must be a subclass below the method", caller);
            }
            MethodType rawType = mh.type();
            if (rawType.parameterType(0) == caller)  return mh;
            MethodType narrowType = rawType.changeParameterType(0, caller);
            return mh.viewAsType(narrowType);
        }

        private MethodHandle getDirectMethod(byte refKind, Class<?> refc, MemberName method, Class<?> callerClass) throws IllegalAccessException {
            return getDirectMethodCommon(refKind, refc, method,
                    (refKind == REF_invokeSpecial ||
                        (MethodHandleNatives.refKindHasReceiver(refKind) &&
                            restrictProtectedReceiver(method))), callerClass);
        }
        private MethodHandle getDirectMethodNoRestrict(byte refKind, Class<?> refc, MemberName method, Class<?> callerClass) throws IllegalAccessException {
            return getDirectMethodCommon(refKind, refc, method, false, callerClass);
        }
        private MethodHandle getDirectMethodCommon(byte refKind, Class<?> refc, MemberName method,
                                                   boolean doRestrict, Class<?> callerClass) throws IllegalAccessException {
            checkMethod(refKind, refc, method);
            if (method.isMethodHandleInvoke())
                return fakeMethodHandleInvoke(method);

            Class<?> refcAsSuper;
            if (refKind == REF_invokeSpecial &&
                refc != lookupClass() &&
                refc != (refcAsSuper = lookupClass().getSuperclass()) &&
                refc.isAssignableFrom(lookupClass())) {
                assert(!method.getName().equals("<init>"));  // not this code path
                // Per JVMS 6.5, desc. of invokespecial instruction:
                // If the method is in a superclass of the LC,
                // and if our original search was above LC.super,
                // repeat the search (symbolic lookup) from LC.super.
                // FIXME: MemberName.resolve should handle this instead.
                MemberName m2 = new MemberName(refcAsSuper,
                                               method.getName(),
                                               method.getMethodType(),
                                               REF_invokeSpecial);
                m2 = IMPL_NAMES.resolveOrNull(refKind, m2, lookupClassOrNull());
                if (m2 == null)  throw new InternalError(method.toString());
                method = m2;
                refc = refcAsSuper;
                // redo basic checks
                checkMethod(refKind, refc, method);
            }

            MethodHandle mh = DirectMethodHandle.make(refc, method);
            mh = maybeBindCaller(method, mh, callerClass);
            mh = mh.setVarargs(method);
            if (doRestrict)
                mh = restrictReceiver(method, mh, lookupClass());
            return mh;
        }
        private MethodHandle fakeMethodHandleInvoke(MemberName method) {
            return throwException(method.getReturnType(), UnsupportedOperationException.class);
        }
        private MethodHandle maybeBindCaller(MemberName method, MethodHandle mh,
                                             Class<?> callerClass)
                                             throws IllegalAccessException {
            if (allowedModes == TRUSTED || !MethodHandleNatives.isCallerSensitive(method))
                return mh;
            Class<?> hostClass = lookupClass;
            if ((allowedModes & PRIVATE) == 0)  // caller must use full-power lookup
                hostClass = callerClass;  // callerClass came from a security manager style stack walk
            MethodHandle cbmh = MethodHandleImpl.bindCaller(mh, hostClass);
            // Note: caller will apply varargs after this step happens.
            return cbmh;
        }
        private MethodHandle getDirectField(byte refKind, Class<?> refc, MemberName field) throws IllegalAccessException {
            checkField(refKind, refc, field);
            MethodHandle mh = DirectMethodHandle.make(refc, field);
            boolean doRestrict = (MethodHandleNatives.refKindHasReceiver(refKind) &&
                                    restrictProtectedReceiver(field));
            if (doRestrict)
                mh = restrictReceiver(field, mh, lookupClass());
            return mh;
        }
        private MethodHandle getDirectConstructor(Class<?> refc, MemberName ctor) throws IllegalAccessException {
            assert(ctor.isConstructor());
            checkAccess(REF_newInvokeSpecial, refc, ctor);
            assert(!MethodHandleNatives.isCallerSensitive(ctor));  // maybeBindCaller not relevant here
            return DirectMethodHandle.make(ctor).setVarargs(ctor);
        }

        /** Hook called from the JVM (via MethodHandleNatives) to link MH constants:
         */
        /*non-public*/
        MethodHandle linkMethodHandleConstant(byte refKind, Class<?> defc, String name, Object type) throws ReflectiveOperationException {
            MemberName resolved = null;
            if (type instanceof MemberName) {
                resolved = (MemberName) type;
                if (!resolved.isResolved())  throw new InternalError("unresolved MemberName");
                assert(name == null || name.equals(resolved.getName()));
            }
            if (MethodHandleNatives.refKindIsField(refKind)) {
                MemberName field = (resolved != null) ? resolved
                        : resolveOrFail(refKind, defc, name, (Class<?>) type);
                return getDirectField(refKind, defc, field);
            } else if (MethodHandleNatives.refKindIsMethod(refKind)) {
                MemberName method = (resolved != null) ? resolved
                        : resolveOrFail(refKind, defc, name, (MethodType) type);
                return getDirectMethod(refKind, defc, method, lookupClass);
            } else if (refKind == REF_newInvokeSpecial) {
                assert(name == null || name.equals("<init>"));
                MemberName ctor = (resolved != null) ? resolved
                        : resolveOrFail(REF_newInvokeSpecial, defc, name, (MethodType) type);
                return getDirectConstructor(defc, ctor);
            }
            // oops
            throw new ReflectiveOperationException("bad MethodHandle constant #"+refKind+" "+name+" : "+type);
        }
    }

    /**
     * Produces a method handle giving read access to elements of an array.
     * The type of the method handle will have a return type of the array's
     * element type.  Its first argument will be the array type,
     * and the second will be {@code int}.
     * @param arrayClass an array type
     * @return a method handle which can load values from the given array type
     * @throws NullPointerException if the argument is null
     * @throws  IllegalArgumentException if arrayClass is not an array type
     */
    public static
    MethodHandle arrayElementGetter(Class<?> arrayClass) throws IllegalArgumentException {
        return MethodHandleImpl.makeArrayElementAccessor(arrayClass, false);
    }

    /**
     * Produces a method handle giving write access to elements of an array.
     * The type of the method handle will have a void return type.
     * Its last argument will be the array's element type.
     * The first and second arguments will be the array type and int.
     * @return a method handle which can store values into the array type
     * @throws NullPointerException if the argument is null
     * @throws IllegalArgumentException if arrayClass is not an array type
     */
    public static
    MethodHandle arrayElementSetter(Class<?> arrayClass) throws IllegalArgumentException {
        return MethodHandleImpl.makeArrayElementAccessor(arrayClass, true);
    }

    /// method handle invocation (reflective style)

    /**
     * Produces a method handle which will invoke any method handle of the
     * given {@code type}, with a given number of trailing arguments replaced by
     * a single trailing {@code Object[]} array.
     * The resulting invoker will be a method handle with the following
     * arguments:
     * <ul>
     * <li>a single {@code MethodHandle} target
     * <li>zero or more leading values (counted by {@code leadingArgCount})
     * <li>an {@code Object[]} array containing trailing arguments
     * </ul>
     * <p>
     * The invoker will invoke its target like a call to {@link MethodHandle#invoke invoke} with
     * the indicated {@code type}.
     * That is, if the target is exactly of the given {@code type}, it will behave
     * like {@code invokeExact}; otherwise it behave as if {@link MethodHandle#asType asType}
     * is used to convert the target to the required {@code type}.
     * <p>
     * The type of the returned invoker will not be the given {@code type}, but rather
     * will have all parameters except the first {@code leadingArgCount}
     * replaced by a single array of type {@code Object[]}, which will be
     * the final parameter.
     * <p>
     * Before invoking its target, the invoker will spread the final array, apply
     * reference casts as necessary, and unbox and widen primitive arguments.
     * <p>
     * This method is equivalent to the following code (though it may be more efficient):
     * <p><blockquote><pre>
MethodHandle invoker = MethodHandles.invoker(type);
int spreadArgCount = type.parameterCount() - leadingArgCount;
invoker = invoker.asSpreader(Object[].class, spreadArgCount);
return invoker;
     * </pre></blockquote>
     * <p>
     * This method throws no reflective or security exceptions.
     * @param type the desired target type
     * @param leadingArgCount number of fixed arguments, to be passed unchanged to the target
     * @return a method handle suitable for invoking any method handle of the given type
     * @throws NullPointerException if {@code type} is null
     * @throws IllegalArgumentException if {@code leadingArgCount} is not in
     *                  the range from 0 to {@code type.parameterCount()} inclusive
     */
    static public
    MethodHandle spreadInvoker(MethodType type, int leadingArgCount) {
        if (leadingArgCount < 0 || leadingArgCount > type.parameterCount())
            throw new IllegalArgumentException("bad argument count "+leadingArgCount);
        return type.invokers().spreadInvoker(leadingArgCount);
    }

    /**
     * Produces a special <em>invoker method handle</em> which can be used to
     * invoke any method handle of the given type, as if by {@link MethodHandle#invokeExact invokeExact}.
     * The resulting invoker will have a type which is
     * exactly equal to the desired type, except that it will accept
     * an additional leading argument of type {@code MethodHandle}.
     * <p>
     * This method is equivalent to the following code (though it may be more efficient):
     * <p><blockquote><pre>
publicLookup().findVirtual(MethodHandle.class, "invokeExact", type)
     * </pre></blockquote>
     *
     * <p style="font-size:smaller;">
     * <em>Discussion:</em>
     * Invoker method handles can be useful when working with variable method handles
     * of unknown types.
     * For example, to emulate an {@code invokeExact} call to a variable method
     * handle {@code M}, extract its type {@code T},
     * look up the invoker method {@code X} for {@code T},
     * and call the invoker method, as {@code X.invoke(T, A...)}.
     * (It would not work to call {@code X.invokeExact}, since the type {@code T}
     * is unknown.)
     * If spreading, collecting, or other argument transformations are required,
     * they can be applied once to the invoker {@code X} and reused on many {@code M}
     * method handle values, as long as they are compatible with the type of {@code X}.
     * <p>
     * <em>(Note:  The invoker method is not available via the Core Reflection API.
     * An attempt to call {@linkplain java.lang.reflect.Method#invoke java.lang.reflect.Method.invoke}
     * on the declared {@code invokeExact} or {@code invoke} method will raise an
     * {@link java.lang.UnsupportedOperationException UnsupportedOperationException}.)</em>
     * <p>
     * This method throws no reflective or security exceptions.
     * @param type the desired target type
     * @return a method handle suitable for invoking any method handle of the given type
     */
    static public
    MethodHandle exactInvoker(MethodType type) {
        return type.invokers().exactInvoker();
    }

    /**
     * Produces a special <em>invoker method handle</em> which can be used to
     * invoke any method handle compatible with the given type, as if by {@link MethodHandle#invoke invoke}.
     * The resulting invoker will have a type which is
     * exactly equal to the desired type, except that it will accept
     * an additional leading argument of type {@code MethodHandle}.
     * <p>
     * Before invoking its target, if the target differs from the expected type,
     * the invoker will apply reference casts as
     * necessary and box, unbox, or widen primitive values, as if by {@link MethodHandle#asType asType}.
     * Similarly, the return value will be converted as necessary.
     * If the target is a {@linkplain MethodHandle#asVarargsCollector variable arity method handle},
     * the required arity conversion will be made, again as if by {@link MethodHandle#asType asType}.
     * <p>
     * A {@linkplain MethodType#genericMethodType general method type},
     * mentions only {@code Object} arguments and return values.
     * An invoker for such a type is capable of calling any method handle
     * of the same arity as the general type.
     * <p>
     * This method is equivalent to the following code (though it may be more efficient):
     * <p><blockquote><pre>
publicLookup().findVirtual(MethodHandle.class, "invoke", type)
     * </pre></blockquote>
     * <p>
     * This method throws no reflective or security exceptions.
     * @param type the desired target type
     * @return a method handle suitable for invoking any method handle convertible to the given type
     */
    static public
    MethodHandle invoker(MethodType type) {
        return type.invokers().generalInvoker();
    }

    static /*non-public*/
    MethodHandle basicInvoker(MethodType type) {
        return type.form().basicInvoker();
    }

     /// method handle modification (creation from other method handles)

    /**
     * Produces a method handle which adapts the type of the
     * given method handle to a new type by pairwise argument and return type conversion.
     * The original type and new type must have the same number of arguments.
     * The resulting method handle is guaranteed to report a type
     * which is equal to the desired new type.
     * <p>
     * If the original type and new type are equal, returns target.
     * <p>
     * The same conversions are allowed as for {@link MethodHandle#asType MethodHandle.asType},
     * and some additional conversions are also applied if those conversions fail.
     * Given types <em>T0</em>, <em>T1</em>, one of the following conversions is applied
     * if possible, before or instead of any conversions done by {@code asType}:
     * <ul>
     * <li>If <em>T0</em> and <em>T1</em> are references, and <em>T1</em> is an interface type,
     *     then the value of type <em>T0</em> is passed as a <em>T1</em> without a cast.
     *     (This treatment of interfaces follows the usage of the bytecode verifier.)
     * <li>If <em>T0</em> is boolean and <em>T1</em> is another primitive,
     *     the boolean is converted to a byte value, 1 for true, 0 for false.
     *     (This treatment follows the usage of the bytecode verifier.)
     * <li>If <em>T1</em> is boolean and <em>T0</em> is another primitive,
     *     <em>T0</em> is converted to byte via Java casting conversion (JLS 5.5),
     *     and the low order bit of the result is tested, as if by {@code (x & 1) != 0}.
     * <li>If <em>T0</em> and <em>T1</em> are primitives other than boolean,
     *     then a Java casting conversion (JLS 5.5) is applied.
     *     (Specifically, <em>T0</em> will convert to <em>T1</em> by
     *     widening and/or narrowing.)
     * <li>If <em>T0</em> is a reference and <em>T1</em> a primitive, an unboxing
     *     conversion will be applied at runtime, possibly followed
     *     by a Java casting conversion (JLS 5.5) on the primitive value,
     *     possibly followed by a conversion from byte to boolean by testing
     *     the low-order bit.
     * <li>If <em>T0</em> is a reference and <em>T1</em> a primitive,
     *     and if the reference is null at runtime, a zero value is introduced.
     * </ul>
     * @param target the method handle to invoke after arguments are retyped
     * @param newType the expected type of the new method handle
     * @return a method handle which delegates to the target after performing
     *           any necessary argument conversions, and arranges for any
     *           necessary return value conversions
     * @throws NullPointerException if either argument is null
     * @throws WrongMethodTypeException if the conversion cannot be made
     * @see MethodHandle#asType
     */
    public static
    MethodHandle explicitCastArguments(MethodHandle target, MethodType newType) {
        if (!target.type().isCastableTo(newType)) {
            throw new WrongMethodTypeException("cannot explicitly cast "+target+" to "+newType);
        }
        return MethodHandleImpl.makePairwiseConvert(target, newType, 2);
    }

    /**
     * Produces a method handle which adapts the calling sequence of the
     * given method handle to a new type, by reordering the arguments.
     * The resulting method handle is guaranteed to report a type
     * which is equal to the desired new type.
     * <p>
     * The given array controls the reordering.
     * Call {@code #I} the number of incoming parameters (the value
     * {@code newType.parameterCount()}, and call {@code #O} the number
     * of outgoing parameters (the value {@code target.type().parameterCount()}).
     * Then the length of the reordering array must be {@code #O},
     * and each element must be a non-negative number less than {@code #I}.
     * For every {@code N} less than {@code #O}, the {@code N}-th
     * outgoing argument will be taken from the {@code I}-th incoming
     * argument, where {@code I} is {@code reorder[N]}.
     * <p>
     * No argument or return value conversions are applied.
     * The type of each incoming argument, as determined by {@code newType},
     * must be identical to the type of the corresponding outgoing parameter
     * or parameters in the target method handle.
     * The return type of {@code newType} must be identical to the return
     * type of the original target.
     * <p>
     * The reordering array need not specify an actual permutation.
     * An incoming argument will be duplicated if its index appears
     * more than once in the array, and an incoming argument will be dropped
     * if its index does not appear in the array.
     * As in the case of {@link #dropArguments(MethodHandle,int,List) dropArguments},
     * incoming arguments which are not mentioned in the reordering array
     * are may be any type, as determined only by {@code newType}.
     * <blockquote><pre>
import static java.lang.invoke.MethodHandles.*;
import static java.lang.invoke.MethodType.*;
...
MethodType intfn1 = methodType(int.class, int.class);
MethodType intfn2 = methodType(int.class, int.class, int.class);
MethodHandle sub = ... {int x, int y => x-y} ...;
assert(sub.type().equals(intfn2));
MethodHandle sub1 = permuteArguments(sub, intfn2, 0, 1);
MethodHandle rsub = permuteArguments(sub, intfn2, 1, 0);
assert((int)rsub.invokeExact(1, 100) == 99);
MethodHandle add = ... {int x, int y => x+y} ...;
assert(add.type().equals(intfn2));
MethodHandle twice = permuteArguments(add, intfn1, 0, 0);
assert(twice.type().equals(intfn1));
assert((int)twice.invokeExact(21) == 42);
     * </pre></blockquote>
     * @param target the method handle to invoke after arguments are reordered
     * @param newType the expected type of the new method handle
     * @param reorder an index array which controls the reordering
     * @return a method handle which delegates to the target after it
     *           drops unused arguments and moves and/or duplicates the other arguments
     * @throws NullPointerException if any argument is null
     * @throws IllegalArgumentException if the index array length is not equal to
     *                  the arity of the target, or if any index array element
     *                  not a valid index for a parameter of {@code newType},
     *                  or if two corresponding parameter types in
     *                  {@code target.type()} and {@code newType} are not identical,
     */
    public static
    MethodHandle permuteArguments(MethodHandle target, MethodType newType, int... reorder) {
        checkReorder(reorder, newType, target.type());
        return target.permuteArguments(newType, reorder);
    }

    private static void checkReorder(int[] reorder, MethodType newType, MethodType oldType) {
        if (newType.returnType() != oldType.returnType())
            throw newIllegalArgumentException("return types do not match",
                    oldType, newType);
        if (reorder.length == oldType.parameterCount()) {
            int limit = newType.parameterCount();
            boolean bad = false;
            for (int j = 0; j < reorder.length; j++) {
                int i = reorder[j];
                if (i < 0 || i >= limit) {
                    bad = true; break;
                }
                Class<?> src = newType.parameterType(i);
                Class<?> dst = oldType.parameterType(j);
                if (src != dst)
                    throw newIllegalArgumentException("parameter types do not match after reorder",
                            oldType, newType);
            }
            if (!bad)  return;
        }
        throw newIllegalArgumentException("bad reorder array: "+Arrays.toString(reorder));
    }

    /**
     * Produces a method handle of the requested return type which returns the given
     * constant value every time it is invoked.
     * <p>
     * Before the method handle is returned, the passed-in value is converted to the requested type.
     * If the requested type is primitive, widening primitive conversions are attempted,
     * else reference conversions are attempted.
     * <p>The returned method handle is equivalent to {@code identity(type).bindTo(value)}.
     * @param type the return type of the desired method handle
     * @param value the value to return
     * @return a method handle of the given return type and no arguments, which always returns the given value
     * @throws NullPointerException if the {@code type} argument is null
     * @throws ClassCastException if the value cannot be converted to the required return type
     * @throws IllegalArgumentException if the given type is {@code void.class}
     */
    public static
    MethodHandle constant(Class<?> type, Object value) {
        if (type.isPrimitive()) {
            if (type == void.class)
                throw newIllegalArgumentException("void type");
            Wrapper w = Wrapper.forPrimitiveType(type);
            return insertArguments(identity(type), 0, w.convert(value, type));
        } else {
            return identity(type).bindTo(type.cast(value));
        }
    }

    /**
     * Produces a method handle which returns its sole argument when invoked.
     * @param type the type of the sole parameter and return value of the desired method handle
     * @return a unary method handle which accepts and returns the given type
     * @throws NullPointerException if the argument is null
     * @throws IllegalArgumentException if the given type is {@code void.class}
     */
    public static
    MethodHandle identity(Class<?> type) {
        if (type == void.class)
            throw newIllegalArgumentException("void type");
        else if (type == Object.class)
            return ValueConversions.identity();
        else if (type.isPrimitive())
            return ValueConversions.identity(Wrapper.forPrimitiveType(type));
        else
            return MethodHandleImpl.makeReferenceIdentity(type);
    }

    /**
     * Provides a target method handle with one or more <em>bound arguments</em>
     * in advance of the method handle's invocation.
     * The formal parameters to the target corresponding to the bound
     * arguments are called <em>bound parameters</em>.
     * Returns a new method handle which saves away the bound arguments.
     * When it is invoked, it receives arguments for any non-bound parameters,
     * binds the saved arguments to their corresponding parameters,
     * and calls the original target.
     * <p>
     * The type of the new method handle will drop the types for the bound
     * parameters from the original target type, since the new method handle
     * will no longer require those arguments to be supplied by its callers.
     * <p>
     * Each given argument object must match the corresponding bound parameter type.
     * If a bound parameter type is a primitive, the argument object
     * must be a wrapper, and will be unboxed to produce the primitive value.
     * <p>
     * The {@code pos} argument selects which parameters are to be bound.
     * It may range between zero and <i>N-L</i> (inclusively),
     * where <i>N</i> is the arity of the target method handle
     * and <i>L</i> is the length of the values array.
     * @param target the method handle to invoke after the argument is inserted
     * @param pos where to insert the argument (zero for the first)
     * @param values the series of arguments to insert
     * @return a method handle which inserts an additional argument,
     *         before calling the original method handle
     * @throws NullPointerException if the target or the {@code values} array is null
     * @see MethodHandle#bindTo
     */
    public static
    MethodHandle insertArguments(MethodHandle target, int pos, Object... values) {
        int insCount = values.length;
        MethodType oldType = target.type();
        int outargs = oldType.parameterCount();
        int inargs  = outargs - insCount;
        if (inargs < 0)
            throw newIllegalArgumentException("too many values to insert");
        if (pos < 0 || pos > inargs)
            throw newIllegalArgumentException("no argument type to append");
        MethodHandle result = target;
        for (int i = 0; i < insCount; i++) {
            Object value = values[i];
            Class<?> ptype = oldType.parameterType(pos+i);
            if (ptype.isPrimitive()) {
                char btype = 'I';
                Wrapper w = Wrapper.forPrimitiveType(ptype);
                switch (w) {
                case LONG:    btype = 'J'; break;
                case FLOAT:   btype = 'F'; break;
                case DOUBLE:  btype = 'D'; break;
                }
                // perform unboxing and/or primitive conversion
                value = w.convert(value, ptype);
                result = result.bindArgument(pos, btype, value);
                continue;
            }
            value = ptype.cast(value);  // throw CCE if needed
            if (pos == 0) {
                result = result.bindReceiver(value);
            } else {
                result = result.bindArgument(pos, 'L', value);
            }
        }
        return result;
    }

    /**
     * Produces a method handle which will discard some dummy arguments
     * before calling some other specified <i>target</i> method handle.
     * The type of the new method handle will be the same as the target's type,
     * except it will also include the dummy argument types,
     * at some given position.
     * <p>
     * The {@code pos} argument may range between zero and <i>N</i>,
     * where <i>N</i> is the arity of the target.
     * If {@code pos} is zero, the dummy arguments will precede
     * the target's real arguments; if {@code pos} is <i>N</i>
     * they will come after.
     * <p>
     * <b>Example:</b>
     * <p><blockquote><pre>
import static java.lang.invoke.MethodHandles.*;
import static java.lang.invoke.MethodType.*;
...
MethodHandle cat = lookup().findVirtual(String.class,
  "concat", methodType(String.class, String.class));
assertEquals("xy", (String) cat.invokeExact("x", "y"));
MethodType bigType = cat.type().insertParameterTypes(0, int.class, String.class);
MethodHandle d0 = dropArguments(cat, 0, bigType.parameterList().subList(0,2));
assertEquals(bigType, d0.type());
assertEquals("yz", (String) d0.invokeExact(123, "x", "y", "z"));
     * </pre></blockquote>
     * <p>
     * This method is also equivalent to the following code:
     * <p><blockquote><pre>
     * {@link #dropArguments(MethodHandle,int,Class...) dropArguments}(target, pos, valueTypes.toArray(new Class[0]))
     * </pre></blockquote>
     * @param target the method handle to invoke after the arguments are dropped
     * @param valueTypes the type(s) of the argument(s) to drop
     * @param pos position of first argument to drop (zero for the leftmost)
     * @return a method handle which drops arguments of the given types,
     *         before calling the original method handle
     * @throws NullPointerException if the target is null,
     *                              or if the {@code valueTypes} list or any of its elements is null
     * @throws IllegalArgumentException if any element of {@code valueTypes} is {@code void.class},
     *                  or if {@code pos} is negative or greater than the arity of the target,
     *                  or if the new method handle's type would have too many parameters
     */
    public static
    MethodHandle dropArguments(MethodHandle target, int pos, List<Class<?>> valueTypes) {
        MethodType oldType = target.type();  // get NPE
        int dropped = valueTypes.size();
        MethodType.checkSlotCount(dropped);
        if (dropped == 0)  return target;
        int outargs = oldType.parameterCount();
        int inargs  = outargs + dropped;
        if (pos < 0 || pos >= inargs)
            throw newIllegalArgumentException("no argument type to remove");
        ArrayList<Class<?>> ptypes = new ArrayList<>(oldType.parameterList());
        ptypes.addAll(pos, valueTypes);
        MethodType newType = MethodType.methodType(oldType.returnType(), ptypes);
        return target.dropArguments(newType, pos, dropped);
    }

    /**
     * Produces a method handle which will discard some dummy arguments
     * before calling some other specified <i>target</i> method handle.
     * The type of the new method handle will be the same as the target's type,
     * except it will also include the dummy argument types,
     * at some given position.
     * <p>
     * The {@code pos} argument may range between zero and <i>N</i>,
     * where <i>N</i> is the arity of the target.
     * If {@code pos} is zero, the dummy arguments will precede
     * the target's real arguments; if {@code pos} is <i>N</i>
     * they will come after.
     * <p>
     * <b>Example:</b>
     * <p><blockquote><pre>
import static java.lang.invoke.MethodHandles.*;
import static java.lang.invoke.MethodType.*;
...
MethodHandle cat = lookup().findVirtual(String.class,
  "concat", methodType(String.class, String.class));
assertEquals("xy", (String) cat.invokeExact("x", "y"));
MethodHandle d0 = dropArguments(cat, 0, String.class);
assertEquals("yz", (String) d0.invokeExact("x", "y", "z"));
MethodHandle d1 = dropArguments(cat, 1, String.class);
assertEquals("xz", (String) d1.invokeExact("x", "y", "z"));
MethodHandle d2 = dropArguments(cat, 2, String.class);
assertEquals("xy", (String) d2.invokeExact("x", "y", "z"));
MethodHandle d12 = dropArguments(cat, 1, int.class, boolean.class);
assertEquals("xz", (String) d12.invokeExact("x", 12, true, "z"));
     * </pre></blockquote>
     * <p>
     * This method is also equivalent to the following code:
     * <p><blockquote><pre>
     * {@link #dropArguments(MethodHandle,int,List) dropArguments}(target, pos, Arrays.asList(valueTypes))
     * </pre></blockquote>
     * @param target the method handle to invoke after the arguments are dropped
     * @param valueTypes the type(s) of the argument(s) to drop
     * @param pos position of first argument to drop (zero for the leftmost)
     * @return a method handle which drops arguments of the given types,
     *         before calling the original method handle
     * @throws NullPointerException if the target is null,
     *                              or if the {@code valueTypes} array or any of its elements is null
     * @throws IllegalArgumentException if any element of {@code valueTypes} is {@code void.class},
     *                  or if {@code pos} is negative or greater than the arity of the target,
     *                  or if the new method handle's type would have too many parameters
     */
    public static
    MethodHandle dropArguments(MethodHandle target, int pos, Class<?>... valueTypes) {
        return dropArguments(target, pos, Arrays.asList(valueTypes));
    }

    /**
     * Adapts a target method handle by pre-processing
     * one or more of its arguments, each with its own unary filter function,
     * and then calling the target with each pre-processed argument
     * replaced by the result of its corresponding filter function.
     * <p>
     * The pre-processing is performed by one or more method handles,
     * specified in the elements of the {@code filters} array.
     * The first element of the filter array corresponds to the {@code pos}
     * argument of the target, and so on in sequence.
     * <p>
     * Null arguments in the array are treated as identity functions,
     * and the corresponding arguments left unchanged.
     * (If there are no non-null elements in the array, the original target is returned.)
     * Each filter is applied to the corresponding argument of the adapter.
     * <p>
     * If a filter {@code F} applies to the {@code N}th argument of
     * the target, then {@code F} must be a method handle which
     * takes exactly one argument.  The type of {@code F}'s sole argument
     * replaces the corresponding argument type of the target
     * in the resulting adapted method handle.
     * The return type of {@code F} must be identical to the corresponding
     * parameter type of the target.
     * <p>
     * It is an error if there are elements of {@code filters}
     * (null or not)
     * which do not correspond to argument positions in the target.
     * <b>Example:</b>
     * <p><blockquote><pre>
import static java.lang.invoke.MethodHandles.*;
import static java.lang.invoke.MethodType.*;
...
MethodHandle cat = lookup().findVirtual(String.class,
  "concat", methodType(String.class, String.class));
MethodHandle upcase = lookup().findVirtual(String.class,
  "toUpperCase", methodType(String.class));
assertEquals("xy", (String) cat.invokeExact("x", "y"));
MethodHandle f0 = filterArguments(cat, 0, upcase);
assertEquals("Xy", (String) f0.invokeExact("x", "y")); // Xy
MethodHandle f1 = filterArguments(cat, 1, upcase);
assertEquals("xY", (String) f1.invokeExact("x", "y")); // xY
MethodHandle f2 = filterArguments(cat, 0, upcase, upcase);
assertEquals("XY", (String) f2.invokeExact("x", "y")); // XY
     * </pre></blockquote>
     * <p> Here is pseudocode for the resulting adapter:
     * <blockquote><pre>
     * V target(P... p, A[i]... a[i], B... b);
     * A[i] filter[i](V[i]);
     * T adapter(P... p, V[i]... v[i], B... b) {
     *   return target(p..., f[i](v[i])..., b...);
     * }
     * </pre></blockquote>
     *
     * @param target the method handle to invoke after arguments are filtered
     * @param pos the position of the first argument to filter
     * @param filters method handles to call initially on filtered arguments
     * @return method handle which incorporates the specified argument filtering logic
     * @throws NullPointerException if the target is null
     *                              or if the {@code filters} array is null
     * @throws IllegalArgumentException if a non-null element of {@code filters}
     *          does not match a corresponding argument type of target as described above,
     *          or if the {@code pos+filters.length} is greater than {@code target.type().parameterCount()}
     */
    public static
    MethodHandle filterArguments(MethodHandle target, int pos, MethodHandle... filters) {
        MethodType targetType = target.type();
        MethodHandle adapter = target;
        MethodType adapterType = null;
        assert((adapterType = targetType) != null);
        int maxPos = targetType.parameterCount();
        if (pos + filters.length > maxPos)
            throw newIllegalArgumentException("too many filters");
        int curPos = pos-1;  // pre-incremented
        for (MethodHandle filter : filters) {
            curPos += 1;
            if (filter == null)  continue;  // ignore null elements of filters
            adapter = filterArgument(adapter, curPos, filter);
            assert((adapterType = adapterType.changeParameterType(curPos, filter.type().parameterType(0))) != null);
        }
        assert(adapterType.equals(adapter.type()));
        return adapter;
    }

    /*non-public*/ static
    MethodHandle filterArgument(MethodHandle target, int pos, MethodHandle filter) {
        MethodType targetType = target.type();
        MethodType filterType = filter.type();
        if (filterType.parameterCount() != 1
            || filterType.returnType() != targetType.parameterType(pos))
            throw newIllegalArgumentException("target and filter types do not match", targetType, filterType);
        return MethodHandleImpl.makeCollectArguments(target, filter, pos, false);
    }

    // FIXME: Make this public in M1.
    /*non-public*/ static
    MethodHandle collectArguments(MethodHandle target, int pos, MethodHandle collector) {
        MethodType targetType = target.type();
        MethodType filterType = collector.type();
        if (filterType.returnType() != void.class &&
            filterType.returnType() != targetType.parameterType(pos))
            throw newIllegalArgumentException("target and filter types do not match", targetType, filterType);
        return MethodHandleImpl.makeCollectArguments(target, collector, pos, false);
    }

    /**
     * Adapts a target method handle by post-processing
     * its return value (if any) with a filter (another method handle).
     * The result of the filter is returned from the adapter.
     * <p>
     * If the target returns a value, the filter must accept that value as
     * its only argument.
     * If the target returns void, the filter must accept no arguments.
     * <p>
     * The return type of the filter
     * replaces the return type of the target
     * in the resulting adapted method handle.
     * The argument type of the filter (if any) must be identical to the
     * return type of the target.
     * <b>Example:</b>
     * <p><blockquote><pre>
import static java.lang.invoke.MethodHandles.*;
import static java.lang.invoke.MethodType.*;
...
MethodHandle cat = lookup().findVirtual(String.class,
  "concat", methodType(String.class, String.class));
MethodHandle length = lookup().findVirtual(String.class,
  "length", methodType(int.class));
System.out.println((String) cat.invokeExact("x", "y")); // xy
MethodHandle f0 = filterReturnValue(cat, length);
System.out.println((int) f0.invokeExact("x", "y")); // 2
     * </pre></blockquote>
     * <p> Here is pseudocode for the resulting adapter:
     * <blockquote><pre>
     * V target(A...);
     * T filter(V);
     * T adapter(A... a) {
     *   V v = target(a...);
     *   return filter(v);
     * }
     * // and if the target has a void return:
     * void target2(A...);
     * T filter2();
     * T adapter2(A... a) {
     *   target2(a...);
     *   return filter2();
     * }
     * // and if the filter has a void return:
     * V target3(A...);
     * void filter3(V);
     * void adapter3(A... a) {
     *   V v = target3(a...);
     *   filter3(v);
     * }
     * </pre></blockquote>
     * @param target the method handle to invoke before filtering the return value
     * @param filter method handle to call on the return value
     * @return method handle which incorporates the specified return value filtering logic
     * @throws NullPointerException if either argument is null
     * @throws IllegalArgumentException if the argument list of {@code filter}
     *          does not match the return type of target as described above
     */
    public static
    MethodHandle filterReturnValue(MethodHandle target, MethodHandle filter) {
        MethodType targetType = target.type();
        MethodType filterType = filter.type();
        Class<?> rtype = targetType.returnType();
        int filterValues = filterType.parameterCount();
        if (filterValues == 0
                ? (rtype != void.class)
                : (rtype != filterType.parameterType(0)))
            throw newIllegalArgumentException("target and filter types do not match", target, filter);
        // result = fold( lambda(retval, arg...) { filter(retval) },
        //                lambda(        arg...) { target(arg...) } )
        return MethodHandleImpl.makeCollectArguments(filter, target, 0, false);
    }

    /**
     * Adapts a target method handle by pre-processing
     * some of its arguments, and then calling the target with
     * the result of the pre-processing, inserted into the original
     * sequence of arguments.
     * <p>
     * The pre-processing is performed by {@code combiner}, a second method handle.
     * Of the arguments passed to the adapter, the first {@code N} arguments
     * are copied to the combiner, which is then called.
     * (Here, {@code N} is defined as the parameter count of the combiner.)
     * After this, control passes to the target, with any result
     * from the combiner inserted before the original {@code N} incoming
     * arguments.
     * <p>
     * If the combiner returns a value, the first parameter type of the target
     * must be identical with the return type of the combiner, and the next
     * {@code N} parameter types of the target must exactly match the parameters
     * of the combiner.
     * <p>
     * If the combiner has a void return, no result will be inserted,
     * and the first {@code N} parameter types of the target
     * must exactly match the parameters of the combiner.
     * <p>
     * The resulting adapter is the same type as the target, except that the
     * first parameter type is dropped,
     * if it corresponds to the result of the combiner.
     * <p>
     * (Note that {@link #dropArguments(MethodHandle,int,List) dropArguments} can be used to remove any arguments
     * that either the combiner or the target does not wish to receive.
     * If some of the incoming arguments are destined only for the combiner,
     * consider using {@link MethodHandle#asCollector asCollector} instead, since those
     * arguments will not need to be live on the stack on entry to the
     * target.)
     * <b>Example:</b>
     * <p><blockquote><pre>
import static java.lang.invoke.MethodHandles.*;
import static java.lang.invoke.MethodType.*;
...
MethodHandle trace = publicLookup().findVirtual(java.io.PrintStream.class,
  "println", methodType(void.class, String.class))
    .bindTo(System.out);
MethodHandle cat = lookup().findVirtual(String.class,
  "concat", methodType(String.class, String.class));
assertEquals("boojum", (String) cat.invokeExact("boo", "jum"));
MethodHandle catTrace = foldArguments(cat, trace);
// also prints "boo":
assertEquals("boojum", (String) catTrace.invokeExact("boo", "jum"));
     * </pre></blockquote>
     * <p> Here is pseudocode for the resulting adapter:
     * <blockquote><pre>
     * // there are N arguments in A...
     * T target(V, A[N]..., B...);
     * V combiner(A...);
     * T adapter(A... a, B... b) {
     *   V v = combiner(a...);
     *   return target(v, a..., b...);
     * }
     * // and if the combiner has a void return:
     * T target2(A[N]..., B...);
     * void combiner2(A...);
     * T adapter2(A... a, B... b) {
     *   combiner2(a...);
     *   return target2(a..., b...);
     * }
     * </pre></blockquote>
     * @param target the method handle to invoke after arguments are combined
     * @param combiner method handle to call initially on the incoming arguments
     * @return method handle which incorporates the specified argument folding logic
     * @throws NullPointerException if either argument is null
     * @throws IllegalArgumentException if {@code combiner}'s return type
     *          is non-void and not the same as the first argument type of
     *          the target, or if the initial {@code N} argument types
     *          of the target
     *          (skipping one matching the {@code combiner}'s return type)
     *          are not identical with the argument types of {@code combiner}
     */
    public static
    MethodHandle foldArguments(MethodHandle target, MethodHandle combiner) {
        int pos = 0;
        MethodType targetType = target.type();
        MethodType combinerType = combiner.type();
        int foldPos = pos;
        int foldArgs = combinerType.parameterCount();
        int foldVals = combinerType.returnType() == void.class ? 0 : 1;
        int afterInsertPos = foldPos + foldVals;
        boolean ok = (targetType.parameterCount() >= afterInsertPos + foldArgs);
        if (ok && !(combinerType.parameterList()
                    .equals(targetType.parameterList().subList(afterInsertPos,
                                                               afterInsertPos + foldArgs))))
            ok = false;
        if (ok && foldVals != 0 && !combinerType.returnType().equals(targetType.parameterType(0)))
            ok = false;
        if (!ok)
            throw misMatchedTypes("target and combiner types", targetType, combinerType);
        MethodType newType = targetType.dropParameterTypes(foldPos, afterInsertPos);
        return MethodHandleImpl.makeCollectArguments(target, combiner, foldPos, true);
    }

    /**
     * Makes a method handle which adapts a target method handle,
     * by guarding it with a test, a boolean-valued method handle.
     * If the guard fails, a fallback handle is called instead.
     * All three method handles must have the same corresponding
     * argument and return types, except that the return type
     * of the test must be boolean, and the test is allowed
     * to have fewer arguments than the other two method handles.
     * <p> Here is pseudocode for the resulting adapter:
     * <blockquote><pre>
     * boolean test(A...);
     * T target(A...,B...);
     * T fallback(A...,B...);
     * T adapter(A... a,B... b) {
     *   if (test(a...))
     *     return target(a..., b...);
     *   else
     *     return fallback(a..., b...);
     * }
     * </pre></blockquote>
     * Note that the test arguments ({@code a...} in the pseudocode) cannot
     * be modified by execution of the test, and so are passed unchanged
     * from the caller to the target or fallback as appropriate.
     * @param test method handle used for test, must return boolean
     * @param target method handle to call if test passes
     * @param fallback method handle to call if test fails
     * @return method handle which incorporates the specified if/then/else logic
     * @throws NullPointerException if any argument is null
     * @throws IllegalArgumentException if {@code test} does not return boolean,
     *          or if all three method types do not match (with the return
     *          type of {@code test} changed to match that of the target).
     */
    public static
    MethodHandle guardWithTest(MethodHandle test,
                               MethodHandle target,
                               MethodHandle fallback) {
        MethodType gtype = test.type();
        MethodType ttype = target.type();
        MethodType ftype = fallback.type();
        if (!ttype.equals(ftype))
            throw misMatchedTypes("target and fallback types", ttype, ftype);
        if (gtype.returnType() != boolean.class)
            throw newIllegalArgumentException("guard type is not a predicate "+gtype);
        List<Class<?>> targs = ttype.parameterList();
        List<Class<?>> gargs = gtype.parameterList();
        if (!targs.equals(gargs)) {
            int gpc = gargs.size(), tpc = targs.size();
            if (gpc >= tpc || !targs.subList(0, gpc).equals(gargs))
                throw misMatchedTypes("target and test types", ttype, gtype);
            test = dropArguments(test, gpc, targs.subList(gpc, tpc));
            gtype = test.type();
        }
        return MethodHandleImpl.makeGuardWithTest(test, target, fallback);
    }

    static RuntimeException misMatchedTypes(String what, MethodType t1, MethodType t2) {
        return newIllegalArgumentException(what + " must match: " + t1 + " != " + t2);
    }

    /**
     * Makes a method handle which adapts a target method handle,
     * by running it inside an exception handler.
     * If the target returns normally, the adapter returns that value.
     * If an exception matching the specified type is thrown, the fallback
     * handle is called instead on the exception, plus the original arguments.
     * <p>
     * The target and handler must have the same corresponding
     * argument and return types, except that handler may omit trailing arguments
     * (similarly to the predicate in {@link #guardWithTest guardWithTest}).
     * Also, the handler must have an extra leading parameter of {@code exType} or a supertype.
     * <p> Here is pseudocode for the resulting adapter:
     * <blockquote><pre>
     * T target(A..., B...);
     * T handler(ExType, A...);
     * T adapter(A... a, B... b) {
     *   try {
     *     return target(a..., b...);
     *   } catch (ExType ex) {
     *     return handler(ex, a...);
     *   }
     * }
     * </pre></blockquote>
     * Note that the saved arguments ({@code a...} in the pseudocode) cannot
     * be modified by execution of the target, and so are passed unchanged
     * from the caller to the handler, if the handler is invoked.
     * <p>
     * The target and handler must return the same type, even if the handler
     * always throws.  (This might happen, for instance, because the handler
     * is simulating a {@code finally} clause).
     * To create such a throwing handler, compose the handler creation logic
     * with {@link #throwException throwException},
     * in order to create a method handle of the correct return type.
     * @param target method handle to call
     * @param exType the type of exception which the handler will catch
     * @param handler method handle to call if a matching exception is thrown
     * @return method handle which incorporates the specified try/catch logic
     * @throws NullPointerException if any argument is null
     * @throws IllegalArgumentException if {@code handler} does not accept
     *          the given exception type, or if the method handle types do
     *          not match in their return types and their
     *          corresponding parameters
     */
    public static
    MethodHandle catchException(MethodHandle target,
                                Class<? extends Throwable> exType,
                                MethodHandle handler) {
        MethodType ttype = target.type();
        MethodType htype = handler.type();
        if (htype.parameterCount() < 1 ||
            !htype.parameterType(0).isAssignableFrom(exType))
            throw newIllegalArgumentException("handler does not accept exception type "+exType);
        if (htype.returnType() != ttype.returnType())
            throw misMatchedTypes("target and handler return types", ttype, htype);
        List<Class<?>> targs = ttype.parameterList();
        List<Class<?>> hargs = htype.parameterList();
        hargs = hargs.subList(1, hargs.size());  // omit leading parameter from handler
        if (!targs.equals(hargs)) {
            int hpc = hargs.size(), tpc = targs.size();
            if (hpc >= tpc || !targs.subList(0, hpc).equals(hargs))
                throw misMatchedTypes("target and handler types", ttype, htype);
            handler = dropArguments(handler, 1+hpc, targs.subList(hpc, tpc));
            htype = handler.type();
        }
        return MethodHandleImpl.makeGuardWithCatch(target, exType, handler);
    }

    /**
     * Produces a method handle which will throw exceptions of the given {@code exType}.
     * The method handle will accept a single argument of {@code exType},
     * and immediately throw it as an exception.
     * The method type will nominally specify a return of {@code returnType}.
     * The return type may be anything convenient:  It doesn't matter to the
     * method handle's behavior, since it will never return normally.
     * @return method handle which can throw the given exceptions
     * @throws NullPointerException if either argument is null
     */
    public static
    MethodHandle throwException(Class<?> returnType, Class<? extends Throwable> exType) {
        if (!Throwable.class.isAssignableFrom(exType))
            throw new ClassCastException(exType.getName());
        return MethodHandleImpl.throwException(MethodType.methodType(returnType, exType));
    }
}<|MERGE_RESOLUTION|>--- conflicted
+++ resolved
@@ -1,5 +1,5 @@
 /*
- * Copyright (c) 2008, 2012, Oracle and/or its affiliates. All rights reserved.
+ * Copyright (c) 2008, 2013, Oracle and/or its affiliates. All rights reserved.
  * DO NOT ALTER OR REMOVE COPYRIGHT NOTICES OR THIS FILE HEADER.
  *
  * This code is free software; you can redistribute it and/or modify it
@@ -35,7 +35,6 @@
 import sun.reflect.CallerSensitive;
 import sun.reflect.Reflection;
 import sun.reflect.misc.ReflectUtil;
-
 import static java.lang.invoke.MethodHandleStatics.*;
 import static java.lang.invoke.MethodHandleNatives.Constants.*;
 import sun.security.util.SecurityConstants;
@@ -424,6 +423,7 @@
          * Also, don't make it private, lest javac interpose
          * an access$N method.
          */
+
         Lookup(Class<?> lookupClass) {
             this(lookupClass, ALL_MODES);
             checkUnprivilegedlookupClass(lookupClass);
@@ -581,28 +581,9 @@
          */
         public
         MethodHandle findStatic(Class<?> refc, String name, MethodType type) throws NoSuchMethodException, IllegalAccessException {
-<<<<<<< HEAD
-            MemberName method = resolveOrFail(refc, name, type, true);
+            MemberName method = resolveOrFail(REF_invokeStatic, refc, name, type);
             checkSecurityManager(refc, method);
-            return accessStatic(refc, method, findBoundCallerClass(method));
-        }
-        private
-        MethodHandle accessStatic(Class<?> refc, MemberName method, Class<?> callerClass) throws IllegalAccessException {
-            checkMethod(refc, method, true);
-            MethodHandle mh = MethodHandleImpl.findMethod(method, false, lookupClassOrNull());
-            mh = maybeBindCaller(method, mh, callerClass);
-            return mh;
-        }
-        private
-        MethodHandle resolveStatic(Class<?> refc, String name, MethodType type) throws NoSuchMethodException, IllegalAccessException {
-            MemberName method = resolveOrFail(refc, name, type, true);
-            return accessStatic(refc, method, lookupClass);
-=======
-            MemberName method = resolveOrFail(REF_invokeStatic, refc, name, type);
-            checkSecurityManager(refc, method);  // stack walk magic: do not refactor
-            Class<?> callerClass = findBoundCallerClass(method);  // stack walk magic: do not refactor
-            return getDirectMethod(REF_invokeStatic, refc, method, callerClass);
->>>>>>> bfcf5a75
+            return getDirectMethod(REF_invokeStatic, refc, method, findBoundCallerClass(method));
         }
 
         /**
@@ -649,21 +630,14 @@
          * @throws NullPointerException if any argument is null
          */
         public MethodHandle findVirtual(Class<?> refc, String name, MethodType type) throws NoSuchMethodException, IllegalAccessException {
-<<<<<<< HEAD
-            MemberName method = resolveOrFail(refc, name, type, false);
-            checkSecurityManager(refc, method);
-            return accessVirtual(refc, method, findBoundCallerClass(method));
-=======
             if (refc == MethodHandle.class) {
                 MethodHandle mh = findVirtualForMH(name, type);
                 if (mh != null)  return mh;
             }
             byte refKind = (refc.isInterface() ? REF_invokeInterface : REF_invokeVirtual);
             MemberName method = resolveOrFail(refKind, refc, name, type);
-            checkSecurityManager(refc, method);  // stack walk magic: do not refactor
-            Class<?> callerClass = findBoundCallerClass(method);
-            return getDirectMethod(refKind, refc, method, callerClass);
->>>>>>> bfcf5a75
+            checkSecurityManager(refc, method);
+            return getDirectMethod(refKind, refc, method, findBoundCallerClass(method));
         }
         private MethodHandle findVirtualForMH(String name, MethodType type) {
             // these names require special lookups because of the implicit MethodType argument
@@ -702,43 +676,9 @@
          */
         public MethodHandle findConstructor(Class<?> refc, MethodType type) throws NoSuchMethodException, IllegalAccessException {
             String name = "<init>";
-<<<<<<< HEAD
-            MemberName ctor = resolveOrFail(refc, name, type, false, false, lookupClassOrNull());
+            MemberName ctor = resolveOrFail(REF_newInvokeSpecial, refc, name, type);
             checkSecurityManager(refc, ctor);
-            return accessConstructor(refc, ctor);
-        }
-        private MethodHandle accessConstructor(Class<?> refc, MemberName ctor) throws IllegalAccessException {
-            assert(ctor.isConstructor());
-            checkAccess(refc, ctor, false /* is_setter */);
-            MethodHandle rawMH = MethodHandleImpl.findMethod(ctor, false, lookupClassOrNull());
-            MethodHandle allocMH = MethodHandleImpl.makeAllocator(rawMH);
-            assert(!MethodHandleNatives.isCallerSensitive(ctor));  // maybeBindCaller not relevant here
-            return fixVarargs(allocMH, rawMH);
-        }
-        private MethodHandle resolveConstructor(Class<?> refc, MethodType type) throws NoSuchMethodException, IllegalAccessException {
-            String name = "<init>";
-            MemberName ctor = resolveOrFail(refc, name, type, false, false, lookupClassOrNull());
-            return accessConstructor(refc, ctor);
-        }
-
-        /** Return a version of MH which matches matchMH w.r.t. isVarargsCollector. */
-        private static MethodHandle fixVarargs(MethodHandle mh, MethodHandle matchMH) {
-            boolean va1 = mh.isVarargsCollector();
-            boolean va2 = matchMH.isVarargsCollector();
-            if (va1 == va2) {
-                return mh;
-            } else if (va2) {
-                MethodType type = mh.type();
-                int arity = type.parameterCount();
-                return mh.asVarargsCollector(type.parameterType(arity-1));
-            } else {
-                return mh.asFixedArity();
-            }
-=======
-            MemberName ctor = resolveOrFail(REF_newInvokeSpecial, refc, name, type);
-            checkSecurityManager(refc, ctor);  // stack walk magic: do not refactor
             return getDirectConstructor(refc, ctor);
->>>>>>> bfcf5a75
         }
 
         /**
@@ -778,54 +718,10 @@
         public MethodHandle findSpecial(Class<?> refc, String name, MethodType type,
                                         Class<?> specialCaller) throws NoSuchMethodException, IllegalAccessException {
             checkSpecialCaller(specialCaller);
-<<<<<<< HEAD
-            MemberName method = resolveOrFail(refc, name, type, false, false, specialCaller);
-            checkSecurityManager(refc, method);
-            return accessSpecial(refc, method, findBoundCallerClass(method), specialCaller);
-        }
-        private MethodHandle accessSpecial(Class<?> refc, MemberName method,
-                                           Class<?> callerClass,
-                                           Class<?> specialCaller) throws NoSuchMethodException, IllegalAccessException {
-            checkMethod(refc, method, false);
-
-            Class<?> refcAsSuper;
-            if (refc != lookupClass() &&
-                refc != (refcAsSuper = lookupClass().getSuperclass()) &&
-                refc.isAssignableFrom(lookupClass())) {
-                assert(!method.getName().equals("<init>"));  // not this code path
-                // Per JVMS 6.5, desc. of invokespecial instruction:
-                // If the method is in a superclass of the LC,
-                // and if our original search was above LC.super,
-                // repeat the search (symbolic lookup) from LC.super.
-                // FIXME: MemberName.resolve should handle this instead.
-                MemberName m2 = new MemberName(refcAsSuper,
-                                               method.getName(),
-                                               method.getMethodType(),
-                                               REF_invokeSpecial);
-                m2 = IMPL_NAMES.resolveOrNull(m2, true, lookupClassOrNull());
-                if (m2 == null)  throw new InternalError(method.toString());
-                method = m2;
-                refc = refcAsSuper;
-                // redo basic checks
-                checkMethod(refc, method, false);
-            }
-
-            MethodHandle mh = MethodHandleImpl.findMethod(method, false, specialCaller);
-            mh = maybeBindCaller(method, mh, callerClass);
-            return restrictReceiver(method, mh, specialCaller);
-        }
-        private MethodHandle resolveSpecial(Class<?> refc, String name, MethodType type) throws NoSuchMethodException, IllegalAccessException {
-            Class<?> specialCaller = lookupClass();
-            checkSpecialCaller(specialCaller);
-            MemberName method = resolveOrFail(refc, name, type, false, false, specialCaller);
-            return accessSpecial(refc, method, lookupClass, specialCaller);
-=======
             Lookup specialLookup = this.in(specialCaller);
             MemberName method = specialLookup.resolveOrFail(REF_invokeSpecial, refc, name, type);
-            checkSecurityManager(refc, method);  // stack walk magic: do not refactor
-            Class<?> callerClass = findBoundCallerClass(method);
-            return specialLookup.getDirectMethod(REF_invokeSpecial, refc, method, callerClass);
->>>>>>> bfcf5a75
+            checkSecurityManager(refc, method);
+            return specialLookup.getDirectMethod(REF_invokeSpecial, refc, method, findBoundCallerClass(method));
         }
 
         /**
@@ -846,19 +742,9 @@
          * @throws NullPointerException if any argument is null
          */
         public MethodHandle findGetter(Class<?> refc, String name, Class<?> type) throws NoSuchFieldException, IllegalAccessException {
-<<<<<<< HEAD
-            MemberName field = resolveOrFail(refc, name, type, false);
+            MemberName field = resolveOrFail(REF_getField, refc, name, type);
             checkSecurityManager(refc, field);
-            return makeAccessor(refc, field, false, false, 0);
-        }
-        private MethodHandle resolveGetter(Class<?> refc, String name, Class<?> type) throws NoSuchFieldException, IllegalAccessException {
-            MemberName field = resolveOrFail(refc, name, type, false);
-            return makeAccessor(refc, field, false, false, 0);
-=======
-            MemberName field = resolveOrFail(REF_getField, refc, name, type);
-            checkSecurityManager(refc, field);  // stack walk magic: do not refactor
             return getDirectField(REF_getField, refc, field);
->>>>>>> bfcf5a75
         }
 
         /**
@@ -879,19 +765,9 @@
          * @throws NullPointerException if any argument is null
          */
         public MethodHandle findSetter(Class<?> refc, String name, Class<?> type) throws NoSuchFieldException, IllegalAccessException {
-<<<<<<< HEAD
-            MemberName field = resolveOrFail(refc, name, type, false);
+            MemberName field = resolveOrFail(REF_putField, refc, name, type);
             checkSecurityManager(refc, field);
-            return makeAccessor(refc, field, false, true, 0);
-        }
-        private MethodHandle resolveSetter(Class<?> refc, String name, Class<?> type) throws NoSuchFieldException, IllegalAccessException {
-            MemberName field = resolveOrFail(refc, name, type, false);
-            return makeAccessor(refc, field, false, true, 0);
-=======
-            MemberName field = resolveOrFail(REF_putField, refc, name, type);
-            checkSecurityManager(refc, field);  // stack walk magic: do not refactor
             return getDirectField(REF_putField, refc, field);
->>>>>>> bfcf5a75
         }
 
         /**
@@ -911,19 +787,9 @@
          * @throws NullPointerException if any argument is null
          */
         public MethodHandle findStaticGetter(Class<?> refc, String name, Class<?> type) throws NoSuchFieldException, IllegalAccessException {
-<<<<<<< HEAD
-            MemberName field = resolveOrFail(refc, name, type, true);
+            MemberName field = resolveOrFail(REF_getStatic, refc, name, type);
             checkSecurityManager(refc, field);
-            return makeAccessor(refc, field, false, false, 1);
-        }
-        private MethodHandle resolveStaticGetter(Class<?> refc, String name, Class<?> type) throws NoSuchFieldException, IllegalAccessException {
-            MemberName field = resolveOrFail(refc, name, type, true);
-            return makeAccessor(refc, field, false, false, 1);
-=======
-            MemberName field = resolveOrFail(REF_getStatic, refc, name, type);
-            checkSecurityManager(refc, field);  // stack walk magic: do not refactor
             return getDirectField(REF_getStatic, refc, field);
->>>>>>> bfcf5a75
         }
 
         /**
@@ -943,19 +809,9 @@
          * @throws NullPointerException if any argument is null
          */
         public MethodHandle findStaticSetter(Class<?> refc, String name, Class<?> type) throws NoSuchFieldException, IllegalAccessException {
-<<<<<<< HEAD
-            MemberName field = resolveOrFail(refc, name, type, true);
+            MemberName field = resolveOrFail(REF_putStatic, refc, name, type);
             checkSecurityManager(refc, field);
-            return makeAccessor(refc, field, false, true, 1);
-        }
-        private MethodHandle resolveStaticSetter(Class<?> refc, String name, Class<?> type) throws NoSuchFieldException, IllegalAccessException {
-            MemberName field = resolveOrFail(refc, name, type, true);
-            return makeAccessor(refc, field, false, true, 1);
-=======
-            MemberName field = resolveOrFail(REF_putStatic, refc, name, type);
-            checkSecurityManager(refc, field);  // stack walk magic: do not refactor
             return getDirectField(REF_putStatic, refc, field);
->>>>>>> bfcf5a75
         }
 
         /**
@@ -1006,24 +862,10 @@
          */
         public MethodHandle bind(Object receiver, String name, MethodType type) throws NoSuchMethodException, IllegalAccessException {
             Class<? extends Object> refc = receiver.getClass(); // may get NPE
-<<<<<<< HEAD
-            MemberName method = resolveOrFail(refc, name, type, false);
+            MemberName method = resolveOrFail(REF_invokeSpecial, refc, name, type);
             checkSecurityManager(refc, method);
-            checkMethod(refc, method, false);
-            MethodHandle dmh = MethodHandleImpl.findMethod(method, true, lookupClassOrNull());
-            MethodHandle bcmh = maybeBindCaller(method, dmh, findBoundCallerClass(method));
-            if (bcmh != dmh)  return fixVarargs(bcmh.bindTo(receiver), dmh);
-            MethodHandle bmh = MethodHandleImpl.bindReceiver(dmh, receiver);
-            if (bmh == null)
-                throw method.makeAccessException("no access", this);
-            return fixVarargs(bmh, dmh);
-=======
-            MemberName method = resolveOrFail(REF_invokeSpecial, refc, name, type);
-            checkSecurityManager(refc, method);  // stack walk magic: do not refactor
-            Class<?> callerClass = findBoundCallerClass(method);  // stack walk magic: do not refactor
-            MethodHandle mh = getDirectMethodNoRestrict(REF_invokeSpecial, refc, method, callerClass);
+            MethodHandle mh = getDirectMethodNoRestrict(REF_invokeSpecial, refc, method, findBoundCallerClass(method));
             return mh.bindReceiver(receiver).setVarargs(method);
->>>>>>> bfcf5a75
         }
 
         /**
@@ -1053,18 +895,8 @@
             if (refKind == REF_invokeSpecial)
                 refKind = REF_invokeVirtual;
             assert(method.isMethod());
-<<<<<<< HEAD
-            if (m.isAccessible())
-                return MethodHandleImpl.findMethod(method, true, /*no lookupClass*/ null);
-            checkMethod(method.getDeclaringClass(), method, method.isStatic());
-            MethodHandle mh = MethodHandleImpl.findMethod(method, true, lookupClassOrNull());
-            mh = maybeBindCaller(method, mh, findBoundCallerClass(method));
-            return restrictProtectedReceiver(method, mh);
-=======
-            Class<?> callerClass = findBoundCallerClass(method);  // stack walk magic: do not refactor
             Lookup lookup = m.isAccessible() ? IMPL_LOOKUP : this;
-            return lookup.getDirectMethod(refKind, method.getDeclaringClass(), method, callerClass);
->>>>>>> bfcf5a75
+            return lookup.getDirectMethod(refKind, method.getDeclaringClass(), method, findBoundCallerClass(method));
         }
 
         /**
@@ -1093,17 +925,8 @@
             Lookup specialLookup = this.in(specialCaller);
             MemberName method = new MemberName(m, true);
             assert(method.isMethod());
-<<<<<<< HEAD
             // ignore m.isAccessible:  this is a new kind of access
-            checkMethod(m.getDeclaringClass(), method, false);
-            MethodHandle mh = MethodHandleImpl.findMethod(method, false, lookupClassOrNull());
-            mh = maybeBindCaller(method, mh, findBoundCallerClass(method));
-            return restrictReceiver(method, mh, specialCaller);
-=======
-            Class<?> callerClass = findBoundCallerClass(method);  // stack walk magic: do not refactor
-            // ignore m.isAccessible:  this is a new kind of access
-            return specialLookup.getDirectMethod(REF_invokeSpecial, method.getDeclaringClass(), method, callerClass);
->>>>>>> bfcf5a75
+            return specialLookup.getDirectMethod(REF_invokeSpecial, method.getDeclaringClass(), method, findBoundCallerClass(method));
         }
 
         /**
@@ -1276,8 +1099,7 @@
                 final int which = Member.DECLARED;
                 final Class<?> clazz = defc;
                 if (!overridden) {
-                    if (!isFullPowerLookup() ||
-                        (lookupClass.getClassLoader() != defc.getClassLoader())) {
+                    if (!isFullPowerLookup()) {
                         smgr.checkPermission(SecurityConstants.CHECK_MEMBER_ACCESS_PERMISSION);
                     }
                 } else {
