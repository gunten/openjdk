/*
 * Copyright (c) 2003, 2013, Oracle and/or its affiliates. All rights reserved.
 * DO NOT ALTER OR REMOVE COPYRIGHT NOTICES OR THIS FILE HEADER.
 *
 * This code is free software; you can redistribute it and/or modify it
 * under the terms of the GNU General Public License version 2 only, as
 * published by the Free Software Foundation.  Oracle designates this
 * particular file as subject to the "Classpath" exception as provided
 * by Oracle in the LICENSE file that accompanied this code.
 *
 * This code is distributed in the hope that it will be useful, but WITHOUT
 * ANY WARRANTY; without even the implied warranty of MERCHANTABILITY or
 * FITNESS FOR A PARTICULAR PURPOSE.  See the GNU General Public License
 * version 2 for more details (a copy is included in the LICENSE file that
 * accompanied this code).
 *
 * You should have received a copy of the GNU General Public License version
 * 2 along with this work; if not, write to the Free Software Foundation,
 * Inc., 51 Franklin St, Fifth Floor, Boston, MA 02110-1301 USA.
 *
 * Please contact Oracle, 500 Oracle Parkway, Redwood Shores, CA 94065 USA
 * or visit www.oracle.com if you need additional information or have any
 * questions.
 */

package sun.misc;

import java.lang.annotation.Annotation;
import java.lang.reflect.Executable;
import java.security.AccessControlContext;
import java.util.Map;

import sun.reflect.ConstantPool;
import sun.reflect.annotation.AnnotationType;
import sun.nio.ch.Interruptible;

public interface JavaLangAccess {
    /** Return the constant pool for a class. */
    ConstantPool getConstantPool(Class<?> klass);

    /**
     * Compare-And-Swap the AnnotationType instance corresponding to this class.
     * (This method only applies to annotation types.)
     */
    boolean casAnnotationType(Class<?> klass, AnnotationType oldType, AnnotationType newType);

    /**
     * Get the AnnotationType instance corresponding to this class.
     * (This method only applies to annotation types.)
     */
    AnnotationType getAnnotationType(Class<?> klass);

    /**
     * Get the declared annotations for a given class, indexed by their types.
     */
    Map<Class<? extends Annotation>, Annotation> getDeclaredAnnotationMap(Class<?> klass);

    /**
     * Get the array of bytes that is the class-file representation
     * of this Class' annotations.
     */
    byte[] getRawClassAnnotations(Class<?> klass);

    /**
     * Get the array of bytes that is the class-file representation
     * of this Class' type annotations.
     */
    byte[] getRawClassTypeAnnotations(Class<?> klass);

    /**
     * Get the array of bytes that is the class-file representation
     * of this Executable's type annotations.
     */
    byte[] getRawExecutableTypeAnnotations(Executable executable);

    /**
     * Returns the elements of an enum class or null if the
     * Class object does not represent an enum type;
     * the result is uncloned, cached, and shared by all callers.
     */
    <E extends Enum<E>> E[] getEnumConstantsShared(Class<E> klass);

    /** Set thread's blocker field. */
    void blockedOn(Thread t, Interruptible b);

    /**
     * Registers a shutdown hook.
     *
     * It is expected that this method with registerShutdownInProgress=true
     * is only used to register DeleteOnExitHook since the first file
     * may be added to the delete on exit list by the application shutdown
     * hooks.
     *
     * @params slot  the slot in the shutdown hook array, whose element
     *               will be invoked in order during shutdown
     * @params registerShutdownInProgress true to allow the hook
     *               to be registered even if the shutdown is in progress.
     * @params hook  the hook to be registered
     *
     * @throw IllegalStateException if shutdown is in progress and
     *          the slot is not valid to register.
     */
    void registerShutdownHook(int slot, boolean registerShutdownInProgress, Runnable hook);

    /**
     * Returns the number of stack frames represented by the given throwable.
     */
    int getStackTraceDepth(Throwable t);

    /**
     * Returns the ith StackTraceElement for the given throwable.
     */
    StackTraceElement getStackTraceElement(Throwable t, int i);

    /**
     * Returns a new string backed by the provided character array. The
     * character array is not copied and must never be modified after the
     * String is created, in order to fulfill String's contract.
     *
     * @param chars the character array to back the string
     * @return a newly created string whose content is the character array
     */
    String newStringUnsafe(char[] chars);

    /**
     * Returns a new Thread with the given Runnable and an
     * inherited AccessControlContext.
     */
    Thread newThreadWithAcc(Runnable target, AccessControlContext acc);

    /**
     * Invokes the finalize method of the given object.
     */
    void invokeFinalize(Object o) throws Throwable;

    /**
<<<<<<< HEAD
     * Invokes Long.formatUnsignedLong(long val, int shift, char[] buf, int offset, int len)
     */
    void formatUnsignedLong(long val, int shift, char[] buf, int offset, int len);

    /**
     * Invokes Integer.formatUnsignedInt(long val, int shift, char[] buf, int offset, int len)
     */
    void formatUnsignedInt(int val, int shift, char[] buf, int offset, int len);
=======
     * Returns the ModuleCatalog for modules associated with the given
     * class loader.
     */
    ModuleCatalog getModuleCatalog(ClassLoader cl);
>>>>>>> 62853f49
}<|MERGE_RESOLUTION|>--- conflicted
+++ resolved
@@ -134,7 +134,12 @@
     void invokeFinalize(Object o) throws Throwable;
 
     /**
-<<<<<<< HEAD
+     * Returns the ModuleCatalog for modules associated with the given
+     * class loader.
+     */
+    ModuleCatalog getModuleCatalog(ClassLoader cl);
+
+    /**
      * Invokes Long.formatUnsignedLong(long val, int shift, char[] buf, int offset, int len)
      */
     void formatUnsignedLong(long val, int shift, char[] buf, int offset, int len);
@@ -143,10 +148,4 @@
      * Invokes Integer.formatUnsignedInt(long val, int shift, char[] buf, int offset, int len)
      */
     void formatUnsignedInt(int val, int shift, char[] buf, int offset, int len);
-=======
-     * Returns the ModuleCatalog for modules associated with the given
-     * class loader.
-     */
-    ModuleCatalog getModuleCatalog(ClassLoader cl);
->>>>>>> 62853f49
 }