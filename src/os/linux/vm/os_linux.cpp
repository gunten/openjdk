--- conflicted
+++ resolved
@@ -2316,44 +2316,7 @@
   return CAST_FROM_FN_PTR(void*, UserHandler);
 }
 
-<<<<<<< HEAD
-class Semaphore : public StackObj {
-  public:
-    Semaphore();
-    ~Semaphore();
-    void signal();
-    void wait();
-    bool trywait();
-    bool timedwait(unsigned int sec, int nsec);
-  private:
-    sem_t _semaphore;
-};
-
-Semaphore::Semaphore() {
-  sem_init(&_semaphore, 0, 0);
-}
-
-Semaphore::~Semaphore() {
-  sem_destroy(&_semaphore);
-}
-
-void Semaphore::signal() {
-  sem_post(&_semaphore);
-}
-
-void Semaphore::wait() {
-  sem_wait(&_semaphore);
-}
-
-bool Semaphore::trywait() {
-  return sem_trywait(&_semaphore) == 0;
-}
-
-bool Semaphore::timedwait(unsigned int sec, int nsec) {
-
-=======
 struct timespec PosixSemaphore::create_timespec(unsigned int sec, int nsec) {
->>>>>>> fe159a1e
   struct timespec ts;
   // Semaphore's are always associated with CLOCK_REALTIME
   os::Linux::clock_gettime(CLOCK_REALTIME, &ts);
