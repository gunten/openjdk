--- conflicted
+++ resolved
@@ -227,35 +227,7 @@
 #endif
 
 // Cpu architecture string
-<<<<<<< HEAD
 static char cpu_arch[] = HOTSPOT_LIB_ARCH;
-=======
-#if   defined(ZERO)
-static char cpu_arch[] = ZERO_LIBARCH;
-#elif defined(IA64)
-static char cpu_arch[] = "ia64";
-#elif defined(IA32)
-static char cpu_arch[] = "i386";
-#elif defined(AMD64)
-static char cpu_arch[] = "amd64";
-#elif defined(ARM)
-static char cpu_arch[] = "arm";
-#elif defined(PPC32)
-static char cpu_arch[] = "ppc";
-#elif defined(PPC64)
-static char cpu_arch[] = "ppc64";
-#elif defined(SPARC)
-#  ifdef _LP64
-static char cpu_arch[] = "sparcv9";
-#  else
-static char cpu_arch[] = "sparc";
-  #endif
-#elif defined(AARCH64)
-static char cpu_arch[] = "aarch64";
-#else
-#error Add appropriate cpu_arch setting
-#endif
->>>>>>> fac003b1
 
 
 // pid_t gettid()
