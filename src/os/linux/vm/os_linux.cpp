--- conflicted
+++ resolved
@@ -3303,7 +3303,6 @@
       }
     }
     fclose(fp);
-<<<<<<< HEAD
   }
 
   if (!FLAG_IS_DEFAULT(LargePageSizeInBytes) && LargePageSizeInBytes != large_page_size) {
@@ -3315,19 +3314,6 @@
   return large_page_size;
 }
 
-=======
-  }
-
-  if (!FLAG_IS_DEFAULT(LargePageSizeInBytes) && LargePageSizeInBytes != large_page_size) {
-    warning("Setting LargePageSizeInBytes has no effect on this OS. Large page size is "
-        SIZE_FORMAT "%s.", byte_size_in_proper_unit(large_page_size),
-        proper_unit_for_byte_size(large_page_size));
-  }
-
-  return large_page_size;
-}
-
->>>>>>> fe09e026
 size_t os::Linux::setup_large_page_size() {
   _large_page_size = Linux::find_large_page_size();
   const size_t default_page_size = (size_t)Linux::page_size();
@@ -3484,8 +3470,6 @@
     jio_snprintf(msg, sizeof(msg), "Failed to reserve large pages memory req_addr: "
         PTR_FORMAT " bytes: " SIZE_FORMAT " (errno = %d).", req_addr, bytes, error);
     warning(msg);
-<<<<<<< HEAD
-=======
   }
 }
 
@@ -3621,28 +3605,8 @@
   } else {
     assert(UseHugeTLBFS, "must be");
     addr = os::Linux::reserve_memory_special_huge_tlbfs(bytes, alignment, req_addr, exec);
->>>>>>> fe09e026
-  }
-}
-
-<<<<<<< HEAD
-char* os::Linux::reserve_memory_special_huge_tlbfs_only(size_t bytes, char* req_addr, bool exec) {
-  assert(UseLargePages && UseHugeTLBFS, "only for Huge TLBFS large pages");
-  assert(is_size_aligned(bytes, os::large_page_size()), "Unaligned size");
-  assert(is_ptr_aligned(req_addr, os::large_page_size()), "Unaligned address");
-
-  int prot = exec ? PROT_READ|PROT_WRITE|PROT_EXEC : PROT_READ|PROT_WRITE;
-  char* addr = (char*)::mmap(req_addr, bytes, prot,
-                             MAP_PRIVATE|MAP_ANONYMOUS|MAP_HUGETLB,
-                             -1, 0);
-
-  if (addr == MAP_FAILED) {
-    warn_on_large_pages_failure(req_addr, bytes, errno);
-    return NULL;
-  }
-
-  assert(is_ptr_aligned(addr, os::large_page_size()), "Must be");
-=======
+  }
+
   if (addr != NULL) {
     if (UseNUMAInterleaving) {
       numa_make_global(addr, bytes);
@@ -3651,140 +3615,10 @@
     // The memory is committed
     MemTracker::record_virtual_memory_reserve_and_commit((address)addr, bytes, mtNone, CALLER_PC);
   }
->>>>>>> fe09e026
 
   return addr;
 }
 
-<<<<<<< HEAD
-char* os::Linux::reserve_memory_special_huge_tlbfs_mixed(size_t bytes, size_t alignment, char* req_addr, bool exec) {
-  size_t large_page_size = os::large_page_size();
-
-  assert(bytes >= large_page_size, "Shouldn't allocate large pages for small sizes");
-
-  // Allocate small pages.
-
-  char* start;
-  if (req_addr != NULL) {
-    assert(is_ptr_aligned(req_addr, alignment), "Must be");
-    assert(is_size_aligned(bytes, alignment), "Must be");
-    start = os::reserve_memory(bytes, req_addr);
-    assert(start == NULL || start == req_addr, "Must be");
-  } else {
-    start = os::reserve_memory_aligned(bytes, alignment);
-  }
-
-  if (start == NULL) {
-    return NULL;
-  }
-
-  assert(is_ptr_aligned(start, alignment), "Must be");
-
-  // os::reserve_memory_special will record this memory area.
-  // Need to release it here to prevent overlapping reservations.
-  MemTracker::record_virtual_memory_release((address)start, bytes);
-
-  char* end = start + bytes;
-
-  // Find the regions of the allocated chunk that can be promoted to large pages.
-  char* lp_start = (char*)align_ptr_up(start, large_page_size);
-  char* lp_end   = (char*)align_ptr_down(end, large_page_size);
-
-  size_t lp_bytes = lp_end - lp_start;
-
-  assert(is_size_aligned(lp_bytes, large_page_size), "Must be");
-
-  if (lp_bytes == 0) {
-    // The mapped region doesn't even span the start and the end of a large page.
-    // Fall back to allocate a non-special area.
-    ::munmap(start, end - start);
-    return NULL;
-  }
-
-  int prot = exec ? PROT_READ|PROT_WRITE|PROT_EXEC : PROT_READ|PROT_WRITE;
-
-
-  void* result;
-
-  if (start != lp_start) {
-    result = ::mmap(start, lp_start - start, prot,
-                    MAP_PRIVATE|MAP_ANONYMOUS|MAP_FIXED,
-                    -1, 0);
-    if (result == MAP_FAILED) {
-      ::munmap(lp_start, end - lp_start);
-      return NULL;
-    }
-  }
-
-  result = ::mmap(lp_start, lp_bytes, prot,
-                  MAP_PRIVATE|MAP_ANONYMOUS|MAP_FIXED|MAP_HUGETLB,
-                  -1, 0);
-  if (result == MAP_FAILED) {
-    warn_on_large_pages_failure(req_addr, bytes, errno);
-    // If the mmap above fails, the large pages region will be unmapped and we
-    // have regions before and after with small pages. Release these regions.
-    //
-    // |  mapped  |  unmapped  |  mapped  |
-    // ^          ^            ^          ^
-    // start      lp_start     lp_end     end
-    //
-    ::munmap(start, lp_start - start);
-    ::munmap(lp_end, end - lp_end);
-    return NULL;
-  }
-
-  if (lp_end != end) {
-      result = ::mmap(lp_end, end - lp_end, prot,
-                      MAP_PRIVATE|MAP_ANONYMOUS|MAP_FIXED,
-                      -1, 0);
-    if (result == MAP_FAILED) {
-      ::munmap(start, lp_end - start);
-      return NULL;
-    }
-  }
-
-  return start;
-}
-
-char* os::Linux::reserve_memory_special_huge_tlbfs(size_t bytes, size_t alignment, char* req_addr, bool exec) {
-  assert(UseLargePages && UseHugeTLBFS, "only for Huge TLBFS large pages");
-  assert(is_ptr_aligned(req_addr, alignment), "Must be");
-  assert(is_power_of_2(alignment), "Must be");
-  assert(is_power_of_2(os::large_page_size()), "Must be");
-  assert(bytes >= os::large_page_size(), "Shouldn't allocate large pages for small sizes");
-
-  if (is_size_aligned(bytes, os::large_page_size()) && alignment <= os::large_page_size()) {
-    return reserve_memory_special_huge_tlbfs_only(bytes, req_addr, exec);
-  } else {
-    return reserve_memory_special_huge_tlbfs_mixed(bytes, alignment, req_addr, exec);
-  }
-}
-
-char* os::reserve_memory_special(size_t bytes, size_t alignment, char* req_addr, bool exec) {
-  assert(UseLargePages, "only for large pages");
-
-  char* addr;
-  if (UseSHM) {
-    addr = os::Linux::reserve_memory_special_shm(bytes, alignment, req_addr, exec);
-  } else {
-    assert(UseHugeTLBFS, "must be");
-    addr = os::Linux::reserve_memory_special_huge_tlbfs(bytes, alignment, req_addr, exec);
-  }
-
-  if (addr != NULL) {
-    if (UseNUMAInterleaving) {
-      numa_make_global(addr, bytes);
-    }
-
-    // The memory is committed
-    MemTracker::record_virtual_memory_reserve_and_commit((address)addr, bytes, mtNone, CALLER_PC);
-  }
-
-  return addr;
-}
-
-=======
->>>>>>> fe09e026
 bool os::Linux::release_memory_special_shm(char* base, size_t bytes) {
   // detaching the SHM segment will also delete it, see reserve_memory_special_shm()
   return shmdt(base) == 0;
