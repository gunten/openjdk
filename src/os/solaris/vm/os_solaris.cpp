/*
 * Copyright (c) 1997, 2012, Oracle and/or its affiliates. All rights reserved.
 * DO NOT ALTER OR REMOVE COPYRIGHT NOTICES OR THIS FILE HEADER.
 *
 * This code is free software; you can redistribute it and/or modify it
 * under the terms of the GNU General Public License version 2 only, as
 * published by the Free Software Foundation.
 *
 * This code is distributed in the hope that it will be useful, but WITHOUT
 * ANY WARRANTY; without even the implied warranty of MERCHANTABILITY or
 * FITNESS FOR A PARTICULAR PURPOSE.  See the GNU General Public License
 * version 2 for more details (a copy is included in the LICENSE file that
 * accompanied this code).
 *
 * You should have received a copy of the GNU General Public License version
 * 2 along with this work; if not, write to the Free Software Foundation,
 * Inc., 51 Franklin St, Fifth Floor, Boston, MA 02110-1301 USA.
 *
 * Please contact Oracle, 500 Oracle Parkway, Redwood Shores, CA 94065 USA
 * or visit www.oracle.com if you need additional information or have any
 * questions.
 *
 */

// no precompiled headers
#include "classfile/classLoader.hpp"
#include "classfile/systemDictionary.hpp"
#include "classfile/vmSymbols.hpp"
#include "code/icBuffer.hpp"
#include "code/vtableStubs.hpp"
#include "compiler/compileBroker.hpp"
#include "interpreter/interpreter.hpp"
#include "jvm_solaris.h"
#include "memory/allocation.inline.hpp"
#include "memory/filemap.hpp"
#include "mutex_solaris.inline.hpp"
#include "oops/oop.inline.hpp"
#include "os_share_solaris.hpp"
#include "prims/jniFastGetField.hpp"
#include "prims/jvm.h"
#include "prims/jvm_misc.hpp"
#include "runtime/arguments.hpp"
#include "runtime/extendedPC.hpp"
#include "runtime/globals.hpp"
#include "runtime/interfaceSupport.hpp"
#include "runtime/java.hpp"
#include "runtime/javaCalls.hpp"
#include "runtime/mutexLocker.hpp"
#include "runtime/objectMonitor.hpp"
#include "runtime/osThread.hpp"
#include "runtime/perfMemory.hpp"
#include "runtime/sharedRuntime.hpp"
#include "runtime/statSampler.hpp"
#include "runtime/stubRoutines.hpp"
#include "runtime/threadCritical.hpp"
#include "runtime/timer.hpp"
#include "services/attachListener.hpp"
#include "services/runtimeService.hpp"
#include "thread_solaris.inline.hpp"
#include "utilities/decoder.hpp"
#include "utilities/defaultStream.hpp"
#include "utilities/events.hpp"
#include "utilities/growableArray.hpp"
#include "utilities/vmError.hpp"
#ifdef TARGET_ARCH_x86
# include "assembler_x86.inline.hpp"
# include "nativeInst_x86.hpp"
#endif
#ifdef TARGET_ARCH_sparc
# include "assembler_sparc.inline.hpp"
# include "nativeInst_sparc.hpp"
#endif
#ifdef COMPILER1
#include "c1/c1_Runtime1.hpp"
#endif
#ifdef COMPILER2
#include "opto/runtime.hpp"
#endif

// put OS-includes here
# include <dlfcn.h>
# include <errno.h>
# include <exception>
# include <link.h>
# include <poll.h>
# include <pthread.h>
# include <pwd.h>
# include <schedctl.h>
# include <setjmp.h>
# include <signal.h>
# include <stdio.h>
# include <alloca.h>
# include <sys/filio.h>
# include <sys/ipc.h>
# include <sys/lwp.h>
# include <sys/machelf.h>     // for elf Sym structure used by dladdr1
# include <sys/mman.h>
# include <sys/processor.h>
# include <sys/procset.h>
# include <sys/pset.h>
# include <sys/resource.h>
# include <sys/shm.h>
# include <sys/socket.h>
# include <sys/stat.h>
# include <sys/systeminfo.h>
# include <sys/time.h>
# include <sys/times.h>
# include <sys/types.h>
# include <sys/wait.h>
# include <sys/utsname.h>
# include <thread.h>
# include <unistd.h>
# include <sys/priocntl.h>
# include <sys/rtpriocntl.h>
# include <sys/tspriocntl.h>
# include <sys/iapriocntl.h>
# include <sys/fxpriocntl.h>
# include <sys/loadavg.h>
# include <string.h>
# include <stdio.h>

# define _STRUCTURED_PROC 1  //  this gets us the new structured proc interfaces of 5.6 & later
# include <sys/procfs.h>     //  see comment in <sys/procfs.h>

#define MAX_PATH (2 * K)

// for timer info max values which include all bits
#define ALL_64_BITS CONST64(0xFFFFFFFFFFFFFFFF)

#ifdef _GNU_SOURCE
// See bug #6514594
extern "C" int madvise(caddr_t, size_t, int);
extern "C" int memcntl(caddr_t addr, size_t len, int cmd, caddr_t arg,
                       int attr, int mask);
#endif //_GNU_SOURCE

/*
  MPSS Changes Start.
  The JVM binary needs to be built and run on pre-Solaris 9
  systems, but the constants needed by MPSS are only in Solaris 9
  header files.  They are textually replicated here to allow
  building on earlier systems.  Once building on Solaris 8 is
  no longer a requirement, these #defines can be replaced by ordinary
  system .h inclusion.

  In earlier versions of the  JDK and Solaris, we used ISM for large pages.
  But ISM requires shared memory to achieve this and thus has many caveats.
  MPSS is a fully transparent and is a cleaner way to get large pages.
  Although we still require keeping ISM for backward compatiblitiy as well as
  giving the opportunity to use large pages on older systems it is
  recommended that MPSS be used for Solaris 9 and above.

*/

#ifndef MC_HAT_ADVISE

struct memcntl_mha {
  uint_t          mha_cmd;        /* command(s) */
  uint_t          mha_flags;
  size_t          mha_pagesize;
};
#define MC_HAT_ADVISE   7       /* advise hat map size */
#define MHA_MAPSIZE_VA  0x1     /* set preferred page size */
#define MAP_ALIGN       0x200   /* addr specifies alignment */

#endif
// MPSS Changes End.


// Here are some liblgrp types from sys/lgrp_user.h to be able to
// compile on older systems without this header file.

#ifndef MADV_ACCESS_LWP
# define  MADV_ACCESS_LWP         7       /* next LWP to access heavily */
#endif
#ifndef MADV_ACCESS_MANY
# define  MADV_ACCESS_MANY        8       /* many processes to access heavily */
#endif

#ifndef LGRP_RSRC_CPU
# define LGRP_RSRC_CPU           0       /* CPU resources */
#endif
#ifndef LGRP_RSRC_MEM
# define LGRP_RSRC_MEM           1       /* memory resources */
#endif

// Some more macros from sys/mman.h that are not present in Solaris 8.

#ifndef MAX_MEMINFO_CNT
/*
 * info_req request type definitions for meminfo
 * request types starting with MEMINFO_V are used for Virtual addresses
 * and should not be mixed with MEMINFO_PLGRP which is targeted for Physical
 * addresses
 */
# define MEMINFO_SHIFT           16
# define MEMINFO_MASK            (0xFF << MEMINFO_SHIFT)
# define MEMINFO_VPHYSICAL       (0x01 << MEMINFO_SHIFT) /* get physical addr */
# define MEMINFO_VLGRP           (0x02 << MEMINFO_SHIFT) /* get lgroup */
# define MEMINFO_VPAGESIZE       (0x03 << MEMINFO_SHIFT) /* size of phys page */
# define MEMINFO_VREPLCNT        (0x04 << MEMINFO_SHIFT) /* no. of replica */
# define MEMINFO_VREPL           (0x05 << MEMINFO_SHIFT) /* physical replica */
# define MEMINFO_VREPL_LGRP      (0x06 << MEMINFO_SHIFT) /* lgrp of replica */
# define MEMINFO_PLGRP           (0x07 << MEMINFO_SHIFT) /* lgroup for paddr */

/* maximum number of addresses meminfo() can process at a time */
# define MAX_MEMINFO_CNT 256

/* maximum number of request types */
# define MAX_MEMINFO_REQ 31
#endif

// see thr_setprio(3T) for the basis of these numbers
#define MinimumPriority 0
#define NormalPriority  64
#define MaximumPriority 127

// Values for ThreadPriorityPolicy == 1
int prio_policy1[CriticalPriority+1] = {
  -99999,  0, 16,  32,  48,  64,
          80, 96, 112, 124, 127, 127 };

// System parameters used internally
static clock_t clock_tics_per_sec = 100;

// Track if we have called enable_extended_FILE_stdio (on Solaris 10u4+)
static bool enabled_extended_FILE_stdio = false;

// For diagnostics to print a message once. see run_periodic_checks
static bool check_addr0_done = false;
static sigset_t check_signal_done;
static bool check_signals = true;

address os::Solaris::handler_start;  // start pc of thr_sighndlrinfo
address os::Solaris::handler_end;    // end pc of thr_sighndlrinfo

address os::Solaris::_main_stack_base = NULL;  // 4352906 workaround


// "default" initializers for missing libc APIs
extern "C" {
  static int lwp_mutex_init(mutex_t *mx, int scope, void *arg) { memset(mx, 0, sizeof(mutex_t)); return 0; }
  static int lwp_mutex_destroy(mutex_t *mx)                 { return 0; }

  static int lwp_cond_init(cond_t *cv, int scope, void *arg){ memset(cv, 0, sizeof(cond_t)); return 0; }
  static int lwp_cond_destroy(cond_t *cv)                   { return 0; }
}

// "default" initializers for pthread-based synchronization
extern "C" {
  static int pthread_mutex_default_init(mutex_t *mx, int scope, void *arg) { memset(mx, 0, sizeof(mutex_t)); return 0; }
  static int pthread_cond_default_init(cond_t *cv, int scope, void *arg){ memset(cv, 0, sizeof(cond_t)); return 0; }
}

// Thread Local Storage
// This is common to all Solaris platforms so it is defined here,
// in this common file.
// The declarations are in the os_cpu threadLS*.hpp files.
//
// Static member initialization for TLS
Thread* ThreadLocalStorage::_get_thread_cache[ThreadLocalStorage::_pd_cache_size] = {NULL};

#ifndef PRODUCT
#define _PCT(n,d)       ((100.0*(double)(n))/(double)(d))

int ThreadLocalStorage::_tcacheHit = 0;
int ThreadLocalStorage::_tcacheMiss = 0;

void ThreadLocalStorage::print_statistics() {
  int total = _tcacheMiss+_tcacheHit;
  tty->print_cr("Thread cache hits %d misses %d total %d percent %f\n",
                _tcacheHit, _tcacheMiss, total, _PCT(_tcacheHit, total));
}
#undef _PCT
#endif // PRODUCT

Thread* ThreadLocalStorage::get_thread_via_cache_slowly(uintptr_t raw_id,
                                                        int index) {
  Thread *thread = get_thread_slow();
  if (thread != NULL) {
    address sp = os::current_stack_pointer();
    guarantee(thread->_stack_base == NULL ||
              (sp <= thread->_stack_base &&
                 sp >= thread->_stack_base - thread->_stack_size) ||
               is_error_reported(),
              "sp must be inside of selected thread stack");

    thread->set_self_raw_id(raw_id);  // mark for quick retrieval
    _get_thread_cache[ index ] = thread;
  }
  return thread;
}


static const double all_zero[ sizeof(Thread) / sizeof(double) + 1 ] = {0};
#define NO_CACHED_THREAD ((Thread*)all_zero)

void ThreadLocalStorage::pd_set_thread(Thread* thread) {

  // Store the new value before updating the cache to prevent a race
  // between get_thread_via_cache_slowly() and this store operation.
  os::thread_local_storage_at_put(ThreadLocalStorage::thread_index(), thread);

  // Update thread cache with new thread if setting on thread create,
  // or NO_CACHED_THREAD (zeroed) thread if resetting thread on exit.
  uintptr_t raw = pd_raw_thread_id();
  int ix = pd_cache_index(raw);
  _get_thread_cache[ix] = thread == NULL ? NO_CACHED_THREAD : thread;
}

void ThreadLocalStorage::pd_init() {
  for (int i = 0; i < _pd_cache_size; i++) {
    _get_thread_cache[i] = NO_CACHED_THREAD;
  }
}

// Invalidate all the caches (happens to be the same as pd_init).
void ThreadLocalStorage::pd_invalidate_all() { pd_init(); }

#undef NO_CACHED_THREAD

// END Thread Local Storage

static inline size_t adjust_stack_size(address base, size_t size) {
  if ((ssize_t)size < 0) {
    // 4759953: Compensate for ridiculous stack size.
    size = max_intx;
  }
  if (size > (size_t)base) {
    // 4812466: Make sure size doesn't allow the stack to wrap the address space.
    size = (size_t)base;
  }
  return size;
}

static inline stack_t get_stack_info() {
  stack_t st;
  int retval = thr_stksegment(&st);
  st.ss_size = adjust_stack_size((address)st.ss_sp, st.ss_size);
  assert(retval == 0, "incorrect return value from thr_stksegment");
  assert((address)&st < (address)st.ss_sp, "Invalid stack base returned");
  assert((address)&st > (address)st.ss_sp-st.ss_size, "Invalid stack size returned");
  return st;
}

address os::current_stack_base() {
  int r = thr_main() ;
  guarantee (r == 0 || r == 1, "CR6501650 or CR6493689") ;
  bool is_primordial_thread = r;

  // Workaround 4352906, avoid calls to thr_stksegment by
  // thr_main after the first one (it looks like we trash
  // some data, causing the value for ss_sp to be incorrect).
  if (!is_primordial_thread || os::Solaris::_main_stack_base == NULL) {
    stack_t st = get_stack_info();
    if (is_primordial_thread) {
      // cache initial value of stack base
      os::Solaris::_main_stack_base = (address)st.ss_sp;
    }
    return (address)st.ss_sp;
  } else {
    guarantee(os::Solaris::_main_stack_base != NULL, "Attempt to use null cached stack base");
    return os::Solaris::_main_stack_base;
  }
}

size_t os::current_stack_size() {
  size_t size;

  int r = thr_main() ;
  guarantee (r == 0 || r == 1, "CR6501650 or CR6493689") ;
  if(!r) {
    size = get_stack_info().ss_size;
  } else {
    struct rlimit limits;
    getrlimit(RLIMIT_STACK, &limits);
    size = adjust_stack_size(os::Solaris::_main_stack_base, (size_t)limits.rlim_cur);
  }
  // base may not be page aligned
  address base = current_stack_base();
  address bottom = (address)align_size_up((intptr_t)(base - size), os::vm_page_size());;
  return (size_t)(base - bottom);
}

struct tm* os::localtime_pd(const time_t* clock, struct tm*  res) {
  return localtime_r(clock, res);
}

// interruptible infrastructure

// setup_interruptible saves the thread state before going into an
// interruptible system call.
// The saved state is used to restore the thread to
// its former state whether or not an interrupt is received.
// Used by classloader os::read
// os::restartable_read calls skip this layer and stay in _thread_in_native

void os::Solaris::setup_interruptible(JavaThread* thread) {

  JavaThreadState thread_state = thread->thread_state();

  assert(thread_state != _thread_blocked, "Coming from the wrong thread");
  assert(thread_state != _thread_in_native, "Native threads skip setup_interruptible");
  OSThread* osthread = thread->osthread();
  osthread->set_saved_interrupt_thread_state(thread_state);
  thread->frame_anchor()->make_walkable(thread);
  ThreadStateTransition::transition(thread, thread_state, _thread_blocked);
}

// Version of setup_interruptible() for threads that are already in
// _thread_blocked. Used by os_sleep().
void os::Solaris::setup_interruptible_already_blocked(JavaThread* thread) {
  thread->frame_anchor()->make_walkable(thread);
}

JavaThread* os::Solaris::setup_interruptible() {
  JavaThread* thread = (JavaThread*)ThreadLocalStorage::thread();
  setup_interruptible(thread);
  return thread;
}

void os::Solaris::try_enable_extended_io() {
  typedef int (*enable_extended_FILE_stdio_t)(int, int);

  if (!UseExtendedFileIO) {
    return;
  }

  enable_extended_FILE_stdio_t enabler =
    (enable_extended_FILE_stdio_t) dlsym(RTLD_DEFAULT,
                                         "enable_extended_FILE_stdio");
  if (enabler) {
    enabler(-1, -1);
  }
}


#ifdef ASSERT

JavaThread* os::Solaris::setup_interruptible_native() {
  JavaThread* thread = (JavaThread*)ThreadLocalStorage::thread();
  JavaThreadState thread_state = thread->thread_state();
  assert(thread_state == _thread_in_native, "Assumed thread_in_native");
  return thread;
}

void os::Solaris::cleanup_interruptible_native(JavaThread* thread) {
  JavaThreadState thread_state = thread->thread_state();
  assert(thread_state == _thread_in_native, "Assumed thread_in_native");
}
#endif

// cleanup_interruptible reverses the effects of setup_interruptible
// setup_interruptible_already_blocked() does not need any cleanup.

void os::Solaris::cleanup_interruptible(JavaThread* thread) {
  OSThread* osthread = thread->osthread();

  ThreadStateTransition::transition(thread, _thread_blocked, osthread->saved_interrupt_thread_state());
}

// I/O interruption related counters called in _INTERRUPTIBLE

void os::Solaris::bump_interrupted_before_count() {
  RuntimeService::record_interrupted_before_count();
}

void os::Solaris::bump_interrupted_during_count() {
  RuntimeService::record_interrupted_during_count();
}

static int _processors_online = 0;

         jint os::Solaris::_os_thread_limit = 0;
volatile jint os::Solaris::_os_thread_count = 0;

julong os::available_memory() {
  return Solaris::available_memory();
}

julong os::Solaris::available_memory() {
  return (julong)sysconf(_SC_AVPHYS_PAGES) * os::vm_page_size();
}

julong os::Solaris::_physical_memory = 0;

julong os::physical_memory() {
   return Solaris::physical_memory();
}

julong os::allocatable_physical_memory(julong size) {
#ifdef _LP64
   return size;
#else
   julong result = MIN2(size, (julong)3835*M);
   if (!is_allocatable(result)) {
     // Memory allocations will be aligned but the alignment
     // is not known at this point.  Alignments will
     // be at most to LargePageSizeInBytes.  Protect
     // allocations from alignments up to illegal
     // values. If at this point 2G is illegal.
     julong reasonable_size = (julong)2*G - 2 * LargePageSizeInBytes;
     result =  MIN2(size, reasonable_size);
   }
   return result;
#endif
}

static hrtime_t first_hrtime = 0;
static const hrtime_t hrtime_hz = 1000*1000*1000;
const int LOCK_BUSY = 1;
const int LOCK_FREE = 0;
const int LOCK_INVALID = -1;
static volatile hrtime_t max_hrtime = 0;
static volatile int max_hrtime_lock = LOCK_FREE;     // Update counter with LSB as lock-in-progress


void os::Solaris::initialize_system_info() {
  set_processor_count(sysconf(_SC_NPROCESSORS_CONF));
  _processors_online = sysconf (_SC_NPROCESSORS_ONLN);
  _physical_memory = (julong)sysconf(_SC_PHYS_PAGES) * (julong)sysconf(_SC_PAGESIZE);
}

int os::active_processor_count() {
  int online_cpus = sysconf(_SC_NPROCESSORS_ONLN);
  pid_t pid = getpid();
  psetid_t pset = PS_NONE;
  // Are we running in a processor set or is there any processor set around?
  if (pset_bind(PS_QUERY, P_PID, pid, &pset) == 0) {
    uint_t pset_cpus;
    // Query the number of cpus available to us.
    if (pset_info(pset, NULL, &pset_cpus, NULL) == 0) {
      assert(pset_cpus > 0 && pset_cpus <= online_cpus, "sanity check");
      _processors_online = pset_cpus;
      return pset_cpus;
    }
  }
  // Otherwise return number of online cpus
  return online_cpus;
}

static bool find_processors_in_pset(psetid_t        pset,
                                    processorid_t** id_array,
                                    uint_t*         id_length) {
  bool result = false;
  // Find the number of processors in the processor set.
  if (pset_info(pset, NULL, id_length, NULL) == 0) {
    // Make up an array to hold their ids.
    *id_array = NEW_C_HEAP_ARRAY(processorid_t, *id_length);
    // Fill in the array with their processor ids.
    if (pset_info(pset, NULL, id_length, *id_array) == 0) {
      result = true;
    }
  }
  return result;
}

// Callers of find_processors_online() must tolerate imprecise results --
// the system configuration can change asynchronously because of DR
// or explicit psradm operations.
//
// We also need to take care that the loop (below) terminates as the
// number of processors online can change between the _SC_NPROCESSORS_ONLN
// request and the loop that builds the list of processor ids.   Unfortunately
// there's no reliable way to determine the maximum valid processor id,
// so we use a manifest constant, MAX_PROCESSOR_ID, instead.  See p_online
// man pages, which claim the processor id set is "sparse, but
// not too sparse".  MAX_PROCESSOR_ID is used to ensure that we eventually
// exit the loop.
//
// In the future we'll be able to use sysconf(_SC_CPUID_MAX), but that's
// not available on S8.0.

static bool find_processors_online(processorid_t** id_array,
                                   uint*           id_length) {
  const processorid_t MAX_PROCESSOR_ID = 100000 ;
  // Find the number of processors online.
  *id_length = sysconf(_SC_NPROCESSORS_ONLN);
  // Make up an array to hold their ids.
  *id_array = NEW_C_HEAP_ARRAY(processorid_t, *id_length);
  // Processors need not be numbered consecutively.
  long found = 0;
  processorid_t next = 0;
  while (found < *id_length && next < MAX_PROCESSOR_ID) {
    processor_info_t info;
    if (processor_info(next, &info) == 0) {
      // NB, PI_NOINTR processors are effectively online ...
      if (info.pi_state == P_ONLINE || info.pi_state == P_NOINTR) {
        (*id_array)[found] = next;
        found += 1;
      }
    }
    next += 1;
  }
  if (found < *id_length) {
      // The loop above didn't identify the expected number of processors.
      // We could always retry the operation, calling sysconf(_SC_NPROCESSORS_ONLN)
      // and re-running the loop, above, but there's no guarantee of progress
      // if the system configuration is in flux.  Instead, we just return what
      // we've got.  Note that in the worst case find_processors_online() could
      // return an empty set.  (As a fall-back in the case of the empty set we
      // could just return the ID of the current processor).
      *id_length = found ;
  }

  return true;
}

static bool assign_distribution(processorid_t* id_array,
                                uint           id_length,
                                uint*          distribution,
                                uint           distribution_length) {
  // We assume we can assign processorid_t's to uint's.
  assert(sizeof(processorid_t) == sizeof(uint),
         "can't convert processorid_t to uint");
  // Quick check to see if we won't succeed.
  if (id_length < distribution_length) {
    return false;
  }
  // Assign processor ids to the distribution.
  // Try to shuffle processors to distribute work across boards,
  // assuming 4 processors per board.
  const uint processors_per_board = ProcessDistributionStride;
  // Find the maximum processor id.
  processorid_t max_id = 0;
  for (uint m = 0; m < id_length; m += 1) {
    max_id = MAX2(max_id, id_array[m]);
  }
  // The next id, to limit loops.
  const processorid_t limit_id = max_id + 1;
  // Make up markers for available processors.
  bool* available_id = NEW_C_HEAP_ARRAY(bool, limit_id);
  for (uint c = 0; c < limit_id; c += 1) {
    available_id[c] = false;
  }
  for (uint a = 0; a < id_length; a += 1) {
    available_id[id_array[a]] = true;
  }
  // Step by "boards", then by "slot", copying to "assigned".
  // NEEDS_CLEANUP: The assignment of processors should be stateful,
  //                remembering which processors have been assigned by
  //                previous calls, etc., so as to distribute several
  //                independent calls of this method.  What we'd like is
  //                It would be nice to have an API that let us ask
  //                how many processes are bound to a processor,
  //                but we don't have that, either.
  //                In the short term, "board" is static so that
  //                subsequent distributions don't all start at board 0.
  static uint board = 0;
  uint assigned = 0;
  // Until we've found enough processors ....
  while (assigned < distribution_length) {
    // ... find the next available processor in the board.
    for (uint slot = 0; slot < processors_per_board; slot += 1) {
      uint try_id = board * processors_per_board + slot;
      if ((try_id < limit_id) && (available_id[try_id] == true)) {
        distribution[assigned] = try_id;
        available_id[try_id] = false;
        assigned += 1;
        break;
      }
    }
    board += 1;
    if (board * processors_per_board + 0 >= limit_id) {
      board = 0;
    }
  }
  if (available_id != NULL) {
    FREE_C_HEAP_ARRAY(bool, available_id);
  }
  return true;
}

void os::set_native_thread_name(const char *name) {
  // Not yet implemented.
  return;
}

bool os::distribute_processes(uint length, uint* distribution) {
  bool result = false;
  // Find the processor id's of all the available CPUs.
  processorid_t* id_array  = NULL;
  uint           id_length = 0;
  // There are some races between querying information and using it,
  // since processor sets can change dynamically.
  psetid_t pset = PS_NONE;
  // Are we running in a processor set?
  if ((pset_bind(PS_QUERY, P_PID, P_MYID, &pset) == 0) && pset != PS_NONE) {
    result = find_processors_in_pset(pset, &id_array, &id_length);
  } else {
    result = find_processors_online(&id_array, &id_length);
  }
  if (result == true) {
    if (id_length >= length) {
      result = assign_distribution(id_array, id_length, distribution, length);
    } else {
      result = false;
    }
  }
  if (id_array != NULL) {
    FREE_C_HEAP_ARRAY(processorid_t, id_array);
  }
  return result;
}

bool os::bind_to_processor(uint processor_id) {
  // We assume that a processorid_t can be stored in a uint.
  assert(sizeof(uint) == sizeof(processorid_t),
         "can't convert uint to processorid_t");
  int bind_result =
    processor_bind(P_LWPID,                       // bind LWP.
                   P_MYID,                        // bind current LWP.
                   (processorid_t) processor_id,  // id.
                   NULL);                         // don't return old binding.
  return (bind_result == 0);
}

bool os::getenv(const char* name, char* buffer, int len) {
  char* val = ::getenv( name );
  if ( val == NULL
  ||   strlen(val) + 1  >  len ) {
    if (len > 0)  buffer[0] = 0; // return a null string
    return false;
  }
  strcpy( buffer, val );
  return true;
}


// Return true if user is running as root.

bool os::have_special_privileges() {
  static bool init = false;
  static bool privileges = false;
  if (!init) {
    privileges = (getuid() != geteuid()) || (getgid() != getegid());
    init = true;
  }
  return privileges;
}


void os::init_system_properties_values() {
  char arch[12];
  sysinfo(SI_ARCHITECTURE, arch, sizeof(arch));

  // The next steps are taken in the product version:
  //
  // Obtain the JAVA_HOME value from the location of libjvm[_g].so.
  // This library should be located at:
  // <JAVA_HOME>/jre/lib/<arch>/{client|server}/libjvm[_g].so.
  //
  // If "/jre/lib/" appears at the right place in the path, then we
  // assume libjvm[_g].so is installed in a JDK and we use this path.
  //
  // Otherwise exit with message: "Could not create the Java virtual machine."
  //
  // The following extra steps are taken in the debugging version:
  //
  // If "/jre/lib/" does NOT appear at the right place in the path
  // instead of exit check for $JAVA_HOME environment variable.
  //
  // If it is defined and we are able to locate $JAVA_HOME/jre/lib/<arch>,
  // then we append a fake suffix "hotspot/libjvm[_g].so" to this path so
  // it looks like libjvm[_g].so is installed there
  // <JAVA_HOME>/jre/lib/<arch>/hotspot/libjvm[_g].so.
  //
  // Otherwise exit.
  //
  // Important note: if the location of libjvm.so changes this
  // code needs to be changed accordingly.

  // The next few definitions allow the code to be verbatim:
#define malloc(n) (char*)NEW_C_HEAP_ARRAY(char, (n))
#define free(p) FREE_C_HEAP_ARRAY(char, p)
#define getenv(n) ::getenv(n)

#define EXTENSIONS_DIR  "/lib/ext"
#define ENDORSED_DIR    "/lib/endorsed"
#define COMMON_DIR      "/usr/jdk/packages"

  {
    /* sysclasspath, java_home, dll_dir */
    {
        char *home_path;
        char *dll_path;
        char *pslash;
        char buf[MAXPATHLEN];
        os::jvm_path(buf, sizeof(buf));

        // Found the full path to libjvm.so.
        // Now cut the path to <java_home>/jre if we can.
        *(strrchr(buf, '/')) = '\0';  /* get rid of /libjvm.so */
        pslash = strrchr(buf, '/');
        if (pslash != NULL)
            *pslash = '\0';           /* get rid of /{client|server|hotspot} */
        dll_path = malloc(strlen(buf) + 1);
        if (dll_path == NULL)
            return;
        strcpy(dll_path, buf);
        Arguments::set_dll_dir(dll_path);

        if (pslash != NULL) {
            pslash = strrchr(buf, '/');
            if (pslash != NULL) {
                *pslash = '\0';       /* get rid of /<arch> */
                pslash = strrchr(buf, '/');
                if (pslash != NULL)
                    *pslash = '\0';   /* get rid of /lib */
            }
        }

        home_path = malloc(strlen(buf) + 1);
        if (home_path == NULL)
            return;
        strcpy(home_path, buf);
        Arguments::set_java_home(home_path);

        if (!set_boot_path('/', ':'))
            return;
    }

    /*
     * Where to look for native libraries
     */
    {
      // Use dlinfo() to determine the correct java.library.path.
      //
      // If we're launched by the Java launcher, and the user
      // does not set java.library.path explicitly on the commandline,
      // the Java launcher sets LD_LIBRARY_PATH for us and unsets
      // LD_LIBRARY_PATH_32 and LD_LIBRARY_PATH_64.  In this case
      // dlinfo returns LD_LIBRARY_PATH + crle settings (including
      // /usr/lib), which is exactly what we want.
      //
      // If the user does set java.library.path, it completely
      // overwrites this setting, and always has.
      //
      // If we're not launched by the Java launcher, we may
      // get here with any/all of the LD_LIBRARY_PATH[_32|64]
      // settings.  Again, dlinfo does exactly what we want.

      Dl_serinfo     _info, *info = &_info;
      Dl_serpath     *path;
      char*          library_path;
      char           *common_path;
      int            i;

      // determine search path count and required buffer size
      if (dlinfo(RTLD_SELF, RTLD_DI_SERINFOSIZE, (void *)info) == -1) {
        vm_exit_during_initialization("dlinfo SERINFOSIZE request", dlerror());
      }

      // allocate new buffer and initialize
      info = (Dl_serinfo*)malloc(_info.dls_size);
      if (info == NULL) {
        vm_exit_out_of_memory(_info.dls_size,
                              "init_system_properties_values info");
      }
      info->dls_size = _info.dls_size;
      info->dls_cnt = _info.dls_cnt;

      // obtain search path information
      if (dlinfo(RTLD_SELF, RTLD_DI_SERINFO, (void *)info) == -1) {
        free(info);
        vm_exit_during_initialization("dlinfo SERINFO request", dlerror());
      }

      path = &info->dls_serpath[0];

      // Note: Due to a legacy implementation, most of the library path
      // is set in the launcher.  This was to accomodate linking restrictions
      // on legacy Solaris implementations (which are no longer supported).
      // Eventually, all the library path setting will be done here.
      //
      // However, to prevent the proliferation of improperly built native
      // libraries, the new path component /usr/jdk/packages is added here.

      // Determine the actual CPU architecture.
      char cpu_arch[12];
      sysinfo(SI_ARCHITECTURE, cpu_arch, sizeof(cpu_arch));
#ifdef _LP64
      // If we are a 64-bit vm, perform the following translations:
      //   sparc   -> sparcv9
      //   i386    -> amd64
      if (strcmp(cpu_arch, "sparc") == 0)
        strcat(cpu_arch, "v9");
      else if (strcmp(cpu_arch, "i386") == 0)
        strcpy(cpu_arch, "amd64");
#endif

      // Construct the invariant part of ld_library_path. Note that the
      // space for the colon and the trailing null are provided by the
      // nulls included by the sizeof operator.
      size_t bufsize = sizeof(COMMON_DIR) + sizeof("/lib/") + strlen(cpu_arch);
      common_path = malloc(bufsize);
      if (common_path == NULL) {
        free(info);
        vm_exit_out_of_memory(bufsize,
                              "init_system_properties_values common_path");
      }
      sprintf(common_path, COMMON_DIR "/lib/%s", cpu_arch);

      // struct size is more than sufficient for the path components obtained
      // through the dlinfo() call, so only add additional space for the path
      // components explicitly added here.
      bufsize = info->dls_size + strlen(common_path);
      library_path = malloc(bufsize);
      if (library_path == NULL) {
        free(info);
        free(common_path);
        vm_exit_out_of_memory(bufsize,
                              "init_system_properties_values library_path");
      }
      library_path[0] = '\0';

      // Construct the desired Java library path from the linker's library
      // search path.
      //
      // For compatibility, it is optimal that we insert the additional path
      // components specific to the Java VM after those components specified
      // in LD_LIBRARY_PATH (if any) but before those added by the ld.so
      // infrastructure.
      if (info->dls_cnt == 0) { // Not sure this can happen, but allow for it
        strcpy(library_path, common_path);
      } else {
        int inserted = 0;
        for (i = 0; i < info->dls_cnt; i++, path++) {
          uint_t flags = path->dls_flags & LA_SER_MASK;
          if (((flags & LA_SER_LIBPATH) == 0) && !inserted) {
            strcat(library_path, common_path);
            strcat(library_path, os::path_separator());
            inserted = 1;
          }
          strcat(library_path, path->dls_name);
          strcat(library_path, os::path_separator());
        }
        // eliminate trailing path separator
        library_path[strlen(library_path)-1] = '\0';
      }

      // happens before argument parsing - can't use a trace flag
      // tty->print_raw("init_system_properties_values: native lib path: ");
      // tty->print_raw_cr(library_path);

      // callee copies into its own buffer
      Arguments::set_library_path(library_path);

      free(common_path);
      free(library_path);
      free(info);
    }

    /*
     * Extensions directories.
     *
     * Note that the space for the colon and the trailing null are provided
     * by the nulls included by the sizeof operator (so actually one byte more
     * than necessary is allocated).
     */
    {
        char *buf = (char *) malloc(strlen(Arguments::get_java_home()) +
            sizeof(EXTENSIONS_DIR) + sizeof(COMMON_DIR) +
            sizeof(EXTENSIONS_DIR));
        sprintf(buf, "%s" EXTENSIONS_DIR ":" COMMON_DIR EXTENSIONS_DIR,
            Arguments::get_java_home());
        Arguments::set_ext_dirs(buf);
    }

    /* Endorsed standards default directory. */
    {
        char * buf = malloc(strlen(Arguments::get_java_home()) + sizeof(ENDORSED_DIR));
        sprintf(buf, "%s" ENDORSED_DIR, Arguments::get_java_home());
        Arguments::set_endorsed_dirs(buf);
    }
  }

#undef malloc
#undef free
#undef getenv
#undef EXTENSIONS_DIR
#undef ENDORSED_DIR
#undef COMMON_DIR

}

void os::breakpoint() {
  BREAKPOINT;
}

bool os::obsolete_option(const JavaVMOption *option)
{
  if (!strncmp(option->optionString, "-Xt", 3)) {
    return true;
  } else if (!strncmp(option->optionString, "-Xtm", 4)) {
    return true;
  } else if (!strncmp(option->optionString, "-Xverifyheap", 12)) {
    return true;
  } else if (!strncmp(option->optionString, "-Xmaxjitcodesize", 16)) {
    return true;
  }
  return false;
}

bool os::Solaris::valid_stack_address(Thread* thread, address sp) {
  address  stackStart  = (address)thread->stack_base();
  address  stackEnd    = (address)(stackStart - (address)thread->stack_size());
  if (sp < stackStart && sp >= stackEnd ) return true;
  return false;
}

extern "C" void breakpoint() {
  // use debugger to set breakpoint here
}

// Returns an estimate of the current stack pointer. Result must be guaranteed to
// point into the calling threads stack, and be no lower than the current stack
// pointer.
address os::current_stack_pointer() {
  volatile int dummy;
  address sp = (address)&dummy + 8;     // %%%% need to confirm if this is right
  return sp;
}

static thread_t main_thread;

// Thread start routine for all new Java threads
extern "C" void* java_start(void* thread_addr) {
  // Try to randomize the cache line index of hot stack frames.
  // This helps when threads of the same stack traces evict each other's
  // cache lines. The threads can be either from the same JVM instance, or
  // from different JVM instances. The benefit is especially true for
  // processors with hyperthreading technology.
  static int counter = 0;
  int pid = os::current_process_id();
  alloca(((pid ^ counter++) & 7) * 128);

  int prio;
  Thread* thread = (Thread*)thread_addr;
  OSThread* osthr = thread->osthread();

  osthr->set_lwp_id( _lwp_self() );  // Store lwp in case we are bound
  thread->_schedctl = (void *) schedctl_init () ;

  if (UseNUMA) {
    int lgrp_id = os::numa_get_group_id();
    if (lgrp_id != -1) {
      thread->set_lgrp_id(lgrp_id);
    }
  }

  // If the creator called set priority before we started,
  // we need to call set_native_priority now that we have an lwp.
  // We used to get the priority from thr_getprio (we called
  // thr_setprio way back in create_thread) and pass it to
  // set_native_priority, but Solaris scales the priority
  // in java_to_os_priority, so when we read it back here,
  // we pass trash to set_native_priority instead of what's
  // in java_to_os_priority. So we save the native priority
  // in the osThread and recall it here.

  if ( osthr->thread_id() != -1 ) {
    if ( UseThreadPriorities ) {
      int prio = osthr->native_priority();
      if (ThreadPriorityVerbose) {
        tty->print_cr("Starting Thread " INTPTR_FORMAT ", LWP is "
                      INTPTR_FORMAT ", setting priority: %d\n",
                      osthr->thread_id(), osthr->lwp_id(), prio);
      }
      os::set_native_priority(thread, prio);
    }
  } else if (ThreadPriorityVerbose) {
    warning("Can't set priority in _start routine, thread id hasn't been set\n");
  }

  assert(osthr->get_state() == RUNNABLE, "invalid os thread state");

  // initialize signal mask for this thread
  os::Solaris::hotspot_sigmask(thread);

  thread->run();

  // One less thread is executing
  // When the VMThread gets here, the main thread may have already exited
  // which frees the CodeHeap containing the Atomic::dec code
  if (thread != VMThread::vm_thread() && VMThread::vm_thread() != NULL) {
    Atomic::dec(&os::Solaris::_os_thread_count);
  }

  if (UseDetachedThreads) {
    thr_exit(NULL);
    ShouldNotReachHere();
  }
  return NULL;
}

static OSThread* create_os_thread(Thread* thread, thread_t thread_id) {
  // Allocate the OSThread object
  OSThread* osthread = new OSThread(NULL, NULL);
  if (osthread == NULL) return NULL;

  // Store info on the Solaris thread into the OSThread
  osthread->set_thread_id(thread_id);
  osthread->set_lwp_id(_lwp_self());
  thread->_schedctl = (void *) schedctl_init () ;

  if (UseNUMA) {
    int lgrp_id = os::numa_get_group_id();
    if (lgrp_id != -1) {
      thread->set_lgrp_id(lgrp_id);
    }
  }

  if ( ThreadPriorityVerbose ) {
    tty->print_cr("In create_os_thread, Thread " INTPTR_FORMAT ", LWP is " INTPTR_FORMAT "\n",
                  osthread->thread_id(), osthread->lwp_id() );
  }

  // Initial thread state is INITIALIZED, not SUSPENDED
  osthread->set_state(INITIALIZED);

  return osthread;
}

void os::Solaris::hotspot_sigmask(Thread* thread) {

  //Save caller's signal mask
  sigset_t sigmask;
  thr_sigsetmask(SIG_SETMASK, NULL, &sigmask);
  OSThread *osthread = thread->osthread();
  osthread->set_caller_sigmask(sigmask);

  thr_sigsetmask(SIG_UNBLOCK, os::Solaris::unblocked_signals(), NULL);
  if (!ReduceSignalUsage) {
    if (thread->is_VM_thread()) {
      // Only the VM thread handles BREAK_SIGNAL ...
      thr_sigsetmask(SIG_UNBLOCK, vm_signals(), NULL);
    } else {
      // ... all other threads block BREAK_SIGNAL
      assert(!sigismember(vm_signals(), SIGINT), "SIGINT should not be blocked");
      thr_sigsetmask(SIG_BLOCK, vm_signals(), NULL);
    }
  }
}

bool os::create_attached_thread(JavaThread* thread) {
#ifdef ASSERT
  thread->verify_not_published();
#endif
  OSThread* osthread = create_os_thread(thread, thr_self());
  if (osthread == NULL) {
     return false;
  }

  // Initial thread state is RUNNABLE
  osthread->set_state(RUNNABLE);
  thread->set_osthread(osthread);

  // initialize signal mask for this thread
  // and save the caller's signal mask
  os::Solaris::hotspot_sigmask(thread);

  return true;
}

bool os::create_main_thread(JavaThread* thread) {
#ifdef ASSERT
  thread->verify_not_published();
#endif
  if (_starting_thread == NULL) {
    _starting_thread = create_os_thread(thread, main_thread);
     if (_starting_thread == NULL) {
        return false;
     }
  }

  // The primodial thread is runnable from the start
  _starting_thread->set_state(RUNNABLE);

  thread->set_osthread(_starting_thread);

  // initialize signal mask for this thread
  // and save the caller's signal mask
  os::Solaris::hotspot_sigmask(thread);

  return true;
}

// _T2_libthread is true if we believe we are running with the newer
// SunSoft lwp/libthread.so (2.8 patch, 2.9 default)
bool os::Solaris::_T2_libthread = false;

bool os::create_thread(Thread* thread, ThreadType thr_type, size_t stack_size) {
  // Allocate the OSThread object
  OSThread* osthread = new OSThread(NULL, NULL);
  if (osthread == NULL) {
    return false;
  }

  if ( ThreadPriorityVerbose ) {
    char *thrtyp;
    switch ( thr_type ) {
      case vm_thread:
        thrtyp = (char *)"vm";
        break;
      case cgc_thread:
        thrtyp = (char *)"cgc";
        break;
      case pgc_thread:
        thrtyp = (char *)"pgc";
        break;
      case java_thread:
        thrtyp = (char *)"java";
        break;
      case compiler_thread:
        thrtyp = (char *)"compiler";
        break;
      case watcher_thread:
        thrtyp = (char *)"watcher";
        break;
      default:
        thrtyp = (char *)"unknown";
        break;
    }
    tty->print_cr("In create_thread, creating a %s thread\n", thrtyp);
  }

  // Calculate stack size if it's not specified by caller.
  if (stack_size == 0) {
    // The default stack size 1M (2M for LP64).
    stack_size = (BytesPerWord >> 2) * K * K;

    switch (thr_type) {
    case os::java_thread:
      // Java threads use ThreadStackSize which default value can be changed with the flag -Xss
      if (JavaThread::stack_size_at_create() > 0) stack_size = JavaThread::stack_size_at_create();
      break;
    case os::compiler_thread:
      if (CompilerThreadStackSize > 0) {
        stack_size = (size_t)(CompilerThreadStackSize * K);
        break;
      } // else fall through:
        // use VMThreadStackSize if CompilerThreadStackSize is not defined
    case os::vm_thread:
    case os::pgc_thread:
    case os::cgc_thread:
    case os::watcher_thread:
      if (VMThreadStackSize > 0) stack_size = (size_t)(VMThreadStackSize * K);
      break;
    }
  }
  stack_size = MAX2(stack_size, os::Solaris::min_stack_allowed);

  // Initial state is ALLOCATED but not INITIALIZED
  osthread->set_state(ALLOCATED);

  if (os::Solaris::_os_thread_count > os::Solaris::_os_thread_limit) {
    // We got lots of threads. Check if we still have some address space left.
    // Need to be at least 5Mb of unreserved address space. We do check by
    // trying to reserve some.
    const size_t VirtualMemoryBangSize = 20*K*K;
    char* mem = os::reserve_memory(VirtualMemoryBangSize);
    if (mem == NULL) {
      delete osthread;
      return false;
    } else {
      // Release the memory again
      os::release_memory(mem, VirtualMemoryBangSize);
    }
  }

  // Setup osthread because the child thread may need it.
  thread->set_osthread(osthread);

  // Create the Solaris thread
  // explicit THR_BOUND for T2_libthread case in case
  // that assumption is not accurate, but our alternate signal stack
  // handling is based on it which must have bound threads
  thread_t tid = 0;
  long     flags = (UseDetachedThreads ? THR_DETACHED : 0) | THR_SUSPENDED
                   | ((UseBoundThreads || os::Solaris::T2_libthread() ||
                       (thr_type == vm_thread) ||
                       (thr_type == cgc_thread) ||
                       (thr_type == pgc_thread) ||
                       (thr_type == compiler_thread && BackgroundCompilation)) ?
                      THR_BOUND : 0);
  int      status;

  // 4376845 -- libthread/kernel don't provide enough LWPs to utilize all CPUs.
  //
  // On multiprocessors systems, libthread sometimes under-provisions our
  // process with LWPs.  On a 30-way systems, for instance, we could have
  // 50 user-level threads in ready state and only 2 or 3 LWPs assigned
  // to our process.  This can result in under utilization of PEs.
  // I suspect the problem is related to libthread's LWP
  // pool management and to the kernel's SIGBLOCKING "last LWP parked"
  // upcall policy.
  //
  // The following code is palliative -- it attempts to ensure that our
  // process has sufficient LWPs to take advantage of multiple PEs.
  // Proper long-term cures include using user-level threads bound to LWPs
  // (THR_BOUND) or using LWP-based synchronization.  Note that there is a
  // slight timing window with respect to sampling _os_thread_count, but
  // the race is benign.  Also, we should periodically recompute
  // _processors_online as the min of SC_NPROCESSORS_ONLN and the
  // the number of PEs in our partition.  You might be tempted to use
  // THR_NEW_LWP here, but I'd recommend against it as that could
  // result in undesirable growth of the libthread's LWP pool.
  // The fix below isn't sufficient; for instance, it doesn't take into count
  // LWPs parked on IO.  It does, however, help certain CPU-bound benchmarks.
  //
  // Some pathologies this scheme doesn't handle:
  // *  Threads can block, releasing the LWPs.  The LWPs can age out.
  //    When a large number of threads become ready again there aren't
  //    enough LWPs available to service them.  This can occur when the
  //    number of ready threads oscillates.
  // *  LWPs/Threads park on IO, thus taking the LWP out of circulation.
  //
  // Finally, we should call thr_setconcurrency() periodically to refresh
  // the LWP pool and thwart the LWP age-out mechanism.
  // The "+3" term provides a little slop -- we want to slightly overprovision.

  if (AdjustConcurrency && os::Solaris::_os_thread_count < (_processors_online+3)) {
    if (!(flags & THR_BOUND)) {
      thr_setconcurrency (os::Solaris::_os_thread_count);       // avoid starvation
    }
  }
  // Although this doesn't hurt, we should warn of undefined behavior
  // when using unbound T1 threads with schedctl().  This should never
  // happen, as the compiler and VM threads are always created bound
  DEBUG_ONLY(
      if ((VMThreadHintNoPreempt || CompilerThreadHintNoPreempt) &&
          (!os::Solaris::T2_libthread() && (!(flags & THR_BOUND))) &&
          ((thr_type == vm_thread) || (thr_type == cgc_thread) ||
           (thr_type == pgc_thread) || (thr_type == compiler_thread && BackgroundCompilation))) {
         warning("schedctl behavior undefined when Compiler/VM/GC Threads are Unbound");
      }
  );


  // Mark that we don't have an lwp or thread id yet.
  // In case we attempt to set the priority before the thread starts.
  osthread->set_lwp_id(-1);
  osthread->set_thread_id(-1);

  status = thr_create(NULL, stack_size, java_start, thread, flags, &tid);
  if (status != 0) {
    if (PrintMiscellaneous && (Verbose || WizardMode)) {
      perror("os::create_thread");
    }
    thread->set_osthread(NULL);
    // Need to clean up stuff we've allocated so far
    delete osthread;
    return false;
  }

  Atomic::inc(&os::Solaris::_os_thread_count);

  // Store info on the Solaris thread into the OSThread
  osthread->set_thread_id(tid);

  // Remember that we created this thread so we can set priority on it
  osthread->set_vm_created();

  // Set the default thread priority.  If using bound threads, setting
  // lwp priority will be delayed until thread start.
  set_native_priority(thread,
                      DefaultThreadPriority == -1 ?
                        java_to_os_priority[NormPriority] :
                        DefaultThreadPriority);

  // Initial thread state is INITIALIZED, not SUSPENDED
  osthread->set_state(INITIALIZED);

  // The thread is returned suspended (in state INITIALIZED), and is started higher up in the call chain
  return true;
}

/* defined for >= Solaris 10. This allows builds on earlier versions
 *  of Solaris to take advantage of the newly reserved Solaris JVM signals
 *  With SIGJVM1, SIGJVM2, INTERRUPT_SIGNAL is SIGJVM1, ASYNC_SIGNAL is SIGJVM2
 *  and -XX:+UseAltSigs does nothing since these should have no conflict
 */
#if !defined(SIGJVM1)
#define SIGJVM1 39
#define SIGJVM2 40
#endif

debug_only(static bool signal_sets_initialized = false);
static sigset_t unblocked_sigs, vm_sigs, allowdebug_blocked_sigs;
int os::Solaris::_SIGinterrupt = INTERRUPT_SIGNAL;
int os::Solaris::_SIGasync = ASYNC_SIGNAL;

bool os::Solaris::is_sig_ignored(int sig) {
      struct sigaction oact;
      sigaction(sig, (struct sigaction*)NULL, &oact);
      void* ohlr = oact.sa_sigaction ? CAST_FROM_FN_PTR(void*,  oact.sa_sigaction)
                                     : CAST_FROM_FN_PTR(void*,  oact.sa_handler);
      if (ohlr == CAST_FROM_FN_PTR(void*, SIG_IGN))
           return true;
      else
           return false;
}

// Note: SIGRTMIN is a macro that calls sysconf() so it will
// dynamically detect SIGRTMIN value for the system at runtime, not buildtime
static bool isJVM1available() {
  return SIGJVM1 < SIGRTMIN;
}

void os::Solaris::signal_sets_init() {
  // Should also have an assertion stating we are still single-threaded.
  assert(!signal_sets_initialized, "Already initialized");
  // Fill in signals that are necessarily unblocked for all threads in
  // the VM. Currently, we unblock the following signals:
  // SHUTDOWN{1,2,3}_SIGNAL: for shutdown hooks support (unless over-ridden
  //                         by -Xrs (=ReduceSignalUsage));
  // BREAK_SIGNAL which is unblocked only by the VM thread and blocked by all
  // other threads. The "ReduceSignalUsage" boolean tells us not to alter
  // the dispositions or masks wrt these signals.
  // Programs embedding the VM that want to use the above signals for their
  // own purposes must, at this time, use the "-Xrs" option to prevent
  // interference with shutdown hooks and BREAK_SIGNAL thread dumping.
  // (See bug 4345157, and other related bugs).
  // In reality, though, unblocking these signals is really a nop, since
  // these signals are not blocked by default.
  sigemptyset(&unblocked_sigs);
  sigemptyset(&allowdebug_blocked_sigs);
  sigaddset(&unblocked_sigs, SIGILL);
  sigaddset(&unblocked_sigs, SIGSEGV);
  sigaddset(&unblocked_sigs, SIGBUS);
  sigaddset(&unblocked_sigs, SIGFPE);

  if (isJVM1available) {
    os::Solaris::set_SIGinterrupt(SIGJVM1);
    os::Solaris::set_SIGasync(SIGJVM2);
  } else if (UseAltSigs) {
    os::Solaris::set_SIGinterrupt(ALT_INTERRUPT_SIGNAL);
    os::Solaris::set_SIGasync(ALT_ASYNC_SIGNAL);
  } else {
    os::Solaris::set_SIGinterrupt(INTERRUPT_SIGNAL);
    os::Solaris::set_SIGasync(ASYNC_SIGNAL);
  }

  sigaddset(&unblocked_sigs, os::Solaris::SIGinterrupt());
  sigaddset(&unblocked_sigs, os::Solaris::SIGasync());

  if (!ReduceSignalUsage) {
   if (!os::Solaris::is_sig_ignored(SHUTDOWN1_SIGNAL)) {
      sigaddset(&unblocked_sigs, SHUTDOWN1_SIGNAL);
      sigaddset(&allowdebug_blocked_sigs, SHUTDOWN1_SIGNAL);
   }
   if (!os::Solaris::is_sig_ignored(SHUTDOWN2_SIGNAL)) {
      sigaddset(&unblocked_sigs, SHUTDOWN2_SIGNAL);
      sigaddset(&allowdebug_blocked_sigs, SHUTDOWN2_SIGNAL);
   }
   if (!os::Solaris::is_sig_ignored(SHUTDOWN3_SIGNAL)) {
      sigaddset(&unblocked_sigs, SHUTDOWN3_SIGNAL);
      sigaddset(&allowdebug_blocked_sigs, SHUTDOWN3_SIGNAL);
   }
  }
  // Fill in signals that are blocked by all but the VM thread.
  sigemptyset(&vm_sigs);
  if (!ReduceSignalUsage)
    sigaddset(&vm_sigs, BREAK_SIGNAL);
  debug_only(signal_sets_initialized = true);

  // For diagnostics only used in run_periodic_checks
  sigemptyset(&check_signal_done);
}

// These are signals that are unblocked while a thread is running Java.
// (For some reason, they get blocked by default.)
sigset_t* os::Solaris::unblocked_signals() {
  assert(signal_sets_initialized, "Not initialized");
  return &unblocked_sigs;
}

// These are the signals that are blocked while a (non-VM) thread is
// running Java. Only the VM thread handles these signals.
sigset_t* os::Solaris::vm_signals() {
  assert(signal_sets_initialized, "Not initialized");
  return &vm_sigs;
}

// These are signals that are blocked during cond_wait to allow debugger in
sigset_t* os::Solaris::allowdebug_blocked_signals() {
  assert(signal_sets_initialized, "Not initialized");
  return &allowdebug_blocked_sigs;
}


void _handle_uncaught_cxx_exception() {
  VMError err("An uncaught C++ exception");
  err.report_and_die();
}


// First crack at OS-specific initialization, from inside the new thread.
void os::initialize_thread() {
  int r = thr_main() ;
  guarantee (r == 0 || r == 1, "CR6501650 or CR6493689") ;
  if (r) {
    JavaThread* jt = (JavaThread *)Thread::current();
    assert(jt != NULL,"Sanity check");
    size_t stack_size;
    address base = jt->stack_base();
    if (Arguments::created_by_java_launcher()) {
      // Use 2MB to allow for Solaris 7 64 bit mode.
      stack_size = JavaThread::stack_size_at_create() == 0
        ? 2048*K : JavaThread::stack_size_at_create();

      // There are rare cases when we may have already used more than
      // the basic stack size allotment before this method is invoked.
      // Attempt to allow for a normally sized java_stack.
      size_t current_stack_offset = (size_t)(base - (address)&stack_size);
      stack_size += ReservedSpace::page_align_size_down(current_stack_offset);
    } else {
      // 6269555: If we were not created by a Java launcher, i.e. if we are
      // running embedded in a native application, treat the primordial thread
      // as much like a native attached thread as possible.  This means using
      // the current stack size from thr_stksegment(), unless it is too large
      // to reliably setup guard pages.  A reasonable max size is 8MB.
      size_t current_size = current_stack_size();
      // This should never happen, but just in case....
      if (current_size == 0) current_size = 2 * K * K;
      stack_size = current_size > (8 * K * K) ? (8 * K * K) : current_size;
    }
    address bottom = (address)align_size_up((intptr_t)(base - stack_size), os::vm_page_size());;
    stack_size = (size_t)(base - bottom);

    assert(stack_size > 0, "Stack size calculation problem");

    if (stack_size > jt->stack_size()) {
      NOT_PRODUCT(
        struct rlimit limits;
        getrlimit(RLIMIT_STACK, &limits);
        size_t size = adjust_stack_size(base, (size_t)limits.rlim_cur);
        assert(size >= jt->stack_size(), "Stack size problem in main thread");
      )
      tty->print_cr(
        "Stack size of %d Kb exceeds current limit of %d Kb.\n"
        "(Stack sizes are rounded up to a multiple of the system page size.)\n"
        "See limit(1) to increase the stack size limit.",
        stack_size / K, jt->stack_size() / K);
      vm_exit(1);
    }
    assert(jt->stack_size() >= stack_size,
          "Attempt to map more stack than was allocated");
    jt->set_stack_size(stack_size);
  }

   // 5/22/01: Right now alternate signal stacks do not handle
   // throwing stack overflow exceptions, see bug 4463178
   // Until a fix is found for this, T2 will NOT imply alternate signal
   // stacks.
   // If using T2 libthread threads, install an alternate signal stack.
   // Because alternate stacks associate with LWPs on Solaris,
   // see sigaltstack(2), if using UNBOUND threads, or if UseBoundThreads
   // we prefer to explicitly stack bang.
   // If not using T2 libthread, but using UseBoundThreads any threads
   // (primordial thread, jni_attachCurrentThread) we do not create,
   // probably are not bound, therefore they can not have an alternate
   // signal stack. Since our stack banging code is generated and
   // is shared across threads, all threads must be bound to allow
   // using alternate signal stacks.  The alternative is to interpose
   // on _lwp_create to associate an alt sig stack with each LWP,
   // and this could be a problem when the JVM is embedded.
   // We would prefer to use alternate signal stacks with T2
   // Since there is currently no accurate way to detect T2
   // we do not. Assuming T2 when running T1 causes sig 11s or assertions
   // on installing alternate signal stacks


   // 05/09/03: removed alternate signal stack support for Solaris
   // The alternate signal stack mechanism is no longer needed to
   // handle stack overflow. This is now handled by allocating
   // guard pages (red zone) and stackbanging.
   // Initially the alternate signal stack mechanism was removed because
   // it did not work with T1 llibthread. Alternate
   // signal stacks MUST have all threads bound to lwps. Applications
   // can create their own threads and attach them without their being
   // bound under T1. This is frequently the case for the primordial thread.
   // If we were ever to reenable this mechanism we would need to
   // use the dynamic check for T2 libthread.

  os::Solaris::init_thread_fpu_state();
  std::set_terminate(_handle_uncaught_cxx_exception);
}



// Free Solaris resources related to the OSThread
void os::free_thread(OSThread* osthread) {
  assert(osthread != NULL, "os::free_thread but osthread not set");


  // We are told to free resources of the argument thread,
  // but we can only really operate on the current thread.
  // The main thread must take the VMThread down synchronously
  // before the main thread exits and frees up CodeHeap
  guarantee((Thread::current()->osthread() == osthread
     || (osthread == VMThread::vm_thread()->osthread())), "os::free_thread but not current thread");
  if (Thread::current()->osthread() == osthread) {
    // Restore caller's signal mask
    sigset_t sigmask = osthread->caller_sigmask();
    thr_sigsetmask(SIG_SETMASK, &sigmask, NULL);
  }
  delete osthread;
}

void os::pd_start_thread(Thread* thread) {
  int status = thr_continue(thread->osthread()->thread_id());
  assert_status(status == 0, status, "thr_continue failed");
}


intx os::current_thread_id() {
  return (intx)thr_self();
}

static pid_t _initial_pid = 0;

int os::current_process_id() {
  return (int)(_initial_pid ? _initial_pid : getpid());
}

int os::allocate_thread_local_storage() {
  // %%%       in Win32 this allocates a memory segment pointed to by a
  //           register.  Dan Stein can implement a similar feature in
  //           Solaris.  Alternatively, the VM can do the same thing
  //           explicitly: malloc some storage and keep the pointer in a
  //           register (which is part of the thread's context) (or keep it
  //           in TLS).
  // %%%       In current versions of Solaris, thr_self and TSD can
  //           be accessed via short sequences of displaced indirections.
  //           The value of thr_self is available as %g7(36).
  //           The value of thr_getspecific(k) is stored in %g7(12)(4)(k*4-4),
  //           assuming that the current thread already has a value bound to k.
  //           It may be worth experimenting with such access patterns,
  //           and later having the parameters formally exported from a Solaris
  //           interface.  I think, however, that it will be faster to
  //           maintain the invariant that %g2 always contains the
  //           JavaThread in Java code, and have stubs simply
  //           treat %g2 as a caller-save register, preserving it in a %lN.
  thread_key_t tk;
  if (thr_keycreate( &tk, NULL ) )
    fatal(err_msg("os::allocate_thread_local_storage: thr_keycreate failed "
                  "(%s)", strerror(errno)));
  return int(tk);
}

void os::free_thread_local_storage(int index) {
  // %%% don't think we need anything here
  // if ( pthread_key_delete((pthread_key_t) tk) )
  //   fatal("os::free_thread_local_storage: pthread_key_delete failed");
}

#define SMALLINT 32   // libthread allocate for tsd_common is a version specific
                      // small number - point is NO swap space available
void os::thread_local_storage_at_put(int index, void* value) {
  // %%% this is used only in threadLocalStorage.cpp
  if (thr_setspecific((thread_key_t)index, value)) {
    if (errno == ENOMEM) {
       vm_exit_out_of_memory(SMALLINT, "thr_setspecific: out of swap space");
    } else {
      fatal(err_msg("os::thread_local_storage_at_put: thr_setspecific failed "
                    "(%s)", strerror(errno)));
    }
  } else {
      ThreadLocalStorage::set_thread_in_slot ((Thread *) value) ;
  }
}

// This function could be called before TLS is initialized, for example, when
// VM receives an async signal or when VM causes a fatal error during
// initialization. Return NULL if thr_getspecific() fails.
void* os::thread_local_storage_at(int index) {
  // %%% this is used only in threadLocalStorage.cpp
  void* r = NULL;
  return thr_getspecific((thread_key_t)index, &r) != 0 ? NULL : r;
}


// gethrtime can move backwards if read from one cpu and then a different cpu
// getTimeNanos is guaranteed to not move backward on Solaris
// local spinloop created as faster for a CAS on an int than
// a CAS on a 64bit jlong. Also Atomic::cmpxchg for jlong is not
// supported on sparc v8 or pre supports_cx8 intel boxes.
// oldgetTimeNanos for systems which do not support CAS on 64bit jlong
// i.e. sparc v8 and pre supports_cx8 (i486) intel boxes
inline hrtime_t oldgetTimeNanos() {
  int gotlock = LOCK_INVALID;
  hrtime_t newtime = gethrtime();

  for (;;) {
// grab lock for max_hrtime
    int curlock = max_hrtime_lock;
    if (curlock & LOCK_BUSY)  continue;
    if (gotlock = Atomic::cmpxchg(LOCK_BUSY, &max_hrtime_lock, LOCK_FREE) != LOCK_FREE) continue;
    if (newtime > max_hrtime) {
      max_hrtime = newtime;
    } else {
      newtime = max_hrtime;
    }
    // release lock
    max_hrtime_lock = LOCK_FREE;
    return newtime;
  }
}
// gethrtime can move backwards if read from one cpu and then a different cpu
// getTimeNanos is guaranteed to not move backward on Solaris
inline hrtime_t getTimeNanos() {
  if (VM_Version::supports_cx8()) {
    const hrtime_t now = gethrtime();
    // Use atomic long load since 32-bit x86 uses 2 registers to keep long.
    const hrtime_t prev = Atomic::load((volatile jlong*)&max_hrtime);
    if (now <= prev)  return prev;   // same or retrograde time;
    const hrtime_t obsv = Atomic::cmpxchg(now, (volatile jlong*)&max_hrtime, prev);
    assert(obsv >= prev, "invariant");   // Monotonicity
    // If the CAS succeeded then we're done and return "now".
    // If the CAS failed and the observed value "obs" is >= now then
    // we should return "obs".  If the CAS failed and now > obs > prv then
    // some other thread raced this thread and installed a new value, in which case
    // we could either (a) retry the entire operation, (b) retry trying to install now
    // or (c) just return obs.  We use (c).   No loop is required although in some cases
    // we might discard a higher "now" value in deference to a slightly lower but freshly
    // installed obs value.   That's entirely benign -- it admits no new orderings compared
    // to (a) or (b) -- and greatly reduces coherence traffic.
    // We might also condition (c) on the magnitude of the delta between obs and now.
    // Avoiding excessive CAS operations to hot RW locations is critical.
    // See http://blogs.sun.com/dave/entry/cas_and_cache_trivia_invalidate
    return (prev == obsv) ? now : obsv ;
  } else {
    return oldgetTimeNanos();
  }
}

// Time since start-up in seconds to a fine granularity.
// Used by VMSelfDestructTimer and the MemProfiler.
double os::elapsedTime() {
  return (double)(getTimeNanos() - first_hrtime) / (double)hrtime_hz;
}

jlong os::elapsed_counter() {
  return (jlong)(getTimeNanos() - first_hrtime);
}

jlong os::elapsed_frequency() {
   return hrtime_hz;
}

// Return the real, user, and system times in seconds from an
// arbitrary fixed point in the past.
bool os::getTimesSecs(double* process_real_time,
                  double* process_user_time,
                  double* process_system_time) {
  struct tms ticks;
  clock_t real_ticks = times(&ticks);

  if (real_ticks == (clock_t) (-1)) {
    return false;
  } else {
    double ticks_per_second = (double) clock_tics_per_sec;
    *process_user_time = ((double) ticks.tms_utime) / ticks_per_second;
    *process_system_time = ((double) ticks.tms_stime) / ticks_per_second;
    // For consistency return the real time from getTimeNanos()
    // converted to seconds.
    *process_real_time = ((double) getTimeNanos()) / ((double) NANOUNITS);

    return true;
  }
}

bool os::supports_vtime() { return true; }

bool os::enable_vtime() {
  int fd = ::open("/proc/self/ctl", O_WRONLY);
  if (fd == -1)
    return false;

  long cmd[] = { PCSET, PR_MSACCT };
  int res = ::write(fd, cmd, sizeof(long) * 2);
  ::close(fd);
  if (res != sizeof(long) * 2)
    return false;

  return true;
}

bool os::vtime_enabled() {
  int fd = ::open("/proc/self/status", O_RDONLY);
  if (fd == -1)
    return false;

  pstatus_t status;
  int res = os::read(fd, (void*) &status, sizeof(pstatus_t));
  ::close(fd);
  if (res != sizeof(pstatus_t))
    return false;

  return status.pr_flags & PR_MSACCT;
}

double os::elapsedVTime() {
  return (double)gethrvtime() / (double)hrtime_hz;
}

// Used internally for comparisons only
// getTimeMillis guaranteed to not move backwards on Solaris
jlong getTimeMillis() {
  jlong nanotime = getTimeNanos();
  return (jlong)(nanotime / NANOSECS_PER_MILLISEC);
}

// Must return millis since Jan 1 1970 for JVM_CurrentTimeMillis
jlong os::javaTimeMillis() {
  timeval t;
  if (gettimeofday( &t, NULL) == -1)
    fatal(err_msg("os::javaTimeMillis: gettimeofday (%s)", strerror(errno)));
  return jlong(t.tv_sec) * 1000  +  jlong(t.tv_usec) / 1000;
}

jlong os::javaTimeNanos() {
  return (jlong)getTimeNanos();
}

void os::javaTimeNanos_info(jvmtiTimerInfo *info_ptr) {
  info_ptr->max_value = ALL_64_BITS;      // gethrtime() uses all 64 bits
  info_ptr->may_skip_backward = false;    // not subject to resetting or drifting
  info_ptr->may_skip_forward = false;     // not subject to resetting or drifting
  info_ptr->kind = JVMTI_TIMER_ELAPSED;   // elapsed not CPU time
}

char * os::local_time_string(char *buf, size_t buflen) {
  struct tm t;
  time_t long_time;
  time(&long_time);
  localtime_r(&long_time, &t);
  jio_snprintf(buf, buflen, "%d-%02d-%02d %02d:%02d:%02d",
               t.tm_year + 1900, t.tm_mon + 1, t.tm_mday,
               t.tm_hour, t.tm_min, t.tm_sec);
  return buf;
}

// Note: os::shutdown() might be called very early during initialization, or
// called from signal handler. Before adding something to os::shutdown(), make
// sure it is async-safe and can handle partially initialized VM.
void os::shutdown() {

  // allow PerfMemory to attempt cleanup of any persistent resources
  perfMemory_exit();

  // needs to remove object in file system
  AttachListener::abort();

  // flush buffered output, finish log files
  ostream_abort();

  // Check for abort hook
  abort_hook_t abort_hook = Arguments::abort_hook();
  if (abort_hook != NULL) {
    abort_hook();
  }
}

// Note: os::abort() might be called very early during initialization, or
// called from signal handler. Before adding something to os::abort(), make
// sure it is async-safe and can handle partially initialized VM.
void os::abort(bool dump_core) {
  os::shutdown();
  if (dump_core) {
#ifndef PRODUCT
    fdStream out(defaultStream::output_fd());
    out.print_raw("Current thread is ");
    char buf[16];
    jio_snprintf(buf, sizeof(buf), UINTX_FORMAT, os::current_thread_id());
    out.print_raw_cr(buf);
    out.print_raw_cr("Dumping core ...");
#endif
    ::abort(); // dump core (for debugging)
  }

  ::exit(1);
}

// Die immediately, no exit hook, no abort hook, no cleanup.
void os::die() {
  _exit(-1);
}

// unused
void os::set_error_file(const char *logfile) {}

// DLL functions

const char* os::dll_file_extension() { return ".so"; }

// This must be hard coded because it's the system's temporary
// directory not the java application's temp directory, ala java.io.tmpdir.
const char* os::get_temp_directory() { return "/tmp"; }

static bool file_exists(const char* filename) {
  struct stat statbuf;
  if (filename == NULL || strlen(filename) == 0) {
    return false;
  }
  return os::stat(filename, &statbuf) == 0;
}

void os::dll_build_name(char* buffer, size_t buflen,
                        const char* pname, const char* fname) {
  const size_t pnamelen = pname ? strlen(pname) : 0;

  // Quietly truncate on buffer overflow.  Should be an error.
  if (pnamelen + strlen(fname) + 10 > (size_t) buflen) {
    *buffer = '\0';
    return;
  }

  if (pnamelen == 0) {
    snprintf(buffer, buflen, "lib%s.so", fname);
  } else if (strchr(pname, *os::path_separator()) != NULL) {
    int n;
    char** pelements = split_path(pname, &n);
    for (int i = 0 ; i < n ; i++) {
      // really shouldn't be NULL but what the heck, check can't hurt
      if (pelements[i] == NULL || strlen(pelements[i]) == 0) {
        continue; // skip the empty path values
      }
      snprintf(buffer, buflen, "%s/lib%s.so", pelements[i], fname);
      if (file_exists(buffer)) {
        break;
      }
    }
    // release the storage
    for (int i = 0 ; i < n ; i++) {
      if (pelements[i] != NULL) {
        FREE_C_HEAP_ARRAY(char, pelements[i]);
      }
    }
    if (pelements != NULL) {
      FREE_C_HEAP_ARRAY(char*, pelements);
    }
  } else {
    snprintf(buffer, buflen, "%s/lib%s.so", pname, fname);
  }
}

const char* os::get_current_directory(char *buf, int buflen) {
  return getcwd(buf, buflen);
}

// check if addr is inside libjvm[_g].so
bool os::address_is_in_vm(address addr) {
  static address libjvm_base_addr;
  Dl_info dlinfo;

  if (libjvm_base_addr == NULL) {
    dladdr(CAST_FROM_FN_PTR(void *, os::address_is_in_vm), &dlinfo);
    libjvm_base_addr = (address)dlinfo.dli_fbase;
    assert(libjvm_base_addr !=NULL, "Cannot obtain base address for libjvm");
  }

  if (dladdr((void *)addr, &dlinfo)) {
    if (libjvm_base_addr == (address)dlinfo.dli_fbase) return true;
  }

  return false;
}

typedef int (*dladdr1_func_type) (void *, Dl_info *, void **, int);
static dladdr1_func_type dladdr1_func = NULL;

bool os::dll_address_to_function_name(address addr, char *buf,
                                      int buflen, int * offset) {
  Dl_info dlinfo;

  // dladdr1_func was initialized in os::init()
  if (dladdr1_func){
      // yes, we have dladdr1

      // Support for dladdr1 is checked at runtime; it may be
      // available even if the vm is built on a machine that does
      // not have dladdr1 support.  Make sure there is a value for
      // RTLD_DL_SYMENT.
      #ifndef RTLD_DL_SYMENT
      #define RTLD_DL_SYMENT 1
      #endif
#ifdef _LP64
      Elf64_Sym * info;
#else
      Elf32_Sym * info;
#endif
      if (dladdr1_func((void *)addr, &dlinfo, (void **)&info,
                       RTLD_DL_SYMENT)) {
        if ((char *)dlinfo.dli_saddr + info->st_size > (char *)addr) {
          if (buf != NULL) {
            if (!Decoder::demangle(dlinfo.dli_sname, buf, buflen))
              jio_snprintf(buf, buflen, "%s", dlinfo.dli_sname);
            }
            if (offset != NULL) *offset = addr - (address)dlinfo.dli_saddr;
            return true;
        }
      }
      if (dlinfo.dli_fname != NULL && dlinfo.dli_fbase != 0) {
        if (Decoder::decode((address)(addr - (address)dlinfo.dli_fbase),
           buf, buflen, offset, dlinfo.dli_fname)) {
          return true;
        }
      }
      if (buf != NULL) buf[0] = '\0';
      if (offset != NULL) *offset  = -1;
      return false;
  } else {
      // no, only dladdr is available
      if (dladdr((void *)addr, &dlinfo)) {
        if (buf != NULL) {
          if (!Decoder::demangle(dlinfo.dli_sname, buf, buflen))
            jio_snprintf(buf, buflen, dlinfo.dli_sname);
        }
        if (offset != NULL) *offset = addr - (address)dlinfo.dli_saddr;
        return true;
      } else if (dlinfo.dli_fname != NULL && dlinfo.dli_fbase != 0) {
        if (Decoder::decode((address)(addr - (address)dlinfo.dli_fbase),
          buf, buflen, offset, dlinfo.dli_fname)) {
          return true;
        }
      }
      if (buf != NULL) buf[0] = '\0';
      if (offset != NULL) *offset  = -1;
      return false;
  }
}

bool os::dll_address_to_library_name(address addr, char* buf,
                                     int buflen, int* offset) {
  Dl_info dlinfo;

  if (dladdr((void*)addr, &dlinfo)){
     if (buf) jio_snprintf(buf, buflen, "%s", dlinfo.dli_fname);
     if (offset) *offset = addr - (address)dlinfo.dli_fbase;
     return true;
  } else {
     if (buf) buf[0] = '\0';
     if (offset) *offset = -1;
     return false;
  }
}

// Prints the names and full paths of all opened dynamic libraries
// for current process
void os::print_dll_info(outputStream * st) {
    Dl_info dli;
    void *handle;
    Link_map *map;
    Link_map *p;

    st->print_cr("Dynamic libraries:"); st->flush();

    if (!dladdr(CAST_FROM_FN_PTR(void *, os::print_dll_info), &dli)) {
        st->print_cr("Error: Cannot print dynamic libraries.");
        return;
    }
    handle = dlopen(dli.dli_fname, RTLD_LAZY);
    if (handle == NULL) {
        st->print_cr("Error: Cannot print dynamic libraries.");
        return;
    }
    dlinfo(handle, RTLD_DI_LINKMAP, &map);
    if (map == NULL) {
        st->print_cr("Error: Cannot print dynamic libraries.");
        return;
    }

    while (map->l_prev != NULL)
        map = map->l_prev;

    while (map != NULL) {
        st->print_cr(PTR_FORMAT " \t%s", map->l_addr, map->l_name);
        map = map->l_next;
    }

    dlclose(handle);
}

  // Loads .dll/.so and
  // in case of error it checks if .dll/.so was built for the
  // same architecture as Hotspot is running on

void * os::dll_load(const char *filename, char *ebuf, int ebuflen)
{
  void * result= ::dlopen(filename, RTLD_LAZY);
  if (result != NULL) {
    // Successful loading
    return result;
  }

  Elf32_Ehdr elf_head;

  // Read system error message into ebuf
  // It may or may not be overwritten below
  ::strncpy(ebuf, ::dlerror(), ebuflen-1);
  ebuf[ebuflen-1]='\0';
  int diag_msg_max_length=ebuflen-strlen(ebuf);
  char* diag_msg_buf=ebuf+strlen(ebuf);

  if (diag_msg_max_length==0) {
    // No more space in ebuf for additional diagnostics message
    return NULL;
  }


  int file_descriptor= ::open(filename, O_RDONLY | O_NONBLOCK);

  if (file_descriptor < 0) {
    // Can't open library, report dlerror() message
    return NULL;
  }

  bool failed_to_read_elf_head=
    (sizeof(elf_head)!=
        (::read(file_descriptor, &elf_head,sizeof(elf_head)))) ;

  ::close(file_descriptor);
  if (failed_to_read_elf_head) {
    // file i/o error - report dlerror() msg
    return NULL;
  }

  typedef struct {
    Elf32_Half  code;         // Actual value as defined in elf.h
    Elf32_Half  compat_class; // Compatibility of archs at VM's sense
    char        elf_class;    // 32 or 64 bit
    char        endianess;    // MSB or LSB
    char*       name;         // String representation
  } arch_t;

  static const arch_t arch_array[]={
    {EM_386,         EM_386,     ELFCLASS32, ELFDATA2LSB, (char*)"IA 32"},
    {EM_486,         EM_386,     ELFCLASS32, ELFDATA2LSB, (char*)"IA 32"},
    {EM_IA_64,       EM_IA_64,   ELFCLASS64, ELFDATA2LSB, (char*)"IA 64"},
    {EM_X86_64,      EM_X86_64,  ELFCLASS64, ELFDATA2LSB, (char*)"AMD 64"},
    {EM_SPARC,       EM_SPARC,   ELFCLASS32, ELFDATA2MSB, (char*)"Sparc 32"},
    {EM_SPARC32PLUS, EM_SPARC,   ELFCLASS32, ELFDATA2MSB, (char*)"Sparc 32"},
    {EM_SPARCV9,     EM_SPARCV9, ELFCLASS64, ELFDATA2MSB, (char*)"Sparc v9 64"},
    {EM_PPC,         EM_PPC,     ELFCLASS32, ELFDATA2MSB, (char*)"Power PC 32"},
    {EM_PPC64,       EM_PPC64,   ELFCLASS64, ELFDATA2MSB, (char*)"Power PC 64"},
    {EM_ARM,         EM_ARM,     ELFCLASS32, ELFDATA2LSB, (char*)"ARM 32"}
  };

  #if  (defined IA32)
    static  Elf32_Half running_arch_code=EM_386;
  #elif   (defined AMD64)
    static  Elf32_Half running_arch_code=EM_X86_64;
  #elif  (defined IA64)
    static  Elf32_Half running_arch_code=EM_IA_64;
  #elif  (defined __sparc) && (defined _LP64)
    static  Elf32_Half running_arch_code=EM_SPARCV9;
  #elif  (defined __sparc) && (!defined _LP64)
    static  Elf32_Half running_arch_code=EM_SPARC;
  #elif  (defined __powerpc64__)
    static  Elf32_Half running_arch_code=EM_PPC64;
  #elif  (defined __powerpc__)
    static  Elf32_Half running_arch_code=EM_PPC;
  #elif (defined ARM)
    static  Elf32_Half running_arch_code=EM_ARM;
  #else
    #error Method os::dll_load requires that one of following is defined:\
         IA32, AMD64, IA64, __sparc, __powerpc__, ARM, ARM
  #endif

  // Identify compatability class for VM's architecture and library's architecture
  // Obtain string descriptions for architectures

  arch_t lib_arch={elf_head.e_machine,0,elf_head.e_ident[EI_CLASS], elf_head.e_ident[EI_DATA], NULL};
  int running_arch_index=-1;

  for (unsigned int i=0 ; i < ARRAY_SIZE(arch_array) ; i++ ) {
    if (running_arch_code == arch_array[i].code) {
      running_arch_index    = i;
    }
    if (lib_arch.code == arch_array[i].code) {
      lib_arch.compat_class = arch_array[i].compat_class;
      lib_arch.name         = arch_array[i].name;
    }
  }

  assert(running_arch_index != -1,
    "Didn't find running architecture code (running_arch_code) in arch_array");
  if (running_arch_index == -1) {
    // Even though running architecture detection failed
    // we may still continue with reporting dlerror() message
    return NULL;
  }

  if (lib_arch.endianess != arch_array[running_arch_index].endianess) {
    ::snprintf(diag_msg_buf, diag_msg_max_length-1," (Possible cause: endianness mismatch)");
    return NULL;
  }

  if (lib_arch.elf_class != arch_array[running_arch_index].elf_class) {
    ::snprintf(diag_msg_buf, diag_msg_max_length-1," (Possible cause: architecture word width mismatch)");
    return NULL;
  }

  if (lib_arch.compat_class != arch_array[running_arch_index].compat_class) {
    if ( lib_arch.name!=NULL ) {
      ::snprintf(diag_msg_buf, diag_msg_max_length-1,
        " (Possible cause: can't load %s-bit .so on a %s-bit platform)",
        lib_arch.name, arch_array[running_arch_index].name);
    } else {
      ::snprintf(diag_msg_buf, diag_msg_max_length-1,
      " (Possible cause: can't load this .so (machine code=0x%x) on a %s-bit platform)",
        lib_arch.code,
        arch_array[running_arch_index].name);
    }
  }

  return NULL;
}

void* os::dll_lookup(void* handle, const char* name) {
  return dlsym(handle, name);
}

int os::stat(const char *path, struct stat *sbuf) {
  char pathbuf[MAX_PATH];
  if (strlen(path) > MAX_PATH - 1) {
    errno = ENAMETOOLONG;
    return -1;
  }
  os::native_path(strcpy(pathbuf, path));
  return ::stat(pathbuf, sbuf);
}

static bool _print_ascii_file(const char* filename, outputStream* st) {
  int fd = ::open(filename, O_RDONLY);
  if (fd == -1) {
     return false;
  }

  char buf[32];
  int bytes;
  while ((bytes = ::read(fd, buf, sizeof(buf))) > 0) {
    st->print_raw(buf, bytes);
  }

  ::close(fd);

  return true;
}

void os::print_os_info_brief(outputStream* st) {
  os::Solaris::print_distro_info(st);

  os::Posix::print_uname_info(st);

  os::Solaris::print_libversion_info(st);
}

void os::print_os_info(outputStream* st) {
  st->print("OS:");

  os::Solaris::print_distro_info(st);

  os::Posix::print_uname_info(st);

  os::Solaris::print_libversion_info(st);

  os::Posix::print_rlimit_info(st);

  os::Posix::print_load_average(st);
}

void os::Solaris::print_distro_info(outputStream* st) {
  if (!_print_ascii_file("/etc/release", st)) {
      st->print("Solaris");
    }
    st->cr();
}

void os::Solaris::print_libversion_info(outputStream* st) {
  if (os::Solaris::T2_libthread()) {
    st->print("  (T2 libthread)");
  }
  else {
    st->print("  (T1 libthread)");
  }
  st->cr();
}

static bool check_addr0(outputStream* st) {
  jboolean status = false;
  int fd = ::open("/proc/self/map",O_RDONLY);
  if (fd >= 0) {
    prmap_t p;
    while(::read(fd, &p, sizeof(p)) > 0) {
      if (p.pr_vaddr == 0x0) {
        st->print("Warning: Address: 0x%x, Size: %dK, ",p.pr_vaddr, p.pr_size/1024, p.pr_mapname);
        st->print("Mapped file: %s, ", p.pr_mapname[0] == '\0' ? "None" : p.pr_mapname);
        st->print("Access:");
        st->print("%s",(p.pr_mflags & MA_READ)  ? "r" : "-");
        st->print("%s",(p.pr_mflags & MA_WRITE) ? "w" : "-");
        st->print("%s",(p.pr_mflags & MA_EXEC)  ? "x" : "-");
        st->cr();
        status = true;
      }
      ::close(fd);
    }
  }
  return status;
}

void os::pd_print_cpu_info(outputStream* st) {
  // Nothing to do for now.
}

void os::print_memory_info(outputStream* st) {
  st->print("Memory:");
  st->print(" %dk page", os::vm_page_size()>>10);
  st->print(", physical " UINT64_FORMAT "k", os::physical_memory()>>10);
  st->print("(" UINT64_FORMAT "k free)", os::available_memory() >> 10);
  st->cr();
  (void) check_addr0(st);
}

// Taken from /usr/include/sys/machsig.h  Supposed to be architecture specific
// but they're the same for all the solaris architectures that we support.
const char *ill_names[] = { "ILL0", "ILL_ILLOPC", "ILL_ILLOPN", "ILL_ILLADR",
                          "ILL_ILLTRP", "ILL_PRVOPC", "ILL_PRVREG",
                          "ILL_COPROC", "ILL_BADSTK" };

const char *fpe_names[] = { "FPE0", "FPE_INTDIV", "FPE_INTOVF", "FPE_FLTDIV",
                          "FPE_FLTOVF", "FPE_FLTUND", "FPE_FLTRES",
                          "FPE_FLTINV", "FPE_FLTSUB" };

const char *segv_names[] = { "SEGV0", "SEGV_MAPERR", "SEGV_ACCERR" };

const char *bus_names[] = { "BUS0", "BUS_ADRALN", "BUS_ADRERR", "BUS_OBJERR" };

void os::print_siginfo(outputStream* st, void* siginfo) {
  st->print("siginfo:");

  const int buflen = 100;
  char buf[buflen];
  siginfo_t *si = (siginfo_t*)siginfo;
  st->print("si_signo=%s: ", os::exception_name(si->si_signo, buf, buflen));
  char *err = strerror(si->si_errno);
  if (si->si_errno != 0 && err != NULL) {
    st->print("si_errno=%s", err);
  } else {
    st->print("si_errno=%d", si->si_errno);
  }
  const int c = si->si_code;
  assert(c > 0, "unexpected si_code");
  switch (si->si_signo) {
  case SIGILL:
    st->print(", si_code=%d (%s)", c, c > 8 ? "" : ill_names[c]);
    st->print(", si_addr=" PTR_FORMAT, si->si_addr);
    break;
  case SIGFPE:
    st->print(", si_code=%d (%s)", c, c > 9 ? "" : fpe_names[c]);
    st->print(", si_addr=" PTR_FORMAT, si->si_addr);
    break;
  case SIGSEGV:
    st->print(", si_code=%d (%s)", c, c > 2 ? "" : segv_names[c]);
    st->print(", si_addr=" PTR_FORMAT, si->si_addr);
    break;
  case SIGBUS:
    st->print(", si_code=%d (%s)", c, c > 3 ? "" : bus_names[c]);
    st->print(", si_addr=" PTR_FORMAT, si->si_addr);
    break;
  default:
    st->print(", si_code=%d", si->si_code);
    // no si_addr
  }

  if ((si->si_signo == SIGBUS || si->si_signo == SIGSEGV) &&
      UseSharedSpaces) {
    FileMapInfo* mapinfo = FileMapInfo::current_info();
    if (mapinfo->is_in_shared_space(si->si_addr)) {
      st->print("\n\nError accessing class data sharing archive."   \
                " Mapped file inaccessible during execution, "      \
                " possible disk/network problem.");
    }
  }
  st->cr();
}

// Moved from whole group, because we need them here for diagnostic
// prints.
#define OLDMAXSIGNUM 32
static int Maxsignum = 0;
static int *ourSigFlags = NULL;

extern "C" void sigINTRHandler(int, siginfo_t*, void*);

int os::Solaris::get_our_sigflags(int sig) {
  assert(ourSigFlags!=NULL, "signal data structure not initialized");
  assert(sig > 0 && sig < Maxsignum, "vm signal out of expected range");
  return ourSigFlags[sig];
}

void os::Solaris::set_our_sigflags(int sig, int flags) {
  assert(ourSigFlags!=NULL, "signal data structure not initialized");
  assert(sig > 0 && sig < Maxsignum, "vm signal out of expected range");
  ourSigFlags[sig] = flags;
}


static const char* get_signal_handler_name(address handler,
                                           char* buf, int buflen) {
  int offset;
  bool found = os::dll_address_to_library_name(handler, buf, buflen, &offset);
  if (found) {
    // skip directory names
    const char *p1, *p2;
    p1 = buf;
    size_t len = strlen(os::file_separator());
    while ((p2 = strstr(p1, os::file_separator())) != NULL) p1 = p2 + len;
    jio_snprintf(buf, buflen, "%s+0x%x", p1, offset);
  } else {
    jio_snprintf(buf, buflen, PTR_FORMAT, handler);
  }
  return buf;
}

static void print_signal_handler(outputStream* st, int sig,
                                  char* buf, size_t buflen) {
  struct sigaction sa;

  sigaction(sig, NULL, &sa);

  st->print("%s: ", os::exception_name(sig, buf, buflen));

  address handler = (sa.sa_flags & SA_SIGINFO)
                  ? CAST_FROM_FN_PTR(address, sa.sa_sigaction)
                  : CAST_FROM_FN_PTR(address, sa.sa_handler);

  if (handler == CAST_FROM_FN_PTR(address, SIG_DFL)) {
    st->print("SIG_DFL");
  } else if (handler == CAST_FROM_FN_PTR(address, SIG_IGN)) {
    st->print("SIG_IGN");
  } else {
    st->print("[%s]", get_signal_handler_name(handler, buf, buflen));
  }

  st->print(", sa_mask[0]=" PTR32_FORMAT, *(uint32_t*)&sa.sa_mask);

  address rh = VMError::get_resetted_sighandler(sig);
  // May be, handler was resetted by VMError?
  if(rh != NULL) {
    handler = rh;
    sa.sa_flags = VMError::get_resetted_sigflags(sig);
  }

  st->print(", sa_flags="   PTR32_FORMAT, sa.sa_flags);

  // Check: is it our handler?
  if(handler == CAST_FROM_FN_PTR(address, signalHandler) ||
     handler == CAST_FROM_FN_PTR(address, sigINTRHandler)) {
    // It is our signal handler
    // check for flags
    if(sa.sa_flags != os::Solaris::get_our_sigflags(sig)) {
      st->print(
        ", flags was changed from " PTR32_FORMAT ", consider using jsig library",
        os::Solaris::get_our_sigflags(sig));
    }
  }
  st->cr();
}

void os::print_signal_handlers(outputStream* st, char* buf, size_t buflen) {
  st->print_cr("Signal Handlers:");
  print_signal_handler(st, SIGSEGV, buf, buflen);
  print_signal_handler(st, SIGBUS , buf, buflen);
  print_signal_handler(st, SIGFPE , buf, buflen);
  print_signal_handler(st, SIGPIPE, buf, buflen);
  print_signal_handler(st, SIGXFSZ, buf, buflen);
  print_signal_handler(st, SIGILL , buf, buflen);
  print_signal_handler(st, INTERRUPT_SIGNAL, buf, buflen);
  print_signal_handler(st, ASYNC_SIGNAL, buf, buflen);
  print_signal_handler(st, BREAK_SIGNAL, buf, buflen);
  print_signal_handler(st, SHUTDOWN1_SIGNAL , buf, buflen);
  print_signal_handler(st, SHUTDOWN2_SIGNAL , buf, buflen);
  print_signal_handler(st, SHUTDOWN3_SIGNAL, buf, buflen);
  print_signal_handler(st, os::Solaris::SIGinterrupt(), buf, buflen);
  print_signal_handler(st, os::Solaris::SIGasync(), buf, buflen);
}

static char saved_jvm_path[MAXPATHLEN] = { 0 };

// Find the full path to the current module, libjvm.so or libjvm_g.so
void os::jvm_path(char *buf, jint buflen) {
  // Error checking.
  if (buflen < MAXPATHLEN) {
    assert(false, "must use a large-enough buffer");
    buf[0] = '\0';
    return;
  }
  // Lazy resolve the path to current module.
  if (saved_jvm_path[0] != 0) {
    strcpy(buf, saved_jvm_path);
    return;
  }

  Dl_info dlinfo;
  int ret = dladdr(CAST_FROM_FN_PTR(void *, os::jvm_path), &dlinfo);
  assert(ret != 0, "cannot locate libjvm");
  realpath((char *)dlinfo.dli_fname, buf);

  if (Arguments::created_by_gamma_launcher()) {
    // Support for the gamma launcher.  Typical value for buf is
    // "<JAVA_HOME>/jre/lib/<arch>/<vmtype>/libjvm.so".  If "/jre/lib/" appears at
    // the right place in the string, then assume we are installed in a JDK and
    // we're done.  Otherwise, check for a JAVA_HOME environment variable and fix
    // up the path so it looks like libjvm.so is installed there (append a
    // fake suffix hotspot/libjvm.so).
    const char *p = buf + strlen(buf) - 1;
    for (int count = 0; p > buf && count < 5; ++count) {
      for (--p; p > buf && *p != '/'; --p)
        /* empty */ ;
    }

    if (strncmp(p, "/jre/lib/", 9) != 0) {
      // Look for JAVA_HOME in the environment.
      char* java_home_var = ::getenv("JAVA_HOME");
      if (java_home_var != NULL && java_home_var[0] != 0) {
        char cpu_arch[12];
        char* jrelib_p;
        int   len;
        sysinfo(SI_ARCHITECTURE, cpu_arch, sizeof(cpu_arch));
#ifdef _LP64
        // If we are on sparc running a 64-bit vm, look in jre/lib/sparcv9.
        if (strcmp(cpu_arch, "sparc") == 0) {
          strcat(cpu_arch, "v9");
        } else if (strcmp(cpu_arch, "i386") == 0) {
          strcpy(cpu_arch, "amd64");
        }
#endif
        // Check the current module name "libjvm.so" or "libjvm_g.so".
        p = strrchr(buf, '/');
        assert(strstr(p, "/libjvm") == p, "invalid library name");
        p = strstr(p, "_g") ? "_g" : "";

        realpath(java_home_var, buf);
        // determine if this is a legacy image or modules image
        // modules image doesn't have "jre" subdirectory
        len = strlen(buf);
        jrelib_p = buf + len;
        snprintf(jrelib_p, buflen-len, "/jre/lib/%s", cpu_arch);
        if (0 != access(buf, F_OK)) {
          snprintf(jrelib_p, buflen-len, "/lib/%s", cpu_arch);
        }

        if (0 == access(buf, F_OK)) {
          // Use current module name "libjvm[_g].so" instead of
          // "libjvm"debug_only("_g")".so" since for fastdebug version
          // we should have "libjvm.so" but debug_only("_g") adds "_g"!
          len = strlen(buf);
          snprintf(buf + len, buflen-len, "/hotspot/libjvm%s.so", p);
        } else {
          // Go back to path of .so
          realpath((char *)dlinfo.dli_fname, buf);
        }
      }
    }
  }

  strcpy(saved_jvm_path, buf);
}


void os::print_jni_name_prefix_on(outputStream* st, int args_size) {
  // no prefix required, not even "_"
}


void os::print_jni_name_suffix_on(outputStream* st, int args_size) {
  // no suffix required
}

// This method is a copy of JDK's sysGetLastErrorString
// from src/solaris/hpi/src/system_md.c

size_t os::lasterror(char *buf, size_t len) {

  if (errno == 0)  return 0;

  const char *s = ::strerror(errno);
  size_t n = ::strlen(s);
  if (n >= len) {
    n = len - 1;
  }
  ::strncpy(buf, s, n);
  buf[n] = '\0';
  return n;
}


// sun.misc.Signal

extern "C" {
  static void UserHandler(int sig, void *siginfo, void *context) {
    // Ctrl-C is pressed during error reporting, likely because the error
    // handler fails to abort. Let VM die immediately.
    if (sig == SIGINT && is_error_reported()) {
       os::die();
    }

    os::signal_notify(sig);
    // We do not need to reinstate the signal handler each time...
  }
}

void* os::user_handler() {
  return CAST_FROM_FN_PTR(void*, UserHandler);
}

extern "C" {
  typedef void (*sa_handler_t)(int);
  typedef void (*sa_sigaction_t)(int, siginfo_t *, void *);
}

void* os::signal(int signal_number, void* handler) {
  struct sigaction sigAct, oldSigAct;
  sigfillset(&(sigAct.sa_mask));
  sigAct.sa_flags = SA_RESTART & ~SA_RESETHAND;
  sigAct.sa_handler = CAST_TO_FN_PTR(sa_handler_t, handler);

  if (sigaction(signal_number, &sigAct, &oldSigAct))
    // -1 means registration failed
    return (void *)-1;

  return CAST_FROM_FN_PTR(void*, oldSigAct.sa_handler);
}

void os::signal_raise(int signal_number) {
  raise(signal_number);
}

/*
 * The following code is moved from os.cpp for making this
 * code platform specific, which it is by its very nature.
 */

// a counter for each possible signal value
static int Sigexit = 0;
static int Maxlibjsigsigs;
static jint *pending_signals = NULL;
static int *preinstalled_sigs = NULL;
static struct sigaction *chainedsigactions = NULL;
static sema_t sig_sem;
typedef int (*version_getting_t)();
version_getting_t os::Solaris::get_libjsig_version = NULL;
static int libjsigversion = NULL;

int os::sigexitnum_pd() {
  assert(Sigexit > 0, "signal memory not yet initialized");
  return Sigexit;
}

void os::Solaris::init_signal_mem() {
  // Initialize signal structures
  Maxsignum = SIGRTMAX;
  Sigexit = Maxsignum+1;
  assert(Maxsignum >0, "Unable to obtain max signal number");

  Maxlibjsigsigs = Maxsignum;

  // pending_signals has one int per signal
  // The additional signal is for SIGEXIT - exit signal to signal_thread
  pending_signals = (jint *)os::malloc(sizeof(jint) * (Sigexit+1));
  memset(pending_signals, 0, (sizeof(jint) * (Sigexit+1)));

  if (UseSignalChaining) {
     chainedsigactions = (struct sigaction *)malloc(sizeof(struct sigaction)
       * (Maxsignum + 1));
     memset(chainedsigactions, 0, (sizeof(struct sigaction) * (Maxsignum + 1)));
     preinstalled_sigs = (int *)os::malloc(sizeof(int) * (Maxsignum + 1));
     memset(preinstalled_sigs, 0, (sizeof(int) * (Maxsignum + 1)));
  }
  ourSigFlags = (int*)malloc(sizeof(int) * (Maxsignum + 1 ));
  memset(ourSigFlags, 0, sizeof(int) * (Maxsignum + 1));
}

void os::signal_init_pd() {
  int ret;

  ret = ::sema_init(&sig_sem, 0, NULL, NULL);
  assert(ret == 0, "sema_init() failed");
}

void os::signal_notify(int signal_number) {
  int ret;

  Atomic::inc(&pending_signals[signal_number]);
  ret = ::sema_post(&sig_sem);
  assert(ret == 0, "sema_post() failed");
}

static int check_pending_signals(bool wait_for_signal) {
  int ret;
  while (true) {
    for (int i = 0; i < Sigexit + 1; i++) {
      jint n = pending_signals[i];
      if (n > 0 && n == Atomic::cmpxchg(n - 1, &pending_signals[i], n)) {
        return i;
      }
    }
    if (!wait_for_signal) {
      return -1;
    }
    JavaThread *thread = JavaThread::current();
    ThreadBlockInVM tbivm(thread);

    bool threadIsSuspended;
    do {
      thread->set_suspend_equivalent();
      // cleared by handle_special_suspend_equivalent_condition() or java_suspend_self()
      while((ret = ::sema_wait(&sig_sem)) == EINTR)
          ;
      assert(ret == 0, "sema_wait() failed");

      // were we externally suspended while we were waiting?
      threadIsSuspended = thread->handle_special_suspend_equivalent_condition();
      if (threadIsSuspended) {
        //
        // The semaphore has been incremented, but while we were waiting
        // another thread suspended us. We don't want to continue running
        // while suspended because that would surprise the thread that
        // suspended us.
        //
        ret = ::sema_post(&sig_sem);
        assert(ret == 0, "sema_post() failed");

        thread->java_suspend_self();
      }
    } while (threadIsSuspended);
  }
}

int os::signal_lookup() {
  return check_pending_signals(false);
}

int os::signal_wait() {
  return check_pending_signals(true);
}

////////////////////////////////////////////////////////////////////////////////
// Virtual Memory

static int page_size = -1;

// The mmap MAP_ALIGN flag is supported on Solaris 9 and later.  init_2() will
// clear this var if support is not available.
static bool has_map_align = true;

int os::vm_page_size() {
  assert(page_size != -1, "must call os::init");
  return page_size;
}

// Solaris allocates memory by pages.
int os::vm_allocation_granularity() {
  assert(page_size != -1, "must call os::init");
  return page_size;
}

bool os::commit_memory(char* addr, size_t bytes, bool exec) {
  int prot = exec ? PROT_READ|PROT_WRITE|PROT_EXEC : PROT_READ|PROT_WRITE;
  size_t size = bytes;
  char *res = Solaris::mmap_chunk(addr, size, MAP_PRIVATE|MAP_FIXED, prot);
  if (res != NULL) {
    if (UseNUMAInterleaving) {
      numa_make_global(addr, bytes);
    }
    return true;
  }
  return false;
}

bool os::commit_memory(char* addr, size_t bytes, size_t alignment_hint,
                       bool exec) {
  if (commit_memory(addr, bytes, exec)) {
    if (UseMPSS && alignment_hint > (size_t)vm_page_size()) {
      // If the large page size has been set and the VM
      // is using large pages, use the large page size
      // if it is smaller than the alignment hint. This is
      // a case where the VM wants to use a larger alignment size
      // for its own reasons but still want to use large pages
      // (which is what matters to setting the mpss range.
      size_t page_size = 0;
      if (large_page_size() < alignment_hint) {
        assert(UseLargePages, "Expected to be here for large page use only");
        page_size = large_page_size();
      } else {
        // If the alignment hint is less than the large page
        // size, the VM wants a particular alignment (thus the hint)
        // for internal reasons.  Try to set the mpss range using
        // the alignment_hint.
        page_size = alignment_hint;
      }
      // Since this is a hint, ignore any failures.
      (void)Solaris::set_mpss_range(addr, bytes, page_size);
    }
    return true;
  }
  return false;
}

// Uncommit the pages in a specified region.
void os::free_memory(char* addr, size_t bytes, size_t alignment_hint) {
  if (madvise(addr, bytes, MADV_FREE) < 0) {
    debug_only(warning("MADV_FREE failed."));
    return;
  }
}

bool os::create_stack_guard_pages(char* addr, size_t size) {
  return os::commit_memory(addr, size);
}

bool os::remove_stack_guard_pages(char* addr, size_t size) {
  return os::uncommit_memory(addr, size);
}

// Change the page size in a given range.
void os::realign_memory(char *addr, size_t bytes, size_t alignment_hint) {
  assert((intptr_t)addr % alignment_hint == 0, "Address should be aligned.");
  assert((intptr_t)(addr + bytes) % alignment_hint == 0, "End should be aligned.");
  if (UseLargePages && UseMPSS) {
    Solaris::set_mpss_range(addr, bytes, alignment_hint);
  }
}

// Tell the OS to make the range local to the first-touching LWP
void os::numa_make_local(char *addr, size_t bytes, int lgrp_hint) {
  assert((intptr_t)addr % os::vm_page_size() == 0, "Address should be page-aligned.");
  if (madvise(addr, bytes, MADV_ACCESS_LWP) < 0) {
    debug_only(warning("MADV_ACCESS_LWP failed."));
  }
}

// Tell the OS that this range would be accessed from different LWPs.
void os::numa_make_global(char *addr, size_t bytes) {
  assert((intptr_t)addr % os::vm_page_size() == 0, "Address should be page-aligned.");
  if (madvise(addr, bytes, MADV_ACCESS_MANY) < 0) {
    debug_only(warning("MADV_ACCESS_MANY failed."));
  }
}

// Get the number of the locality groups.
size_t os::numa_get_groups_num() {
  size_t n = Solaris::lgrp_nlgrps(Solaris::lgrp_cookie());
  return n != -1 ? n : 1;
}

// Get a list of leaf locality groups. A leaf lgroup is group that
// doesn't have any children. Typical leaf group is a CPU or a CPU/memory
// board. An LWP is assigned to one of these groups upon creation.
size_t os::numa_get_leaf_groups(int *ids, size_t size) {
   if ((ids[0] = Solaris::lgrp_root(Solaris::lgrp_cookie())) == -1) {
     ids[0] = 0;
     return 1;
   }
   int result_size = 0, top = 1, bottom = 0, cur = 0;
   for (int k = 0; k < size; k++) {
     int r = Solaris::lgrp_children(Solaris::lgrp_cookie(), ids[cur],
                                    (Solaris::lgrp_id_t*)&ids[top], size - top);
     if (r == -1) {
       ids[0] = 0;
       return 1;
     }
     if (!r) {
       // That's a leaf node.
       assert (bottom <= cur, "Sanity check");
       // Check if the node has memory
       if (Solaris::lgrp_resources(Solaris::lgrp_cookie(), ids[cur],
                                   NULL, 0, LGRP_RSRC_MEM) > 0) {
         ids[bottom++] = ids[cur];
       }
     }
     top += r;
     cur++;
   }
   if (bottom == 0) {
     // Handle a situation, when the OS reports no memory available.
     // Assume UMA architecture.
     ids[0] = 0;
     return 1;
   }
   return bottom;
}

// Detect the topology change. Typically happens during CPU plugging-unplugging.
bool os::numa_topology_changed() {
  int is_stale = Solaris::lgrp_cookie_stale(Solaris::lgrp_cookie());
  if (is_stale != -1 && is_stale) {
    Solaris::lgrp_fini(Solaris::lgrp_cookie());
    Solaris::lgrp_cookie_t c = Solaris::lgrp_init(Solaris::LGRP_VIEW_CALLER);
    assert(c != 0, "Failure to initialize LGRP API");
    Solaris::set_lgrp_cookie(c);
    return true;
  }
  return false;
}

// Get the group id of the current LWP.
int os::numa_get_group_id() {
  int lgrp_id = Solaris::lgrp_home(P_LWPID, P_MYID);
  if (lgrp_id == -1) {
    return 0;
  }
  const int size = os::numa_get_groups_num();
  int *ids = (int*)alloca(size * sizeof(int));

  // Get the ids of all lgroups with memory; r is the count.
  int r = Solaris::lgrp_resources(Solaris::lgrp_cookie(), lgrp_id,
                                  (Solaris::lgrp_id_t*)ids, size, LGRP_RSRC_MEM);
  if (r <= 0) {
    return 0;
  }
  return ids[os::random() % r];
}

// Request information about the page.
bool os::get_page_info(char *start, page_info* info) {
  const uint_t info_types[] = { MEMINFO_VLGRP, MEMINFO_VPAGESIZE };
  uint64_t addr = (uintptr_t)start;
  uint64_t outdata[2];
  uint_t validity = 0;

  if (os::Solaris::meminfo(&addr, 1, info_types, 2, outdata, &validity) < 0) {
    return false;
  }

  info->size = 0;
  info->lgrp_id = -1;

  if ((validity & 1) != 0) {
    if ((validity & 2) != 0) {
      info->lgrp_id = outdata[0];
    }
    if ((validity & 4) != 0) {
      info->size = outdata[1];
    }
    return true;
  }
  return false;
}

// Scan the pages from start to end until a page different than
// the one described in the info parameter is encountered.
char *os::scan_pages(char *start, char* end, page_info* page_expected, page_info* page_found) {
  const uint_t info_types[] = { MEMINFO_VLGRP, MEMINFO_VPAGESIZE };
  const size_t types = sizeof(info_types) / sizeof(info_types[0]);
  uint64_t addrs[MAX_MEMINFO_CNT], outdata[types * MAX_MEMINFO_CNT];
  uint_t validity[MAX_MEMINFO_CNT];

  size_t page_size = MAX2((size_t)os::vm_page_size(), page_expected->size);
  uint64_t p = (uint64_t)start;
  while (p < (uint64_t)end) {
    addrs[0] = p;
    size_t addrs_count = 1;
    while (addrs_count < MAX_MEMINFO_CNT && addrs[addrs_count - 1] < (uint64_t)end) {
      addrs[addrs_count] = addrs[addrs_count - 1] + page_size;
      addrs_count++;
    }

    if (os::Solaris::meminfo(addrs, addrs_count, info_types, types, outdata, validity) < 0) {
      return NULL;
    }

    size_t i = 0;
    for (; i < addrs_count; i++) {
      if ((validity[i] & 1) != 0) {
        if ((validity[i] & 4) != 0) {
          if (outdata[types * i + 1] != page_expected->size) {
            break;
          }
        } else
          if (page_expected->size != 0) {
            break;
          }

        if ((validity[i] & 2) != 0 && page_expected->lgrp_id > 0) {
          if (outdata[types * i] != page_expected->lgrp_id) {
            break;
          }
        }
      } else {
        return NULL;
      }
    }

    if (i != addrs_count) {
      if ((validity[i] & 2) != 0) {
        page_found->lgrp_id = outdata[types * i];
      } else {
        page_found->lgrp_id = -1;
      }
      if ((validity[i] & 4) != 0) {
        page_found->size = outdata[types * i + 1];
      } else {
        page_found->size = 0;
      }
      return (char*)addrs[i];
    }

    p = addrs[addrs_count - 1] + page_size;
  }
  return end;
}

bool os::uncommit_memory(char* addr, size_t bytes) {
  size_t size = bytes;
  // Map uncommitted pages PROT_NONE so we fail early if we touch an
  // uncommitted page. Otherwise, the read/write might succeed if we
  // have enough swap space to back the physical page.
  return
    NULL != Solaris::mmap_chunk(addr, size,
                                MAP_PRIVATE|MAP_FIXED|MAP_NORESERVE,
                                PROT_NONE);
}

char* os::Solaris::mmap_chunk(char *addr, size_t size, int flags, int prot) {
  char *b = (char *)mmap(addr, size, prot, flags, os::Solaris::_dev_zero_fd, 0);

  if (b == MAP_FAILED) {
    return NULL;
  }
  return b;
}

char* os::Solaris::anon_mmap(char* requested_addr, size_t bytes, size_t alignment_hint, bool fixed) {
  char* addr = requested_addr;
  int flags = MAP_PRIVATE | MAP_NORESERVE;

  assert(!(fixed && (alignment_hint > 0)), "alignment hint meaningless with fixed mmap");

  if (fixed) {
    flags |= MAP_FIXED;
  } else if (has_map_align && (alignment_hint > (size_t) vm_page_size())) {
    flags |= MAP_ALIGN;
    addr = (char*) alignment_hint;
  }

  // Map uncommitted pages PROT_NONE so we fail early if we touch an
  // uncommitted page. Otherwise, the read/write might succeed if we
  // have enough swap space to back the physical page.
  return mmap_chunk(addr, bytes, flags, PROT_NONE);
}

char* os::reserve_memory(size_t bytes, char* requested_addr, size_t alignment_hint) {
  char* addr = Solaris::anon_mmap(requested_addr, bytes, alignment_hint, (requested_addr != NULL));

  guarantee(requested_addr == NULL || requested_addr == addr,
            "OS failed to return requested mmap address.");
  return addr;
}

// Reserve memory at an arbitrary address, only if that area is
// available (and not reserved for something else).

char* os::attempt_reserve_memory_at(size_t bytes, char* requested_addr) {
  const int max_tries = 10;
  char* base[max_tries];
  size_t size[max_tries];

  // Solaris adds a gap between mmap'ed regions.  The size of the gap
  // is dependent on the requested size and the MMU.  Our initial gap
  // value here is just a guess and will be corrected later.
  bool had_top_overlap = false;
  bool have_adjusted_gap = false;
  size_t gap = 0x400000;

  // Assert only that the size is a multiple of the page size, since
  // that's all that mmap requires, and since that's all we really know
  // about at this low abstraction level.  If we need higher alignment,
  // we can either pass an alignment to this method or verify alignment
  // in one of the methods further up the call chain.  See bug 5044738.
  assert(bytes % os::vm_page_size() == 0, "reserving unexpected size block");

  // Since snv_84, Solaris attempts to honor the address hint - see 5003415.
  // Give it a try, if the kernel honors the hint we can return immediately.
  char* addr = Solaris::anon_mmap(requested_addr, bytes, 0, false);
  volatile int err = errno;
  if (addr == requested_addr) {
    return addr;
  } else if (addr != NULL) {
    unmap_memory(addr, bytes);
  }

  if (PrintMiscellaneous && Verbose) {
    char buf[256];
    buf[0] = '\0';
    if (addr == NULL) {
      jio_snprintf(buf, sizeof(buf), ": %s", strerror(err));
    }
    warning("attempt_reserve_memory_at: couldn't reserve " SIZE_FORMAT " bytes at "
            PTR_FORMAT ": reserve_memory_helper returned " PTR_FORMAT
            "%s", bytes, requested_addr, addr, buf);
  }

  // Address hint method didn't work.  Fall back to the old method.
  // In theory, once SNV becomes our oldest supported platform, this
  // code will no longer be needed.
  //
  // Repeatedly allocate blocks until the block is allocated at the
  // right spot. Give up after max_tries.
  int i;
  for (i = 0; i < max_tries; ++i) {
    base[i] = reserve_memory(bytes);

    if (base[i] != NULL) {
      // Is this the block we wanted?
      if (base[i] == requested_addr) {
        size[i] = bytes;
        break;
      }

      // check that the gap value is right
      if (had_top_overlap && !have_adjusted_gap) {
        size_t actual_gap = base[i-1] - base[i] - bytes;
        if (gap != actual_gap) {
          // adjust the gap value and retry the last 2 allocations
          assert(i > 0, "gap adjustment code problem");
          have_adjusted_gap = true;  // adjust the gap only once, just in case
          gap = actual_gap;
          if (PrintMiscellaneous && Verbose) {
            warning("attempt_reserve_memory_at: adjusted gap to 0x%lx", gap);
          }
          unmap_memory(base[i], bytes);
          unmap_memory(base[i-1], size[i-1]);
          i-=2;
          continue;
        }
      }

      // Does this overlap the block we wanted? Give back the overlapped
      // parts and try again.
      //
      // There is still a bug in this code: if top_overlap == bytes,
      // the overlap is offset from requested region by the value of gap.
      // In this case giving back the overlapped part will not work,
      // because we'll give back the entire block at base[i] and
      // therefore the subsequent allocation will not generate a new gap.
      // This could be fixed with a new algorithm that used larger
      // or variable size chunks to find the requested region -
      // but such a change would introduce additional complications.
      // It's rare enough that the planets align for this bug,
      // so we'll just wait for a fix for 6204603/5003415 which
      // will provide a mmap flag to allow us to avoid this business.

      size_t top_overlap = requested_addr + (bytes + gap) - base[i];
      if (top_overlap >= 0 && top_overlap < bytes) {
        had_top_overlap = true;
        unmap_memory(base[i], top_overlap);
        base[i] += top_overlap;
        size[i] = bytes - top_overlap;
      } else {
        size_t bottom_overlap = base[i] + bytes - requested_addr;
        if (bottom_overlap >= 0 && bottom_overlap < bytes) {
          if (PrintMiscellaneous && Verbose && bottom_overlap == 0) {
            warning("attempt_reserve_memory_at: possible alignment bug");
          }
          unmap_memory(requested_addr, bottom_overlap);
          size[i] = bytes - bottom_overlap;
        } else {
          size[i] = bytes;
        }
      }
    }
  }

  // Give back the unused reserved pieces.

  for (int j = 0; j < i; ++j) {
    if (base[j] != NULL) {
      unmap_memory(base[j], size[j]);
    }
  }

  return (i < max_tries) ? requested_addr : NULL;
}

bool os::release_memory(char* addr, size_t bytes) {
  size_t size = bytes;
  return munmap(addr, size) == 0;
}

static bool solaris_mprotect(char* addr, size_t bytes, int prot) {
  assert(addr == (char*)align_size_down((uintptr_t)addr, os::vm_page_size()),
         "addr must be page aligned");
  int retVal = mprotect(addr, bytes, prot);
  return retVal == 0;
}

// Protect memory (Used to pass readonly pages through
// JNI GetArray<type>Elements with empty arrays.)
// Also, used for serialization page and for compressed oops null pointer
// checking.
bool os::protect_memory(char* addr, size_t bytes, ProtType prot,
                        bool is_committed) {
  unsigned int p = 0;
  switch (prot) {
  case MEM_PROT_NONE: p = PROT_NONE; break;
  case MEM_PROT_READ: p = PROT_READ; break;
  case MEM_PROT_RW:   p = PROT_READ|PROT_WRITE; break;
  case MEM_PROT_RWX:  p = PROT_READ|PROT_WRITE|PROT_EXEC; break;
  default:
    ShouldNotReachHere();
  }
  // is_committed is unused.
  return solaris_mprotect(addr, bytes, p);
}

// guard_memory and unguard_memory only happens within stack guard pages.
// Since ISM pertains only to the heap, guard and unguard memory should not
/// happen with an ISM region.
bool os::guard_memory(char* addr, size_t bytes) {
  return solaris_mprotect(addr, bytes, PROT_NONE);
}

bool os::unguard_memory(char* addr, size_t bytes) {
  return solaris_mprotect(addr, bytes, PROT_READ|PROT_WRITE);
}

// Large page support

// UseLargePages is the master flag to enable/disable large page memory.
// UseMPSS and UseISM are supported for compatibility reasons. Their combined
// effects can be described in the following table:
//
// UseLargePages UseMPSS UseISM
//    false         *       *   => UseLargePages is the master switch, turning
//                                 it off will turn off both UseMPSS and
//                                 UseISM. VM will not use large page memory
//                                 regardless the settings of UseMPSS/UseISM.
//     true      false    false => Unless future Solaris provides other
//                                 mechanism to use large page memory, this
//                                 combination is equivalent to -UseLargePages,
//                                 VM will not use large page memory
//     true      true     false => JVM will use MPSS for large page memory.
//                                 This is the default behavior.
//     true      false    true  => JVM will use ISM for large page memory.
//     true      true     true  => JVM will use ISM if it is available.
//                                 Otherwise, JVM will fall back to MPSS.
//                                 Becaues ISM is now available on all
//                                 supported Solaris versions, this combination
//                                 is equivalent to +UseISM -UseMPSS.

static size_t _large_page_size = 0;

bool os::Solaris::ism_sanity_check(bool warn, size_t * page_size) {
  // x86 uses either 2M or 4M page, depending on whether PAE (Physical Address
  // Extensions) mode is enabled. AMD64/EM64T uses 2M page in 64bit mode. Sparc
  // can support multiple page sizes.

  // Don't bother to probe page size because getpagesizes() comes with MPSS.
  // ISM is only recommended on old Solaris where there is no MPSS support.
  // Simply choose a conservative value as default.
  *page_size = LargePageSizeInBytes ? LargePageSizeInBytes :
               SPARC_ONLY(4 * M) IA32_ONLY(4 * M) AMD64_ONLY(2 * M)
               ARM_ONLY(2 * M);

  // ISM is available on all supported Solaris versions
  return true;
}

// Insertion sort for small arrays (descending order).
static void insertion_sort_descending(size_t* array, int len) {
  for (int i = 0; i < len; i++) {
    size_t val = array[i];
    for (size_t key = i; key > 0 && array[key - 1] < val; --key) {
      size_t tmp = array[key];
      array[key] = array[key - 1];
      array[key - 1] = tmp;
    }
  }
}

bool os::Solaris::mpss_sanity_check(bool warn, size_t * page_size) {
  const unsigned int usable_count = VM_Version::page_size_count();
  if (usable_count == 1) {
    return false;
  }

  // Find the right getpagesizes interface.  When solaris 11 is the minimum
  // build platform, getpagesizes() (without the '2') can be called directly.
  typedef int (*gps_t)(size_t[], int);
  gps_t gps_func = CAST_TO_FN_PTR(gps_t, dlsym(RTLD_DEFAULT, "getpagesizes2"));
  if (gps_func == NULL) {
    gps_func = CAST_TO_FN_PTR(gps_t, dlsym(RTLD_DEFAULT, "getpagesizes"));
    if (gps_func == NULL) {
      if (warn) {
        warning("MPSS is not supported by the operating system.");
      }
      return false;
    }
  }

  // Fill the array of page sizes.
  int n = (*gps_func)(_page_sizes, page_sizes_max);
  assert(n > 0, "Solaris bug?");

  if (n == page_sizes_max) {
    // Add a sentinel value (necessary only if the array was completely filled
    // since it is static (zeroed at initialization)).
    _page_sizes[--n] = 0;
    DEBUG_ONLY(warning("increase the size of the os::_page_sizes array.");)
  }
  assert(_page_sizes[n] == 0, "missing sentinel");
  trace_page_sizes("available page sizes", _page_sizes, n);

  if (n == 1) return false;     // Only one page size available.

  // Skip sizes larger than 4M (or LargePageSizeInBytes if it was set) and
  // select up to usable_count elements.  First sort the array, find the first
  // acceptable value, then copy the usable sizes to the top of the array and
  // trim the rest.  Make sure to include the default page size :-).
  //
  // A better policy could get rid of the 4M limit by taking the sizes of the
  // important VM memory regions (java heap and possibly the code cache) into
  // account.
  insertion_sort_descending(_page_sizes, n);
  const size_t size_limit =
    FLAG_IS_DEFAULT(LargePageSizeInBytes) ? 4 * M : LargePageSizeInBytes;
  int beg;
  for (beg = 0; beg < n && _page_sizes[beg] > size_limit; ++beg) /* empty */ ;
  const int end = MIN2((int)usable_count, n) - 1;
  for (int cur = 0; cur < end; ++cur, ++beg) {
    _page_sizes[cur] = _page_sizes[beg];
  }
  _page_sizes[end] = vm_page_size();
  _page_sizes[end + 1] = 0;

  if (_page_sizes[end] > _page_sizes[end - 1]) {
    // Default page size is not the smallest; sort again.
    insertion_sort_descending(_page_sizes, end + 1);
  }
  *page_size = _page_sizes[0];

  trace_page_sizes("usable page sizes", _page_sizes, end + 1);
  return true;
}

void os::large_page_init() {
  if (!UseLargePages) {
    UseISM = false;
    UseMPSS = false;
    return;
  }

  // print a warning if any large page related flag is specified on command line
  bool warn_on_failure = !FLAG_IS_DEFAULT(UseLargePages)        ||
                         !FLAG_IS_DEFAULT(UseISM)               ||
                         !FLAG_IS_DEFAULT(UseMPSS)              ||
                         !FLAG_IS_DEFAULT(LargePageSizeInBytes);
  UseISM = UseISM &&
           Solaris::ism_sanity_check(warn_on_failure, &_large_page_size);
  if (UseISM) {
    // ISM disables MPSS to be compatible with old JDK behavior
    UseMPSS = false;
    _page_sizes[0] = _large_page_size;
    _page_sizes[1] = vm_page_size();
  }

  UseMPSS = UseMPSS &&
            Solaris::mpss_sanity_check(warn_on_failure, &_large_page_size);

  UseLargePages = UseISM || UseMPSS;
}

bool os::Solaris::set_mpss_range(caddr_t start, size_t bytes, size_t align) {
  // Signal to OS that we want large pages for addresses
  // from addr, addr + bytes
  struct memcntl_mha mpss_struct;
  mpss_struct.mha_cmd = MHA_MAPSIZE_VA;
  mpss_struct.mha_pagesize = align;
  mpss_struct.mha_flags = 0;
  if (memcntl(start, bytes, MC_HAT_ADVISE,
              (caddr_t) &mpss_struct, 0, 0) < 0) {
    debug_only(warning("Attempt to use MPSS failed."));
    return false;
  }
  return true;
}

char* os::reserve_memory_special(size_t size, char* addr, bool exec) {
  // "exec" is passed in but not used.  Creating the shared image for
  // the code cache doesn't have an SHM_X executable permission to check.
  assert(UseLargePages && UseISM, "only for ISM large pages");

  char* retAddr = NULL;
  int shmid;
  key_t ismKey;

  bool warn_on_failure = UseISM &&
                        (!FLAG_IS_DEFAULT(UseLargePages)         ||
                         !FLAG_IS_DEFAULT(UseISM)                ||
                         !FLAG_IS_DEFAULT(LargePageSizeInBytes)
                        );
  char msg[128];

  ismKey = IPC_PRIVATE;

  // Create a large shared memory region to attach to based on size.
  // Currently, size is the total size of the heap
  shmid = shmget(ismKey, size, SHM_R | SHM_W | IPC_CREAT);
  if (shmid == -1){
     if (warn_on_failure) {
       jio_snprintf(msg, sizeof(msg), "Failed to reserve shared memory (errno = %d).", errno);
       warning(msg);
     }
     return NULL;
  }

  // Attach to the region
  retAddr = (char *) shmat(shmid, 0, SHM_SHARE_MMU | SHM_R | SHM_W);
  int err = errno;

  // Remove shmid. If shmat() is successful, the actual shared memory segment
  // will be deleted when it's detached by shmdt() or when the process
  // terminates. If shmat() is not successful this will remove the shared
  // segment immediately.
  shmctl(shmid, IPC_RMID, NULL);

  if (retAddr == (char *) -1) {
    if (warn_on_failure) {
      jio_snprintf(msg, sizeof(msg), "Failed to attach shared memory (errno = %d).", err);
      warning(msg);
    }
    return NULL;
  }
  if ((retAddr != NULL) && UseNUMAInterleaving) {
    numa_make_global(retAddr, size);
  }
  return retAddr;
}

bool os::release_memory_special(char* base, size_t bytes) {
  // detaching the SHM segment will also delete it, see reserve_memory_special()
  int rslt = shmdt(base);
  return rslt == 0;
}

size_t os::large_page_size() {
  return _large_page_size;
}

// MPSS allows application to commit large page memory on demand; with ISM
// the entire memory region must be allocated as shared memory.
bool os::can_commit_large_page_memory() {
  return UseISM ? false : true;
}

bool os::can_execute_large_page_memory() {
  return UseISM ? false : true;
}

static int os_sleep(jlong millis, bool interruptible) {
  const jlong limit = INT_MAX;
  jlong prevtime;
  int res;

  while (millis > limit) {
    if ((res = os_sleep(limit, interruptible)) != OS_OK)
      return res;
    millis -= limit;
  }

  // Restart interrupted polls with new parameters until the proper delay
  // has been completed.

  prevtime = getTimeMillis();

  while (millis > 0) {
    jlong newtime;

    if (!interruptible) {
      // Following assert fails for os::yield_all:
      // assert(!thread->is_Java_thread(), "must not be java thread");
      res = poll(NULL, 0, millis);
    } else {
      JavaThread *jt = JavaThread::current();

      INTERRUPTIBLE_NORESTART_VM_ALWAYS(poll(NULL, 0, millis), res, jt,
        os::Solaris::clear_interrupted);
    }

    // INTERRUPTIBLE_NORESTART_VM_ALWAYS returns res == OS_INTRPT for
    // thread.Interrupt.

    // See c/r 6751923. Poll can return 0 before time
    // has elapsed if time is set via clock_settime (as NTP does).
    // res == 0 if poll timed out (see man poll RETURN VALUES)
    // using the logic below checks that we really did
    // sleep at least "millis" if not we'll sleep again.
    if( ( res == 0 ) || ((res == OS_ERR) && (errno == EINTR))) {
      newtime = getTimeMillis();
      assert(newtime >= prevtime, "time moving backwards");
    /* Doing prevtime and newtime in microseconds doesn't help precision,
       and trying to round up to avoid lost milliseconds can result in a
       too-short delay. */
      millis -= newtime - prevtime;
      if(millis <= 0)
        return OS_OK;
      prevtime = newtime;
    } else
      return res;
  }

  return OS_OK;
}

// Read calls from inside the vm need to perform state transitions
size_t os::read(int fd, void *buf, unsigned int nBytes) {
  INTERRUPTIBLE_RETURN_INT_VM(::read(fd, buf, nBytes), os::Solaris::clear_interrupted);
}

size_t os::restartable_read(int fd, void *buf, unsigned int nBytes) {
  INTERRUPTIBLE_RETURN_INT(::read(fd, buf, nBytes), os::Solaris::clear_interrupted);
}

int os::sleep(Thread* thread, jlong millis, bool interruptible) {
  assert(thread == Thread::current(),  "thread consistency check");

  // TODO-FIXME: this should be removed.
  // On Solaris machines (especially 2.5.1) we found that sometimes the VM gets into a live lock
  // situation with a JavaThread being starved out of a lwp. The kernel doesn't seem to generate
  // a SIGWAITING signal which would enable the threads library to create a new lwp for the starving
  // thread. We suspect that because the Watcher thread keeps waking up at periodic intervals the kernel
  // is fooled into believing that the system is making progress. In the code below we block the
  // the watcher thread while safepoint is in progress so that it would not appear as though the
  // system is making progress.
  if (!Solaris::T2_libthread() &&
      thread->is_Watcher_thread() && SafepointSynchronize::is_synchronizing() && !Arguments::has_profile()) {
    // We now try to acquire the threads lock. Since this lock is held by the VM thread during
    // the entire safepoint, the watcher thread will  line up here during the safepoint.
    Threads_lock->lock_without_safepoint_check();
    Threads_lock->unlock();
  }

  if (thread->is_Java_thread()) {
    // This is a JavaThread so we honor the _thread_blocked protocol
    // even for sleeps of 0 milliseconds. This was originally done
    // as a workaround for bug 4338139. However, now we also do it
    // to honor the suspend-equivalent protocol.

    JavaThread *jt = (JavaThread *) thread;
    ThreadBlockInVM tbivm(jt);

    jt->set_suspend_equivalent();
    // cleared by handle_special_suspend_equivalent_condition() or
    // java_suspend_self() via check_and_wait_while_suspended()

    int ret_code;
    if (millis <= 0) {
      thr_yield();
      ret_code = 0;
    } else {
      // The original sleep() implementation did not create an
      // OSThreadWaitState helper for sleeps of 0 milliseconds.
      // I'm preserving that decision for now.
      OSThreadWaitState osts(jt->osthread(), false /* not Object.wait() */);

      ret_code = os_sleep(millis, interruptible);
    }

    // were we externally suspended while we were waiting?
    jt->check_and_wait_while_suspended();

    return ret_code;
  }

  // non-JavaThread from this point on:

  if (millis <= 0) {
    thr_yield();
    return 0;
  }

  OSThreadWaitState osts(thread->osthread(), false /* not Object.wait() */);

  return os_sleep(millis, interruptible);
}

int os::naked_sleep() {
  // %% make the sleep time an integer flag. for now use 1 millisec.
  return os_sleep(1, false);
}

// Sleep forever; naked call to OS-specific sleep; use with CAUTION
void os::infinite_sleep() {
  while (true) {    // sleep forever ...
    ::sleep(100);   // ... 100 seconds at a time
  }
}

// Used to convert frequent JVM_Yield() to nops
bool os::dont_yield() {
  if (DontYieldALot) {
    static hrtime_t last_time = 0;
    hrtime_t diff = getTimeNanos() - last_time;

    if (diff < DontYieldALotInterval * 1000000)
      return true;

    last_time += diff;

    return false;
  }
  else {
    return false;
  }
}

// Caveat: Solaris os::yield() causes a thread-state transition whereas
// the linux and win32 implementations do not.  This should be checked.

void os::yield() {
  // Yields to all threads with same or greater priority
  os::sleep(Thread::current(), 0, false);
}

// Note that yield semantics are defined by the scheduling class to which
// the thread currently belongs.  Typically, yield will _not yield to
// other equal or higher priority threads that reside on the dispatch queues
// of other CPUs.

os::YieldResult os::NakedYield() { thr_yield(); return os::YIELD_UNKNOWN; }


// On Solaris we found that yield_all doesn't always yield to all other threads.
// There have been cases where there is a thread ready to execute but it doesn't
// get an lwp as the VM thread continues to spin with sleeps of 1 millisecond.
// The 1 millisecond wait doesn't seem long enough for the kernel to issue a
// SIGWAITING signal which will cause a new lwp to be created. So we count the
// number of times yield_all is called in the one loop and increase the sleep
// time after 8 attempts. If this fails too we increase the concurrency level
// so that the starving thread would get an lwp

void os::yield_all(int attempts) {
  // Yields to all threads, including threads with lower priorities
  if (attempts == 0) {
    os::sleep(Thread::current(), 1, false);
  } else {
    int iterations = attempts % 30;
    if (iterations == 0 && !os::Solaris::T2_libthread()) {
      // thr_setconcurrency and _getconcurrency make sense only under T1.
      int noofLWPS = thr_getconcurrency();
      if (noofLWPS < (Threads::number_of_threads() + 2)) {
        thr_setconcurrency(thr_getconcurrency() + 1);
      }
    } else if (iterations < 25) {
      os::sleep(Thread::current(), 1, false);
    } else {
      os::sleep(Thread::current(), 10, false);
    }
  }
}

// Called from the tight loops to possibly influence time-sharing heuristics
void os::loop_breaker(int attempts) {
  os::yield_all(attempts);
}


// Interface for setting lwp priorities.  If we are using T2 libthread,
// which forces the use of BoundThreads or we manually set UseBoundThreads,
// all of our threads will be assigned to real lwp's.  Using the thr_setprio
// function is meaningless in this mode so we must adjust the real lwp's priority
// The routines below implement the getting and setting of lwp priorities.
//
// Note: There are three priority scales used on Solaris.  Java priotities
//       which range from 1 to 10, libthread "thr_setprio" scale which range
//       from 0 to 127, and the current scheduling class of the process we
//       are running in.  This is typically from -60 to +60.
//       The setting of the lwp priorities in done after a call to thr_setprio
//       so Java priorities are mapped to libthread priorities and we map from
//       the latter to lwp priorities.  We don't keep priorities stored in
//       Java priorities since some of our worker threads want to set priorities
//       higher than all Java threads.
//
// For related information:
// (1)  man -s 2 priocntl
// (2)  man -s 4 priocntl
// (3)  man dispadmin
// =    librt.so
// =    libthread/common/rtsched.c - thrp_setlwpprio().
// =    ps -cL <pid> ... to validate priority.
// =    sched_get_priority_min and _max
//              pthread_create
//              sched_setparam
//              pthread_setschedparam
//
// Assumptions:
// +    We assume that all threads in the process belong to the same
//              scheduling class.   IE. an homogenous process.
// +    Must be root or in IA group to change change "interactive" attribute.
//              Priocntl() will fail silently.  The only indication of failure is when
//              we read-back the value and notice that it hasn't changed.
// +    Interactive threads enter the runq at the head, non-interactive at the tail.
// +    For RT, change timeslice as well.  Invariant:
//              constant "priority integral"
//              Konst == TimeSlice * (60-Priority)
//              Given a priority, compute appropriate timeslice.
// +    Higher numerical values have higher priority.

// sched class attributes
typedef struct {
        int   schedPolicy;              // classID
        int   maxPrio;
        int   minPrio;
} SchedInfo;


static SchedInfo tsLimits, iaLimits, rtLimits, fxLimits;

#ifdef ASSERT
static int  ReadBackValidate = 1;
#endif
static int  myClass     = 0;
static int  myMin       = 0;
static int  myMax       = 0;
static int  myCur       = 0;
static bool priocntl_enable = false;

static const int criticalPrio = 60; // FX/60 is critical thread class/priority on T4
static int java_MaxPriority_to_os_priority = 0; // Saved mapping

// Call the version of priocntl suitable for all supported versions
// of Solaris. We need to call through this wrapper so that we can
// build on Solaris 9 and run on Solaris 8, 9 and 10.
//
// This code should be removed if we ever stop supporting Solaris 8
// and earlier releases.

static long priocntl_stub(int pcver, idtype_t idtype, id_t id, int cmd, caddr_t arg);
typedef long (*priocntl_type)(int pcver, idtype_t idtype, id_t id, int cmd, caddr_t arg);
static priocntl_type priocntl_ptr = priocntl_stub;

// Stub to set the value of the real pointer, and then call the real
// function.

static long priocntl_stub(int pcver, idtype_t idtype, id_t id, int cmd, caddr_t arg) {
  // Try Solaris 8- name only.
  priocntl_type tmp = (priocntl_type)dlsym(RTLD_DEFAULT, "__priocntl");
  guarantee(tmp != NULL, "priocntl function not found.");
  priocntl_ptr = tmp;
  return (*priocntl_ptr)(PC_VERSION, idtype, id, cmd, arg);
}


// lwp_priocntl_init
//
// Try to determine the priority scale for our process.
//
// Return errno or 0 if OK.
//
static
int     lwp_priocntl_init ()
{
  int rslt;
  pcinfo_t ClassInfo;
  pcparms_t ParmInfo;
  int i;

  if (!UseThreadPriorities) return 0;

  // We are using Bound threads, we need to determine our priority ranges
  if (os::Solaris::T2_libthread() || UseBoundThreads) {
    // If ThreadPriorityPolicy is 1, switch tables
    if (ThreadPriorityPolicy == 1) {
      for (i = 0 ; i < CriticalPriority+1; i++)
        os::java_to_os_priority[i] = prio_policy1[i];
    }
    if (UseCriticalJavaThreadPriority) {
      // MaxPriority always maps to the FX scheduling class and criticalPrio.
      // See set_native_priority() and set_lwp_class_and_priority().
      // Save original MaxPriority mapping in case attempt to
      // use critical priority fails.
      java_MaxPriority_to_os_priority = os::java_to_os_priority[MaxPriority];
      // Set negative to distinguish from other priorities
      os::java_to_os_priority[MaxPriority] = -criticalPrio;
    }
  }
  // Not using Bound Threads, set to ThreadPolicy 1
  else {
    for ( i = 0 ; i < CriticalPriority+1; i++ ) {
      os::java_to_os_priority[i] = prio_policy1[i];
    }
    return 0;
  }

  // Get IDs for a set of well-known scheduling classes.
  // TODO-FIXME: GETCLINFO returns the current # of classes in the
  // the system.  We should have a loop that iterates over the
  // classID values, which are known to be "small" integers.

  strcpy(ClassInfo.pc_clname, "TS");
  ClassInfo.pc_cid = -1;
  rslt = (*priocntl_ptr)(PC_VERSION, P_ALL, 0, PC_GETCID, (caddr_t)&ClassInfo);
  if (rslt < 0) return errno;
  assert(ClassInfo.pc_cid != -1, "cid for TS class is -1");
  tsLimits.schedPolicy = ClassInfo.pc_cid;
  tsLimits.maxPrio = ((tsinfo_t*)ClassInfo.pc_clinfo)->ts_maxupri;
  tsLimits.minPrio = -tsLimits.maxPrio;

  strcpy(ClassInfo.pc_clname, "IA");
  ClassInfo.pc_cid = -1;
  rslt = (*priocntl_ptr)(PC_VERSION, P_ALL, 0, PC_GETCID, (caddr_t)&ClassInfo);
  if (rslt < 0) return errno;
  assert(ClassInfo.pc_cid != -1, "cid for IA class is -1");
  iaLimits.schedPolicy = ClassInfo.pc_cid;
  iaLimits.maxPrio = ((iainfo_t*)ClassInfo.pc_clinfo)->ia_maxupri;
  iaLimits.minPrio = -iaLimits.maxPrio;

  strcpy(ClassInfo.pc_clname, "RT");
  ClassInfo.pc_cid = -1;
  rslt = (*priocntl_ptr)(PC_VERSION, P_ALL, 0, PC_GETCID, (caddr_t)&ClassInfo);
  if (rslt < 0) return errno;
  assert(ClassInfo.pc_cid != -1, "cid for RT class is -1");
  rtLimits.schedPolicy = ClassInfo.pc_cid;
  rtLimits.maxPrio = ((rtinfo_t*)ClassInfo.pc_clinfo)->rt_maxpri;
  rtLimits.minPrio = 0;

  strcpy(ClassInfo.pc_clname, "FX");
  ClassInfo.pc_cid = -1;
  rslt = (*priocntl_ptr)(PC_VERSION, P_ALL, 0, PC_GETCID, (caddr_t)&ClassInfo);
  if (rslt < 0) return errno;
  assert(ClassInfo.pc_cid != -1, "cid for FX class is -1");
  fxLimits.schedPolicy = ClassInfo.pc_cid;
  fxLimits.maxPrio = ((fxinfo_t*)ClassInfo.pc_clinfo)->fx_maxupri;
  fxLimits.minPrio = 0;

  // Query our "current" scheduling class.
  // This will normally be IA, TS or, rarely, FX or RT.
  memset(&ParmInfo, 0, sizeof(ParmInfo));
  ParmInfo.pc_cid = PC_CLNULL;
  rslt = (*priocntl_ptr) (PC_VERSION, P_PID, P_MYID, PC_GETPARMS, (caddr_t)&ParmInfo);
  if (rslt < 0) return errno;
  myClass = ParmInfo.pc_cid;

  // We now know our scheduling classId, get specific information
  // about the class.
  ClassInfo.pc_cid = myClass;
  ClassInfo.pc_clname[0] = 0;
  rslt = (*priocntl_ptr) (PC_VERSION, (idtype)0, 0, PC_GETCLINFO, (caddr_t)&ClassInfo);
  if (rslt < 0) return errno;

  if (ThreadPriorityVerbose) {
    tty->print_cr("lwp_priocntl_init: Class=%d(%s)...", myClass, ClassInfo.pc_clname);
  }

  memset(&ParmInfo, 0, sizeof(pcparms_t));
  ParmInfo.pc_cid = PC_CLNULL;
  rslt = (*priocntl_ptr)(PC_VERSION, P_PID, P_MYID, PC_GETPARMS, (caddr_t)&ParmInfo);
  if (rslt < 0) return errno;

  if (ParmInfo.pc_cid == rtLimits.schedPolicy) {
    myMin = rtLimits.minPrio;
    myMax = rtLimits.maxPrio;
  } else if (ParmInfo.pc_cid == iaLimits.schedPolicy) {
    iaparms_t *iaInfo  = (iaparms_t*)ParmInfo.pc_clparms;
    myMin = iaLimits.minPrio;
    myMax = iaLimits.maxPrio;
    myMax = MIN2(myMax, (int)iaInfo->ia_uprilim);       // clamp - restrict
  } else if (ParmInfo.pc_cid == tsLimits.schedPolicy) {
    tsparms_t *tsInfo  = (tsparms_t*)ParmInfo.pc_clparms;
    myMin = tsLimits.minPrio;
    myMax = tsLimits.maxPrio;
    myMax = MIN2(myMax, (int)tsInfo->ts_uprilim);       // clamp - restrict
  } else if (ParmInfo.pc_cid == fxLimits.schedPolicy) {
    fxparms_t *fxInfo = (fxparms_t*)ParmInfo.pc_clparms;
    myMin = fxLimits.minPrio;
    myMax = fxLimits.maxPrio;
    myMax = MIN2(myMax, (int)fxInfo->fx_uprilim);       // clamp - restrict
  } else {
    // No clue - punt
    if (ThreadPriorityVerbose)
      tty->print_cr ("Unknown scheduling class: %s ... \n", ClassInfo.pc_clname);
    return EINVAL;      // no clue, punt
  }

  if (ThreadPriorityVerbose) {
    tty->print_cr ("Thread priority Range: [%d..%d]\n", myMin, myMax);
  }

  priocntl_enable = true;  // Enable changing priorities
  return 0;
}

#define IAPRI(x)        ((iaparms_t *)((x).pc_clparms))
#define RTPRI(x)        ((rtparms_t *)((x).pc_clparms))
#define TSPRI(x)        ((tsparms_t *)((x).pc_clparms))
#define FXPRI(x)        ((fxparms_t *)((x).pc_clparms))


// scale_to_lwp_priority
//
// Convert from the libthread "thr_setprio" scale to our current
// lwp scheduling class scale.
//
static
int     scale_to_lwp_priority (int rMin, int rMax, int x)
{
  int v;

  if (x == 127) return rMax;            // avoid round-down
    v = (((x*(rMax-rMin)))/128)+rMin;
  return v;
}


// set_lwp_class_and_priority
//
// Set the class and priority of the lwp.  This call should only
// be made when using bound threads (T2 threads are bound by default).
//
int set_lwp_class_and_priority(int ThreadID, int lwpid,
                               int newPrio, int new_class, bool scale) {
  int rslt;
  int Actual, Expected, prv;
  pcparms_t ParmInfo;                   // for GET-SET
#ifdef ASSERT
  pcparms_t ReadBack;                   // for readback
#endif

  // Set priority via PC_GETPARMS, update, PC_SETPARMS
  // Query current values.
  // TODO: accelerate this by eliminating the PC_GETPARMS call.
  // Cache "pcparms_t" in global ParmCache.
  // TODO: elide set-to-same-value

  // If something went wrong on init, don't change priorities.
  if ( !priocntl_enable ) {
    if (ThreadPriorityVerbose)
      tty->print_cr("Trying to set priority but init failed, ignoring");
    return EINVAL;
  }

  // If lwp hasn't started yet, just return
  // the _start routine will call us again.
  if ( lwpid <= 0 ) {
    if (ThreadPriorityVerbose) {
      tty->print_cr ("deferring the set_lwp_class_and_priority of thread "
                     INTPTR_FORMAT " to %d, lwpid not set",
                     ThreadID, newPrio);
    }
    return 0;
  }

  if (ThreadPriorityVerbose) {
    tty->print_cr ("set_lwp_class_and_priority("
                   INTPTR_FORMAT "@" INTPTR_FORMAT " %d) ",
                   ThreadID, lwpid, newPrio);
  }

  memset(&ParmInfo, 0, sizeof(pcparms_t));
  ParmInfo.pc_cid = PC_CLNULL;
  rslt = (*priocntl_ptr)(PC_VERSION, P_LWPID, lwpid, PC_GETPARMS, (caddr_t)&ParmInfo);
  if (rslt < 0) return errno;

  int cur_class = ParmInfo.pc_cid;
  ParmInfo.pc_cid = (id_t)new_class;

  if (new_class == rtLimits.schedPolicy) {
    rtparms_t *rtInfo  = (rtparms_t*)ParmInfo.pc_clparms;
    rtInfo->rt_pri     = scale ? scale_to_lwp_priority(rtLimits.minPrio,
                                                       rtLimits.maxPrio, newPrio)
                               : newPrio;
    rtInfo->rt_tqsecs  = RT_NOCHANGE;
    rtInfo->rt_tqnsecs = RT_NOCHANGE;
    if (ThreadPriorityVerbose) {
      tty->print_cr("RT: %d->%d\n", newPrio, rtInfo->rt_pri);
    }
  } else if (new_class == iaLimits.schedPolicy) {
    iaparms_t* iaInfo  = (iaparms_t*)ParmInfo.pc_clparms;
    int maxClamped     = MIN2(iaLimits.maxPrio,
                              cur_class == new_class
                                ? (int)iaInfo->ia_uprilim : iaLimits.maxPrio);
    iaInfo->ia_upri    = scale ? scale_to_lwp_priority(iaLimits.minPrio,
                                                       maxClamped, newPrio)
                               : newPrio;
    iaInfo->ia_uprilim = cur_class == new_class
                           ? IA_NOCHANGE : (pri_t)iaLimits.maxPrio;
    iaInfo->ia_mode    = IA_NOCHANGE;
    if (ThreadPriorityVerbose) {
      tty->print_cr("IA: [%d...%d] %d->%d\n",
                    iaLimits.minPrio, maxClamped, newPrio, iaInfo->ia_upri);
    }
  } else if (new_class == tsLimits.schedPolicy) {
    tsparms_t* tsInfo  = (tsparms_t*)ParmInfo.pc_clparms;
    int maxClamped     = MIN2(tsLimits.maxPrio,
                              cur_class == new_class
                                ? (int)tsInfo->ts_uprilim : tsLimits.maxPrio);
    tsInfo->ts_upri    = scale ? scale_to_lwp_priority(tsLimits.minPrio,
                                                       maxClamped, newPrio)
                               : newPrio;
    tsInfo->ts_uprilim = cur_class == new_class
                           ? TS_NOCHANGE : (pri_t)tsLimits.maxPrio;
    if (ThreadPriorityVerbose) {
      tty->print_cr("TS: [%d...%d] %d->%d\n",
                    tsLimits.minPrio, maxClamped, newPrio, tsInfo->ts_upri);
    }
  } else if (new_class == fxLimits.schedPolicy) {
    fxparms_t* fxInfo  = (fxparms_t*)ParmInfo.pc_clparms;
    int maxClamped     = MIN2(fxLimits.maxPrio,
                              cur_class == new_class
                                ? (int)fxInfo->fx_uprilim : fxLimits.maxPrio);
    fxInfo->fx_upri    = scale ? scale_to_lwp_priority(fxLimits.minPrio,
                                                       maxClamped, newPrio)
                               : newPrio;
    fxInfo->fx_uprilim = cur_class == new_class
                           ? FX_NOCHANGE : (pri_t)fxLimits.maxPrio;
    fxInfo->fx_tqsecs  = FX_NOCHANGE;
    fxInfo->fx_tqnsecs = FX_NOCHANGE;
    if (ThreadPriorityVerbose) {
      tty->print_cr("FX: [%d...%d] %d->%d\n",
                    fxLimits.minPrio, maxClamped, newPrio, fxInfo->fx_upri);
    }
  } else {
    if (ThreadPriorityVerbose) {
      tty->print_cr("Unknown new scheduling class %d\n", new_class);
    }
    return EINVAL;    // no clue, punt
  }

  rslt = (*priocntl_ptr)(PC_VERSION, P_LWPID, lwpid, PC_SETPARMS, (caddr_t)&ParmInfo);
  if (ThreadPriorityVerbose && rslt) {
    tty->print_cr ("PC_SETPARMS ->%d %d\n", rslt, errno);
  }
  if (rslt < 0) return errno;

#ifdef ASSERT
  // Sanity check: read back what we just attempted to set.
  // In theory it could have changed in the interim ...
  //
  // The priocntl system call is tricky.
  // Sometimes it'll validate the priority value argument and
  // return EINVAL if unhappy.  At other times it fails silently.
  // Readbacks are prudent.

  if (!ReadBackValidate) return 0;

  memset(&ReadBack, 0, sizeof(pcparms_t));
  ReadBack.pc_cid = PC_CLNULL;
  rslt = (*priocntl_ptr)(PC_VERSION, P_LWPID, lwpid, PC_GETPARMS, (caddr_t)&ReadBack);
  assert(rslt >= 0, "priocntl failed");
  Actual = Expected = 0xBAD;
  assert(ParmInfo.pc_cid == ReadBack.pc_cid, "cid's don't match");
  if (ParmInfo.pc_cid == rtLimits.schedPolicy) {
    Actual   = RTPRI(ReadBack)->rt_pri;
    Expected = RTPRI(ParmInfo)->rt_pri;
  } else if (ParmInfo.pc_cid == iaLimits.schedPolicy) {
    Actual   = IAPRI(ReadBack)->ia_upri;
    Expected = IAPRI(ParmInfo)->ia_upri;
  } else if (ParmInfo.pc_cid == tsLimits.schedPolicy) {
    Actual   = TSPRI(ReadBack)->ts_upri;
    Expected = TSPRI(ParmInfo)->ts_upri;
  } else if (ParmInfo.pc_cid == fxLimits.schedPolicy) {
    Actual   = FXPRI(ReadBack)->fx_upri;
    Expected = FXPRI(ParmInfo)->fx_upri;
  } else {
    if (ThreadPriorityVerbose) {
      tty->print_cr("set_lwp_class_and_priority: unexpected class in readback: %d\n",
                    ParmInfo.pc_cid);
    }
  }

  if (Actual != Expected) {
    if (ThreadPriorityVerbose) {
      tty->print_cr ("set_lwp_class_and_priority(%d %d) Class=%d: actual=%d vs expected=%d\n",
                     lwpid, newPrio, ReadBack.pc_cid, Actual, Expected);
    }
  }
#endif

  return 0;
}

// Solaris only gives access to 128 real priorities at a time,
// so we expand Java's ten to fill this range.  This would be better
// if we dynamically adjusted relative priorities.
//
// The ThreadPriorityPolicy option allows us to select 2 different
// priority scales.
//
// ThreadPriorityPolicy=0
// Since the Solaris' default priority is MaximumPriority, we do not
// set a priority lower than Max unless a priority lower than
// NormPriority is requested.
//
// ThreadPriorityPolicy=1
// This mode causes the priority table to get filled with
// linear values.  NormPriority get's mapped to 50% of the
// Maximum priority an so on.  This will cause VM threads
// to get unfair treatment against other Solaris processes
// which do not explicitly alter their thread priorities.
//

int os::java_to_os_priority[CriticalPriority + 1] = {
  -99999,         // 0 Entry should never be used

  0,              // 1 MinPriority
  32,             // 2
  64,             // 3

  96,             // 4
  127,            // 5 NormPriority
  127,            // 6

  127,            // 7
  127,            // 8
  127,            // 9 NearMaxPriority

  127,            // 10 MaxPriority

  -criticalPrio   // 11 CriticalPriority
};

OSReturn os::set_native_priority(Thread* thread, int newpri) {
  OSThread* osthread = thread->osthread();

  // Save requested priority in case the thread hasn't been started
  osthread->set_native_priority(newpri);

  // Check for critical priority request
  bool fxcritical = false;
  if (newpri == -criticalPrio) {
    fxcritical = true;
    newpri = criticalPrio;
  }

  assert(newpri >= MinimumPriority && newpri <= MaximumPriority, "bad priority mapping");
  if (!UseThreadPriorities) return OS_OK;

  int status = 0;

  if (!fxcritical) {
    // Use thr_setprio only if we have a priority that thr_setprio understands
    status = thr_setprio(thread->osthread()->thread_id(), newpri);
  }

  if (os::Solaris::T2_libthread() ||
      (UseBoundThreads && osthread->is_vm_created())) {
    int lwp_status =
      set_lwp_class_and_priority(osthread->thread_id(),
                                 osthread->lwp_id(),
                                 newpri,
                                 fxcritical ? fxLimits.schedPolicy : myClass,
                                 !fxcritical);
    if (lwp_status != 0 && fxcritical) {
      // Try again, this time without changing the scheduling class
      newpri = java_MaxPriority_to_os_priority;
      lwp_status = set_lwp_class_and_priority(osthread->thread_id(),
                                              osthread->lwp_id(),
                                              newpri, myClass, false);
    }
    status |= lwp_status;
  }
  return (status == 0) ? OS_OK : OS_ERR;
}


OSReturn os::get_native_priority(const Thread* const thread, int *priority_ptr) {
  int p;
  if ( !UseThreadPriorities ) {
    *priority_ptr = NormalPriority;
    return OS_OK;
  }
  int status = thr_getprio(thread->osthread()->thread_id(), &p);
  if (status != 0) {
    return OS_ERR;
  }
  *priority_ptr = p;
  return OS_OK;
}


// Hint to the underlying OS that a task switch would not be good.
// Void return because it's a hint and can fail.
void os::hint_no_preempt() {
  schedctl_start(schedctl_init());
}

void os::interrupt(Thread* thread) {
  assert(Thread::current() == thread || Threads_lock->owned_by_self(), "possibility of dangling Thread pointer");

  OSThread* osthread = thread->osthread();

  int isInterrupted = osthread->interrupted();
  if (!isInterrupted) {
      osthread->set_interrupted(true);
      OrderAccess::fence();
      // os::sleep() is implemented with either poll (NULL,0,timeout) or
      // by parking on _SleepEvent.  If the former, thr_kill will unwedge
      // the sleeper by SIGINTR, otherwise the unpark() will wake the sleeper.
      ParkEvent * const slp = thread->_SleepEvent ;
      if (slp != NULL) slp->unpark() ;
  }

  // For JSR166:  unpark after setting status but before thr_kill -dl
  if (thread->is_Java_thread()) {
    ((JavaThread*)thread)->parker()->unpark();
  }

  // Handle interruptible wait() ...
  ParkEvent * const ev = thread->_ParkEvent ;
  if (ev != NULL) ev->unpark() ;

  // When events are used everywhere for os::sleep, then this thr_kill
  // will only be needed if UseVMInterruptibleIO is true.

  if (!isInterrupted) {
    int status = thr_kill(osthread->thread_id(), os::Solaris::SIGinterrupt());
    assert_status(status == 0, status, "thr_kill");

    // Bump thread interruption counter
    RuntimeService::record_thread_interrupt_signaled_count();
  }
}


bool os::is_interrupted(Thread* thread, bool clear_interrupted) {
  assert(Thread::current() == thread || Threads_lock->owned_by_self(), "possibility of dangling Thread pointer");

  OSThread* osthread = thread->osthread();

  bool res = osthread->interrupted();

  // NOTE that since there is no "lock" around these two operations,
  // there is the possibility that the interrupted flag will be
  // "false" but that the interrupt event will be set. This is
  // intentional. The effect of this is that Object.wait() will appear
  // to have a spurious wakeup, which is not harmful, and the
  // possibility is so rare that it is not worth the added complexity
  // to add yet another lock. It has also been recommended not to put
  // the interrupted flag into the os::Solaris::Event structure,
  // because it hides the issue.
  if (res && clear_interrupted) {
    osthread->set_interrupted(false);
  }
  return res;
}


void os::print_statistics() {
}

int os::message_box(const char* title, const char* message) {
  int i;
  fdStream err(defaultStream::error_fd());
  for (i = 0; i < 78; i++) err.print_raw("=");
  err.cr();
  err.print_raw_cr(title);
  for (i = 0; i < 78; i++) err.print_raw("-");
  err.cr();
  err.print_raw_cr(message);
  for (i = 0; i < 78; i++) err.print_raw("=");
  err.cr();

  char buf[16];
  // Prevent process from exiting upon "read error" without consuming all CPU
  while (::read(0, buf, sizeof(buf)) <= 0) { ::sleep(100); }

  return buf[0] == 'y' || buf[0] == 'Y';
}

// A lightweight implementation that does not suspend the target thread and
// thus returns only a hint. Used for profiling only!
ExtendedPC os::get_thread_pc(Thread* thread) {
  // Make sure that it is called by the watcher and the Threads lock is owned.
  assert(Thread::current()->is_Watcher_thread(), "Must be watcher and own Threads_lock");
  // For now, is only used to profile the VM Thread
  assert(thread->is_VM_thread(), "Can only be called for VMThread");
  ExtendedPC epc;

  GetThreadPC_Callback  cb(ProfileVM_lock);
  OSThread *osthread = thread->osthread();
  const int time_to_wait = 400; // 400ms wait for initial response
  int status = cb.interrupt(thread, time_to_wait);

  if (cb.is_done() ) {
    epc = cb.addr();
  } else {
    DEBUG_ONLY(tty->print_cr("Failed to get pc for thread: %d got %d status",
                              osthread->thread_id(), status););
    // epc is already NULL
  }
  return epc;
}


// This does not do anything on Solaris. This is basically a hook for being
// able to use structured exception handling (thread-local exception filters) on, e.g., Win32.
void os::os_exception_wrapper(java_call_t f, JavaValue* value, methodHandle* method, JavaCallArguments* args, Thread* thread) {
  f(value, method, args, thread);
}

// This routine may be used by user applications as a "hook" to catch signals.
// The user-defined signal handler must pass unrecognized signals to this
// routine, and if it returns true (non-zero), then the signal handler must
// return immediately.  If the flag "abort_if_unrecognized" is true, then this
// routine will never retun false (zero), but instead will execute a VM panic
// routine kill the process.
//
// If this routine returns false, it is OK to call it again.  This allows
// the user-defined signal handler to perform checks either before or after
// the VM performs its own checks.  Naturally, the user code would be making
// a serious error if it tried to handle an exception (such as a null check
// or breakpoint) that the VM was generating for its own correct operation.
//
// This routine may recognize any of the following kinds of signals:
// SIGBUS, SIGSEGV, SIGILL, SIGFPE, BREAK_SIGNAL, SIGPIPE, SIGXFSZ,
// os::Solaris::SIGasync
// It should be consulted by handlers for any of those signals.
// It explicitly does not recognize os::Solaris::SIGinterrupt
//
// The caller of this routine must pass in the three arguments supplied
// to the function referred to in the "sa_sigaction" (not the "sa_handler")
// field of the structure passed to sigaction().  This routine assumes that
// the sa_flags field passed to sigaction() includes SA_SIGINFO and SA_RESTART.
//
// Note that the VM will print warnings if it detects conflicting signal
// handlers, unless invoked with the option "-XX:+AllowUserSignalHandlers".
//
extern "C" JNIEXPORT int
JVM_handle_solaris_signal(int signo, siginfo_t* siginfo, void* ucontext,
                          int abort_if_unrecognized);


void signalHandler(int sig, siginfo_t* info, void* ucVoid) {
  JVM_handle_solaris_signal(sig, info, ucVoid, true);
}

/* Do not delete - if guarantee is ever removed,  a signal handler (even empty)
   is needed to provoke threads blocked on IO to return an EINTR
   Note: this explicitly does NOT call JVM_handle_solaris_signal and
   does NOT participate in signal chaining due to requirement for
   NOT setting SA_RESTART to make EINTR work. */
extern "C" void sigINTRHandler(int sig, siginfo_t* info, void* ucVoid) {
   if (UseSignalChaining) {
      struct sigaction *actp = os::Solaris::get_chained_signal_action(sig);
      if (actp && actp->sa_handler) {
        vm_exit_during_initialization("Signal chaining detected for VM interrupt signal, try -XX:+UseAltSigs");
      }
   }
}

// This boolean allows users to forward their own non-matching signals
// to JVM_handle_solaris_signal, harmlessly.
bool os::Solaris::signal_handlers_are_installed = false;

// For signal-chaining
bool os::Solaris::libjsig_is_loaded = false;
typedef struct sigaction *(*get_signal_t)(int);
get_signal_t os::Solaris::get_signal_action = NULL;

struct sigaction* os::Solaris::get_chained_signal_action(int sig) {
  struct sigaction *actp = NULL;

  if ((libjsig_is_loaded)  && (sig <= Maxlibjsigsigs)) {
    // Retrieve the old signal handler from libjsig
    actp = (*get_signal_action)(sig);
  }
  if (actp == NULL) {
    // Retrieve the preinstalled signal handler from jvm
    actp = get_preinstalled_handler(sig);
  }

  return actp;
}

static bool call_chained_handler(struct sigaction *actp, int sig,
                                 siginfo_t *siginfo, void *context) {
  // Call the old signal handler
  if (actp->sa_handler == SIG_DFL) {
    // It's more reasonable to let jvm treat it as an unexpected exception
    // instead of taking the default action.
    return false;
  } else if (actp->sa_handler != SIG_IGN) {
    if ((actp->sa_flags & SA_NODEFER) == 0) {
      // automaticlly block the signal
      sigaddset(&(actp->sa_mask), sig);
    }

    sa_handler_t hand;
    sa_sigaction_t sa;
    bool siginfo_flag_set = (actp->sa_flags & SA_SIGINFO) != 0;
    // retrieve the chained handler
    if (siginfo_flag_set) {
      sa = actp->sa_sigaction;
    } else {
      hand = actp->sa_handler;
    }

    if ((actp->sa_flags & SA_RESETHAND) != 0) {
      actp->sa_handler = SIG_DFL;
    }

    // try to honor the signal mask
    sigset_t oset;
    thr_sigsetmask(SIG_SETMASK, &(actp->sa_mask), &oset);

    // call into the chained handler
    if (siginfo_flag_set) {
      (*sa)(sig, siginfo, context);
    } else {
      (*hand)(sig);
    }

    // restore the signal mask
    thr_sigsetmask(SIG_SETMASK, &oset, 0);
  }
  // Tell jvm's signal handler the signal is taken care of.
  return true;
}

bool os::Solaris::chained_handler(int sig, siginfo_t* siginfo, void* context) {
  bool chained = false;
  // signal-chaining
  if (UseSignalChaining) {
    struct sigaction *actp = get_chained_signal_action(sig);
    if (actp != NULL) {
      chained = call_chained_handler(actp, sig, siginfo, context);
    }
  }
  return chained;
}

struct sigaction* os::Solaris::get_preinstalled_handler(int sig) {
  assert((chainedsigactions != (struct sigaction *)NULL) && (preinstalled_sigs != (int *)NULL) , "signals not yet initialized");
  if (preinstalled_sigs[sig] != 0) {
    return &chainedsigactions[sig];
  }
  return NULL;
}

void os::Solaris::save_preinstalled_handler(int sig, struct sigaction& oldAct) {

  assert(sig > 0 && sig <= Maxsignum, "vm signal out of expected range");
  assert((chainedsigactions != (struct sigaction *)NULL) && (preinstalled_sigs != (int *)NULL) , "signals not yet initialized");
  chainedsigactions[sig] = oldAct;
  preinstalled_sigs[sig] = 1;
}

void os::Solaris::set_signal_handler(int sig, bool set_installed, bool oktochain) {
  // Check for overwrite.
  struct sigaction oldAct;
  sigaction(sig, (struct sigaction*)NULL, &oldAct);
  void* oldhand = oldAct.sa_sigaction ? CAST_FROM_FN_PTR(void*,  oldAct.sa_sigaction)
                                      : CAST_FROM_FN_PTR(void*,  oldAct.sa_handler);
  if (oldhand != CAST_FROM_FN_PTR(void*, SIG_DFL) &&
      oldhand != CAST_FROM_FN_PTR(void*, SIG_IGN) &&
      oldhand != CAST_FROM_FN_PTR(void*, signalHandler)) {
    if (AllowUserSignalHandlers || !set_installed) {
      // Do not overwrite; user takes responsibility to forward to us.
      return;
    } else if (UseSignalChaining) {
      if (oktochain) {
        // save the old handler in jvm
        save_preinstalled_handler(sig, oldAct);
      } else {
        vm_exit_during_initialization("Signal chaining not allowed for VM interrupt signal, try -XX:+UseAltSigs.");
      }
      // libjsig also interposes the sigaction() call below and saves the
      // old sigaction on it own.
    } else {
      fatal(err_msg("Encountered unexpected pre-existing sigaction handler "
                    "%#lx for signal %d.", (long)oldhand, sig));
    }
  }

  struct sigaction sigAct;
  sigfillset(&(sigAct.sa_mask));
  sigAct.sa_handler = SIG_DFL;

  sigAct.sa_sigaction = signalHandler;
  // Handle SIGSEGV on alternate signal stack if
  // not using stack banging
  if (!UseStackBanging && sig == SIGSEGV) {
    sigAct.sa_flags = SA_SIGINFO | SA_RESTART | SA_ONSTACK;
  // Interruptible i/o requires SA_RESTART cleared so EINTR
  // is returned instead of restarting system calls
  } else if (sig == os::Solaris::SIGinterrupt()) {
    sigemptyset(&sigAct.sa_mask);
    sigAct.sa_handler = NULL;
    sigAct.sa_flags = SA_SIGINFO;
    sigAct.sa_sigaction = sigINTRHandler;
  } else {
    sigAct.sa_flags = SA_SIGINFO | SA_RESTART;
  }
  os::Solaris::set_our_sigflags(sig, sigAct.sa_flags);

  sigaction(sig, &sigAct, &oldAct);

  void* oldhand2 = oldAct.sa_sigaction ? CAST_FROM_FN_PTR(void*, oldAct.sa_sigaction)
                                       : CAST_FROM_FN_PTR(void*, oldAct.sa_handler);
  assert(oldhand2 == oldhand, "no concurrent signal handler installation");
}


#define DO_SIGNAL_CHECK(sig) \
  if (!sigismember(&check_signal_done, sig)) \
    os::Solaris::check_signal_handler(sig)

// This method is a periodic task to check for misbehaving JNI applications
// under CheckJNI, we can add any periodic checks here

void os::run_periodic_checks() {
  // A big source of grief is hijacking virt. addr 0x0 on Solaris,
  // thereby preventing a NULL checks.
  if(!check_addr0_done) check_addr0_done = check_addr0(tty);

  if (check_signals == false) return;

  // SEGV and BUS if overridden could potentially prevent
  // generation of hs*.log in the event of a crash, debugging
  // such a case can be very challenging, so we absolutely
  // check for the following for a good measure:
  DO_SIGNAL_CHECK(SIGSEGV);
  DO_SIGNAL_CHECK(SIGILL);
  DO_SIGNAL_CHECK(SIGFPE);
  DO_SIGNAL_CHECK(SIGBUS);
  DO_SIGNAL_CHECK(SIGPIPE);
  DO_SIGNAL_CHECK(SIGXFSZ);

  // ReduceSignalUsage allows the user to override these handlers
  // see comments at the very top and jvm_solaris.h
  if (!ReduceSignalUsage) {
    DO_SIGNAL_CHECK(SHUTDOWN1_SIGNAL);
    DO_SIGNAL_CHECK(SHUTDOWN2_SIGNAL);
    DO_SIGNAL_CHECK(SHUTDOWN3_SIGNAL);
    DO_SIGNAL_CHECK(BREAK_SIGNAL);
  }

  // See comments above for using JVM1/JVM2 and UseAltSigs
  DO_SIGNAL_CHECK(os::Solaris::SIGinterrupt());
  DO_SIGNAL_CHECK(os::Solaris::SIGasync());

}

typedef int (*os_sigaction_t)(int, const struct sigaction *, struct sigaction *);

static os_sigaction_t os_sigaction = NULL;

void os::Solaris::check_signal_handler(int sig) {
  char buf[O_BUFLEN];
  address jvmHandler = NULL;

  struct sigaction act;
  if (os_sigaction == NULL) {
    // only trust the default sigaction, in case it has been interposed
    os_sigaction = (os_sigaction_t)dlsym(RTLD_DEFAULT, "sigaction");
    if (os_sigaction == NULL) return;
  }

  os_sigaction(sig, (struct sigaction*)NULL, &act);

  address thisHandler = (act.sa_flags & SA_SIGINFO)
    ? CAST_FROM_FN_PTR(address, act.sa_sigaction)
    : CAST_FROM_FN_PTR(address, act.sa_handler) ;


  switch(sig) {
    case SIGSEGV:
    case SIGBUS:
    case SIGFPE:
    case SIGPIPE:
    case SIGXFSZ:
    case SIGILL:
      jvmHandler = CAST_FROM_FN_PTR(address, signalHandler);
      break;

    case SHUTDOWN1_SIGNAL:
    case SHUTDOWN2_SIGNAL:
    case SHUTDOWN3_SIGNAL:
    case BREAK_SIGNAL:
      jvmHandler = (address)user_handler();
      break;

    default:
      int intrsig = os::Solaris::SIGinterrupt();
      int asynsig = os::Solaris::SIGasync();

      if (sig == intrsig) {
        jvmHandler = CAST_FROM_FN_PTR(address, sigINTRHandler);
      } else if (sig == asynsig) {
        jvmHandler = CAST_FROM_FN_PTR(address, signalHandler);
      } else {
        return;
      }
      break;
  }


  if (thisHandler != jvmHandler) {
    tty->print("Warning: %s handler ", exception_name(sig, buf, O_BUFLEN));
    tty->print("expected:%s", get_signal_handler_name(jvmHandler, buf, O_BUFLEN));
    tty->print_cr("  found:%s", get_signal_handler_name(thisHandler, buf, O_BUFLEN));
    // No need to check this sig any longer
    sigaddset(&check_signal_done, sig);
  } else if(os::Solaris::get_our_sigflags(sig) != 0 && act.sa_flags != os::Solaris::get_our_sigflags(sig)) {
    tty->print("Warning: %s handler flags ", exception_name(sig, buf, O_BUFLEN));
    tty->print("expected:" PTR32_FORMAT, os::Solaris::get_our_sigflags(sig));
    tty->print_cr("  found:" PTR32_FORMAT, act.sa_flags);
    // No need to check this sig any longer
    sigaddset(&check_signal_done, sig);
  }

  // Print all the signal handler state
  if (sigismember(&check_signal_done, sig)) {
    print_signal_handlers(tty, buf, O_BUFLEN);
  }

}

void os::Solaris::install_signal_handlers() {
  bool libjsigdone = false;
  signal_handlers_are_installed = true;

  // signal-chaining
  typedef void (*signal_setting_t)();
  signal_setting_t begin_signal_setting = NULL;
  signal_setting_t end_signal_setting = NULL;
  begin_signal_setting = CAST_TO_FN_PTR(signal_setting_t,
                                        dlsym(RTLD_DEFAULT, "JVM_begin_signal_setting"));
  if (begin_signal_setting != NULL) {
    end_signal_setting = CAST_TO_FN_PTR(signal_setting_t,
                                        dlsym(RTLD_DEFAULT, "JVM_end_signal_setting"));
    get_signal_action = CAST_TO_FN_PTR(get_signal_t,
                                       dlsym(RTLD_DEFAULT, "JVM_get_signal_action"));
    get_libjsig_version = CAST_TO_FN_PTR(version_getting_t,
                                         dlsym(RTLD_DEFAULT, "JVM_get_libjsig_version"));
    libjsig_is_loaded = true;
    if (os::Solaris::get_libjsig_version != NULL) {
      libjsigversion =  (*os::Solaris::get_libjsig_version)();
    }
    assert(UseSignalChaining, "should enable signal-chaining");
  }
  if (libjsig_is_loaded) {
    // Tell libjsig jvm is setting signal handlers
    (*begin_signal_setting)();
  }

  set_signal_handler(SIGSEGV, true, true);
  set_signal_handler(SIGPIPE, true, true);
  set_signal_handler(SIGXFSZ, true, true);
  set_signal_handler(SIGBUS, true, true);
  set_signal_handler(SIGILL, true, true);
  set_signal_handler(SIGFPE, true, true);


  if (os::Solaris::SIGinterrupt() > OLDMAXSIGNUM || os::Solaris::SIGasync() > OLDMAXSIGNUM) {

    // Pre-1.4.1 Libjsig limited to signal chaining signals <= 32 so
    // can not register overridable signals which might be > 32
    if (libjsig_is_loaded && libjsigversion <= JSIG_VERSION_1_4_1) {
    // Tell libjsig jvm has finished setting signal handlers
      (*end_signal_setting)();
      libjsigdone = true;
    }
  }

  // Never ok to chain our SIGinterrupt
  set_signal_handler(os::Solaris::SIGinterrupt(), true, false);
  set_signal_handler(os::Solaris::SIGasync(), true, true);

  if (libjsig_is_loaded && !libjsigdone) {
    // Tell libjsig jvm finishes setting signal handlers
    (*end_signal_setting)();
  }

  // We don't activate signal checker if libjsig is in place, we trust ourselves
  // and if UserSignalHandler is installed all bets are off.
  // Log that signal checking is off only if -verbose:jni is specified.
  if (CheckJNICalls) {
    if (libjsig_is_loaded) {
      if (PrintJNIResolving) {
        tty->print_cr("Info: libjsig is activated, all active signal checking is disabled");
      }
      check_signals = false;
    }
    if (AllowUserSignalHandlers) {
      if (PrintJNIResolving) {
        tty->print_cr("Info: AllowUserSignalHandlers is activated, all active signal checking is disabled");
      }
      check_signals = false;
    }
  }
}


void report_error(const char* file_name, int line_no, const char* title, const char* format, ...);

const char * signames[] = {
  "SIG0",
  "SIGHUP", "SIGINT", "SIGQUIT", "SIGILL", "SIGTRAP",
  "SIGABRT", "SIGEMT", "SIGFPE", "SIGKILL", "SIGBUS",
  "SIGSEGV", "SIGSYS", "SIGPIPE", "SIGALRM", "SIGTERM",
  "SIGUSR1", "SIGUSR2", "SIGCLD", "SIGPWR", "SIGWINCH",
  "SIGURG", "SIGPOLL", "SIGSTOP", "SIGTSTP", "SIGCONT",
  "SIGTTIN", "SIGTTOU", "SIGVTALRM", "SIGPROF", "SIGXCPU",
  "SIGXFSZ", "SIGWAITING", "SIGLWP", "SIGFREEZE", "SIGTHAW",
  "SIGCANCEL", "SIGLOST"
};

const char* os::exception_name(int exception_code, char* buf, size_t size) {
  if (0 < exception_code && exception_code <= SIGRTMAX) {
    // signal
    if (exception_code < sizeof(signames)/sizeof(const char*)) {
       jio_snprintf(buf, size, "%s", signames[exception_code]);
    } else {
       jio_snprintf(buf, size, "SIG%d", exception_code);
    }
    return buf;
  } else {
    return NULL;
  }
}

// (Static) wrappers for the new libthread API
int_fnP_thread_t_iP_uP_stack_tP_gregset_t os::Solaris::_thr_getstate;
int_fnP_thread_t_i_gregset_t os::Solaris::_thr_setstate;
int_fnP_thread_t_i os::Solaris::_thr_setmutator;
int_fnP_thread_t os::Solaris::_thr_suspend_mutator;
int_fnP_thread_t os::Solaris::_thr_continue_mutator;

// (Static) wrapper for getisax(2) call.
os::Solaris::getisax_func_t os::Solaris::_getisax = 0;

// (Static) wrappers for the liblgrp API
os::Solaris::lgrp_home_func_t os::Solaris::_lgrp_home;
os::Solaris::lgrp_init_func_t os::Solaris::_lgrp_init;
os::Solaris::lgrp_fini_func_t os::Solaris::_lgrp_fini;
os::Solaris::lgrp_root_func_t os::Solaris::_lgrp_root;
os::Solaris::lgrp_children_func_t os::Solaris::_lgrp_children;
os::Solaris::lgrp_resources_func_t os::Solaris::_lgrp_resources;
os::Solaris::lgrp_nlgrps_func_t os::Solaris::_lgrp_nlgrps;
os::Solaris::lgrp_cookie_stale_func_t os::Solaris::_lgrp_cookie_stale;
os::Solaris::lgrp_cookie_t os::Solaris::_lgrp_cookie = 0;

// (Static) wrapper for meminfo() call.
os::Solaris::meminfo_func_t os::Solaris::_meminfo = 0;

static address resolve_symbol_lazy(const char* name) {
  address addr = (address) dlsym(RTLD_DEFAULT, name);
  if(addr == NULL) {
    // RTLD_DEFAULT was not defined on some early versions of 2.5.1
    addr = (address) dlsym(RTLD_NEXT, name);
  }
  return addr;
}

static address resolve_symbol(const char* name) {
  address addr = resolve_symbol_lazy(name);
  if(addr == NULL) {
    fatal(dlerror());
  }
  return addr;
}



// isT2_libthread()
//
// Routine to determine if we are currently using the new T2 libthread.
//
// We determine if we are using T2 by reading /proc/self/lstatus and
// looking for a thread with the ASLWP bit set.  If we find this status
// bit set, we must assume that we are NOT using T2.  The T2 team
// has approved this algorithm.
//
// We need to determine if we are running with the new T2 libthread
// since setting native thread priorities is handled differently
// when using this library.  All threads created using T2 are bound
// threads. Calling thr_setprio is meaningless in this case.
//
bool isT2_libthread() {
  static prheader_t * lwpArray = NULL;
  static int lwpSize = 0;
  static int lwpFile = -1;
  lwpstatus_t * that;
  char lwpName [128];
  bool isT2 = false;

#define ADR(x)  ((uintptr_t)(x))
#define LWPINDEX(ary,ix)   ((lwpstatus_t *)(((ary)->pr_entsize * (ix)) + (ADR((ary) + 1))))

  lwpFile = ::open("/proc/self/lstatus", O_RDONLY, 0);
  if (lwpFile < 0) {
      if (ThreadPriorityVerbose) warning ("Couldn't open /proc/self/lstatus\n");
      return false;
  }
  lwpSize = 16*1024;
  for (;;) {
    ::lseek64 (lwpFile, 0, SEEK_SET);
    lwpArray = (prheader_t *)NEW_C_HEAP_ARRAY(char, lwpSize);
    if (::read(lwpFile, lwpArray, lwpSize) < 0) {
      if (ThreadPriorityVerbose) warning("Error reading /proc/self/lstatus\n");
      break;
    }
    if ((lwpArray->pr_nent * lwpArray->pr_entsize) <= lwpSize) {
       // We got a good snapshot - now iterate over the list.
      int aslwpcount = 0;
      for (int i = 0; i < lwpArray->pr_nent; i++ ) {
        that = LWPINDEX(lwpArray,i);
        if (that->pr_flags & PR_ASLWP) {
          aslwpcount++;
        }
      }
      if (aslwpcount == 0) isT2 = true;
      break;
    }
    lwpSize = lwpArray->pr_nent * lwpArray->pr_entsize;
    FREE_C_HEAP_ARRAY(char, lwpArray);  // retry.
  }

  FREE_C_HEAP_ARRAY(char, lwpArray);
  ::close (lwpFile);
  if (ThreadPriorityVerbose) {
    if (isT2) tty->print_cr("We are running with a T2 libthread\n");
    else tty->print_cr("We are not running with a T2 libthread\n");
  }
  return isT2;
}


void os::Solaris::libthread_init() {
  address func = (address)dlsym(RTLD_DEFAULT, "_thr_suspend_allmutators");

  // Determine if we are running with the new T2 libthread
  os::Solaris::set_T2_libthread(isT2_libthread());

  lwp_priocntl_init();

  // RTLD_DEFAULT was not defined on some early versions of 5.5.1
  if(func == NULL) {
    func = (address) dlsym(RTLD_NEXT, "_thr_suspend_allmutators");
    // Guarantee that this VM is running on an new enough OS (5.6 or
    // later) that it will have a new enough libthread.so.
    guarantee(func != NULL, "libthread.so is too old.");
  }

  // Initialize the new libthread getstate API wrappers
  func = resolve_symbol("thr_getstate");
  os::Solaris::set_thr_getstate(CAST_TO_FN_PTR(int_fnP_thread_t_iP_uP_stack_tP_gregset_t, func));

  func = resolve_symbol("thr_setstate");
  os::Solaris::set_thr_setstate(CAST_TO_FN_PTR(int_fnP_thread_t_i_gregset_t, func));

  func = resolve_symbol("thr_setmutator");
  os::Solaris::set_thr_setmutator(CAST_TO_FN_PTR(int_fnP_thread_t_i, func));

  func = resolve_symbol("thr_suspend_mutator");
  os::Solaris::set_thr_suspend_mutator(CAST_TO_FN_PTR(int_fnP_thread_t, func));

  func = resolve_symbol("thr_continue_mutator");
  os::Solaris::set_thr_continue_mutator(CAST_TO_FN_PTR(int_fnP_thread_t, func));

  int size;
  void (*handler_info_func)(address *, int *);
  handler_info_func = CAST_TO_FN_PTR(void (*)(address *, int *), resolve_symbol("thr_sighndlrinfo"));
  handler_info_func(&handler_start, &size);
  handler_end = handler_start + size;
}


int_fnP_mutex_tP os::Solaris::_mutex_lock;
int_fnP_mutex_tP os::Solaris::_mutex_trylock;
int_fnP_mutex_tP os::Solaris::_mutex_unlock;
int_fnP_mutex_tP_i_vP os::Solaris::_mutex_init;
int_fnP_mutex_tP os::Solaris::_mutex_destroy;
int os::Solaris::_mutex_scope = USYNC_THREAD;

int_fnP_cond_tP_mutex_tP_timestruc_tP os::Solaris::_cond_timedwait;
int_fnP_cond_tP_mutex_tP os::Solaris::_cond_wait;
int_fnP_cond_tP os::Solaris::_cond_signal;
int_fnP_cond_tP os::Solaris::_cond_broadcast;
int_fnP_cond_tP_i_vP os::Solaris::_cond_init;
int_fnP_cond_tP os::Solaris::_cond_destroy;
int os::Solaris::_cond_scope = USYNC_THREAD;

void os::Solaris::synchronization_init() {
  if(UseLWPSynchronization) {
    os::Solaris::set_mutex_lock(CAST_TO_FN_PTR(int_fnP_mutex_tP, resolve_symbol("_lwp_mutex_lock")));
    os::Solaris::set_mutex_trylock(CAST_TO_FN_PTR(int_fnP_mutex_tP, resolve_symbol("_lwp_mutex_trylock")));
    os::Solaris::set_mutex_unlock(CAST_TO_FN_PTR(int_fnP_mutex_tP, resolve_symbol("_lwp_mutex_unlock")));
    os::Solaris::set_mutex_init(lwp_mutex_init);
    os::Solaris::set_mutex_destroy(lwp_mutex_destroy);
    os::Solaris::set_mutex_scope(USYNC_THREAD);

    os::Solaris::set_cond_timedwait(CAST_TO_FN_PTR(int_fnP_cond_tP_mutex_tP_timestruc_tP, resolve_symbol("_lwp_cond_timedwait")));
    os::Solaris::set_cond_wait(CAST_TO_FN_PTR(int_fnP_cond_tP_mutex_tP, resolve_symbol("_lwp_cond_wait")));
    os::Solaris::set_cond_signal(CAST_TO_FN_PTR(int_fnP_cond_tP, resolve_symbol("_lwp_cond_signal")));
    os::Solaris::set_cond_broadcast(CAST_TO_FN_PTR(int_fnP_cond_tP, resolve_symbol("_lwp_cond_broadcast")));
    os::Solaris::set_cond_init(lwp_cond_init);
    os::Solaris::set_cond_destroy(lwp_cond_destroy);
    os::Solaris::set_cond_scope(USYNC_THREAD);
  }
  else {
    os::Solaris::set_mutex_scope(USYNC_THREAD);
    os::Solaris::set_cond_scope(USYNC_THREAD);

    if(UsePthreads) {
      os::Solaris::set_mutex_lock(CAST_TO_FN_PTR(int_fnP_mutex_tP, resolve_symbol("pthread_mutex_lock")));
      os::Solaris::set_mutex_trylock(CAST_TO_FN_PTR(int_fnP_mutex_tP, resolve_symbol("pthread_mutex_trylock")));
      os::Solaris::set_mutex_unlock(CAST_TO_FN_PTR(int_fnP_mutex_tP, resolve_symbol("pthread_mutex_unlock")));
      os::Solaris::set_mutex_init(pthread_mutex_default_init);
      os::Solaris::set_mutex_destroy(CAST_TO_FN_PTR(int_fnP_mutex_tP, resolve_symbol("pthread_mutex_destroy")));

      os::Solaris::set_cond_timedwait(CAST_TO_FN_PTR(int_fnP_cond_tP_mutex_tP_timestruc_tP, resolve_symbol("pthread_cond_timedwait")));
      os::Solaris::set_cond_wait(CAST_TO_FN_PTR(int_fnP_cond_tP_mutex_tP, resolve_symbol("pthread_cond_wait")));
      os::Solaris::set_cond_signal(CAST_TO_FN_PTR(int_fnP_cond_tP, resolve_symbol("pthread_cond_signal")));
      os::Solaris::set_cond_broadcast(CAST_TO_FN_PTR(int_fnP_cond_tP, resolve_symbol("pthread_cond_broadcast")));
      os::Solaris::set_cond_init(pthread_cond_default_init);
      os::Solaris::set_cond_destroy(CAST_TO_FN_PTR(int_fnP_cond_tP, resolve_symbol("pthread_cond_destroy")));
    }
    else {
      os::Solaris::set_mutex_lock(CAST_TO_FN_PTR(int_fnP_mutex_tP, resolve_symbol("mutex_lock")));
      os::Solaris::set_mutex_trylock(CAST_TO_FN_PTR(int_fnP_mutex_tP, resolve_symbol("mutex_trylock")));
      os::Solaris::set_mutex_unlock(CAST_TO_FN_PTR(int_fnP_mutex_tP, resolve_symbol("mutex_unlock")));
      os::Solaris::set_mutex_init(::mutex_init);
      os::Solaris::set_mutex_destroy(::mutex_destroy);

      os::Solaris::set_cond_timedwait(CAST_TO_FN_PTR(int_fnP_cond_tP_mutex_tP_timestruc_tP, resolve_symbol("cond_timedwait")));
      os::Solaris::set_cond_wait(CAST_TO_FN_PTR(int_fnP_cond_tP_mutex_tP, resolve_symbol("cond_wait")));
      os::Solaris::set_cond_signal(CAST_TO_FN_PTR(int_fnP_cond_tP, resolve_symbol("cond_signal")));
      os::Solaris::set_cond_broadcast(CAST_TO_FN_PTR(int_fnP_cond_tP, resolve_symbol("cond_broadcast")));
      os::Solaris::set_cond_init(::cond_init);
      os::Solaris::set_cond_destroy(::cond_destroy);
    }
  }
}

bool os::Solaris::liblgrp_init() {
  void *handle = dlopen("liblgrp.so.1", RTLD_LAZY);
  if (handle != NULL) {
    os::Solaris::set_lgrp_home(CAST_TO_FN_PTR(lgrp_home_func_t, dlsym(handle, "lgrp_home")));
    os::Solaris::set_lgrp_init(CAST_TO_FN_PTR(lgrp_init_func_t, dlsym(handle, "lgrp_init")));
    os::Solaris::set_lgrp_fini(CAST_TO_FN_PTR(lgrp_fini_func_t, dlsym(handle, "lgrp_fini")));
    os::Solaris::set_lgrp_root(CAST_TO_FN_PTR(lgrp_root_func_t, dlsym(handle, "lgrp_root")));
    os::Solaris::set_lgrp_children(CAST_TO_FN_PTR(lgrp_children_func_t, dlsym(handle, "lgrp_children")));
    os::Solaris::set_lgrp_resources(CAST_TO_FN_PTR(lgrp_resources_func_t, dlsym(handle, "lgrp_resources")));
    os::Solaris::set_lgrp_nlgrps(CAST_TO_FN_PTR(lgrp_nlgrps_func_t, dlsym(handle, "lgrp_nlgrps")));
    os::Solaris::set_lgrp_cookie_stale(CAST_TO_FN_PTR(lgrp_cookie_stale_func_t,
                                       dlsym(handle, "lgrp_cookie_stale")));

    lgrp_cookie_t c = lgrp_init(LGRP_VIEW_CALLER);
    set_lgrp_cookie(c);
    return true;
  }
  return false;
}

void os::Solaris::misc_sym_init() {
  address func;

  // getisax
  func = resolve_symbol_lazy("getisax");
  if (func != NULL) {
    os::Solaris::_getisax = CAST_TO_FN_PTR(getisax_func_t, func);
  }

  // meminfo
  func = resolve_symbol_lazy("meminfo");
  if (func != NULL) {
    os::Solaris::set_meminfo(CAST_TO_FN_PTR(meminfo_func_t, func));
  }
}

uint_t os::Solaris::getisax(uint32_t* array, uint_t n) {
  assert(_getisax != NULL, "_getisax not set");
  return _getisax(array, n);
}

// Symbol doesn't exist in Solaris 8 pset.h
#ifndef PS_MYID
#define PS_MYID -3
#endif

// int pset_getloadavg(psetid_t pset, double loadavg[], int nelem);
typedef long (*pset_getloadavg_type)(psetid_t pset, double loadavg[], int nelem);
static pset_getloadavg_type pset_getloadavg_ptr = NULL;

void init_pset_getloadavg_ptr(void) {
  pset_getloadavg_ptr =
    (pset_getloadavg_type)dlsym(RTLD_DEFAULT, "pset_getloadavg");
  if (PrintMiscellaneous && Verbose && pset_getloadavg_ptr == NULL) {
    warning("pset_getloadavg function not found");
  }
}

int os::Solaris::_dev_zero_fd = -1;

// this is called _before_ the global arguments have been parsed
void os::init(void) {
  _initial_pid = getpid();

  max_hrtime = first_hrtime = gethrtime();

  init_random(1234567);

  page_size = sysconf(_SC_PAGESIZE);
  if (page_size == -1)
    fatal(err_msg("os_solaris.cpp: os::init: sysconf failed (%s)",
                  strerror(errno)));
  init_page_sizes((size_t) page_size);

  Solaris::initialize_system_info();

  // Initialize misc. symbols as soon as possible, so we can use them
  // if we need them.
  Solaris::misc_sym_init();

  int fd = ::open("/dev/zero", O_RDWR);
  if (fd < 0) {
    fatal(err_msg("os::init: cannot open /dev/zero (%s)", strerror(errno)));
  } else {
    Solaris::set_dev_zero_fd(fd);

    // Close on exec, child won't inherit.
    fcntl(fd, F_SETFD, FD_CLOEXEC);
  }

  clock_tics_per_sec = CLK_TCK;

  // check if dladdr1() exists; dladdr1 can provide more information than
  // dladdr for os::dll_address_to_function_name. It comes with SunOS 5.9
  // and is available on linker patches for 5.7 and 5.8.
  // libdl.so must have been loaded, this call is just an entry lookup
  void * hdl = dlopen("libdl.so", RTLD_NOW);
  if (hdl)
    dladdr1_func = CAST_TO_FN_PTR(dladdr1_func_type, dlsym(hdl, "dladdr1"));

  // (Solaris only) this switches to calls that actually do locking.
  ThreadCritical::initialize();

  main_thread = thr_self();

  // Constant minimum stack size allowed. It must be at least
  // the minimum of what the OS supports (thr_min_stack()), and
  // enough to allow the thread to get to user bytecode execution.
  Solaris::min_stack_allowed = MAX2(thr_min_stack(), Solaris::min_stack_allowed);
  // If the pagesize of the VM is greater than 8K determine the appropriate
  // number of initial guard pages.  The user can change this with the
  // command line arguments, if needed.
  if (vm_page_size() > 8*K) {
    StackYellowPages = 1;
    StackRedPages = 1;
    StackShadowPages = round_to((StackShadowPages*8*K), vm_page_size()) / vm_page_size();
  }
}

// To install functions for atexit system call
extern "C" {
  static void perfMemory_exit_helper() {
    perfMemory_exit();
  }
}

// this is called _after_ the global arguments have been parsed
jint os::init_2(void) {
  // try to enable extended file IO ASAP, see 6431278
  os::Solaris::try_enable_extended_io();

  // Allocate a single page and mark it as readable for safepoint polling.  Also
  // use this first mmap call to check support for MAP_ALIGN.
  address polling_page = (address)Solaris::mmap_chunk((char*)page_size,
                                                      page_size,
                                                      MAP_PRIVATE | MAP_ALIGN,
                                                      PROT_READ);
  if (polling_page == NULL) {
    has_map_align = false;
    polling_page = (address)Solaris::mmap_chunk(NULL, page_size, MAP_PRIVATE,
                                                PROT_READ);
  }

  os::set_polling_page(polling_page);

#ifndef PRODUCT
  if( Verbose && PrintMiscellaneous )
    tty->print("[SafePoint Polling address: " INTPTR_FORMAT "]\n", (intptr_t)polling_page);
#endif

  if (!UseMembar) {
    address mem_serialize_page = (address)Solaris::mmap_chunk( NULL, page_size, MAP_PRIVATE, PROT_READ | PROT_WRITE );
    guarantee( mem_serialize_page != NULL, "mmap Failed for memory serialize page");
    os::set_memory_serialize_page( mem_serialize_page );

#ifndef PRODUCT
    if(Verbose && PrintMiscellaneous)
      tty->print("[Memory Serialize  Page address: " INTPTR_FORMAT "]\n", (intptr_t)mem_serialize_page);
#endif
}

  os::large_page_init();

  // Check minimum allowable stack size for thread creation and to initialize
  // the java system classes, including StackOverflowError - depends on page
  // size.  Add a page for compiler2 recursion in main thread.
  // Add in 2*BytesPerWord times page size to account for VM stack during
  // class initialization depending on 32 or 64 bit VM.
  os::Solaris::min_stack_allowed = MAX2(os::Solaris::min_stack_allowed,
            (size_t)(StackYellowPages+StackRedPages+StackShadowPages+
                    2*BytesPerWord COMPILER2_PRESENT(+1)) * page_size);

  size_t threadStackSizeInBytes = ThreadStackSize * K;
  if (threadStackSizeInBytes != 0 &&
    threadStackSizeInBytes < os::Solaris::min_stack_allowed) {
    tty->print_cr("\nThe stack size specified is too small, Specify at least %dk",
                  os::Solaris::min_stack_allowed/K);
    return JNI_ERR;
  }

  // For 64kbps there will be a 64kb page size, which makes
  // the usable default stack size quite a bit less.  Increase the
  // stack for 64kb (or any > than 8kb) pages, this increases
  // virtual memory fragmentation (since we're not creating the
  // stack on a power of 2 boundary.  The real fix for this
  // should be to fix the guard page mechanism.

  if (vm_page_size() > 8*K) {
      threadStackSizeInBytes = (threadStackSizeInBytes != 0)
         ? threadStackSizeInBytes +
           ((StackYellowPages + StackRedPages) * vm_page_size())
         : 0;
      ThreadStackSize = threadStackSizeInBytes/K;
  }

  // Make the stack size a multiple of the page size so that
  // the yellow/red zones can be guarded.
  JavaThread::set_stack_size_at_create(round_to(threadStackSizeInBytes,
        vm_page_size()));

  Solaris::libthread_init();

  if (UseNUMA) {
    if (!Solaris::liblgrp_init()) {
      UseNUMA = false;
    } else {
      size_t lgrp_limit = os::numa_get_groups_num();
      int *lgrp_ids = NEW_C_HEAP_ARRAY(int, lgrp_limit);
      size_t lgrp_num = os::numa_get_leaf_groups(lgrp_ids, lgrp_limit);
      FREE_C_HEAP_ARRAY(int, lgrp_ids);
      if (lgrp_num < 2) {
        // There's only one locality group, disable NUMA.
        UseNUMA = false;
      }
    }
    // ISM is not compatible with the NUMA allocator - it always allocates
    // pages round-robin across the lgroups.
    if (UseNUMA && UseLargePages && UseISM) {
      if (!FLAG_IS_DEFAULT(UseNUMA)) {
        if (FLAG_IS_DEFAULT(UseLargePages) && FLAG_IS_DEFAULT(UseISM)) {
          UseLargePages = false;
        } else {
          warning("UseNUMA is not compatible with ISM large pages, disabling NUMA allocator");
          UseNUMA = false;
        }
      } else {
        UseNUMA = false;
      }
    }
    if (!UseNUMA && ForceNUMA) {
      UseNUMA = true;
    }
  }

  Solaris::signal_sets_init();
  Solaris::init_signal_mem();
  Solaris::install_signal_handlers();

  if (libjsigversion < JSIG_VERSION_1_4_1) {
    Maxlibjsigsigs = OLDMAXSIGNUM;
  }

  // initialize synchronization primitives to use either thread or
  // lwp synchronization (controlled by UseLWPSynchronization)
  Solaris::synchronization_init();

  if (MaxFDLimit) {
    // set the number of file descriptors to max. print out error
    // if getrlimit/setrlimit fails but continue regardless.
    struct rlimit nbr_files;
    int status = getrlimit(RLIMIT_NOFILE, &nbr_files);
    if (status != 0) {
      if (PrintMiscellaneous && (Verbose || WizardMode))
        perror("os::init_2 getrlimit failed");
    } else {
      nbr_files.rlim_cur = nbr_files.rlim_max;
      status = setrlimit(RLIMIT_NOFILE, &nbr_files);
      if (status != 0) {
        if (PrintMiscellaneous && (Verbose || WizardMode))
          perror("os::init_2 setrlimit failed");
      }
    }
  }

  // Calculate theoretical max. size of Threads to guard gainst
  // artifical out-of-memory situations, where all available address-
  // space has been reserved by thread stacks. Default stack size is 1Mb.
  size_t pre_thread_stack_size = (JavaThread::stack_size_at_create()) ?
    JavaThread::stack_size_at_create() : (1*K*K);
  assert(pre_thread_stack_size != 0, "Must have a stack");
  // Solaris has a maximum of 4Gb of user programs. Calculate the thread limit when
  // we should start doing Virtual Memory banging. Currently when the threads will
  // have used all but 200Mb of space.
  size_t max_address_space = ((unsigned int)4 * K * K * K) - (200 * K * K);
  Solaris::_os_thread_limit = max_address_space / pre_thread_stack_size;

  // at-exit methods are called in the reverse order of their registration.
  // In Solaris 7 and earlier, atexit functions are called on return from
  // main or as a result of a call to exit(3C). There can be only 32 of
  // these functions registered and atexit() does not set errno. In Solaris
  // 8 and later, there is no limit to the number of functions registered
  // and atexit() sets errno. In addition, in Solaris 8 and later, atexit
  // functions are called upon dlclose(3DL) in addition to return from main
  // and exit(3C).

  if (PerfAllowAtExitRegistration) {
    // only register atexit functions if PerfAllowAtExitRegistration is set.
    // atexit functions can be delayed until process exit time, which
    // can be problematic for embedded VM situations. Embedded VMs should
    // call DestroyJavaVM() to assure that VM resources are released.

    // note: perfMemory_exit_helper atexit function may be removed in
    // the future if the appropriate cleanup code can be added to the
    // VM_Exit VMOperation's doit method.
    if (atexit(perfMemory_exit_helper) != 0) {
      warning("os::init2 atexit(perfMemory_exit_helper) failed");
    }
  }

  // Init pset_loadavg function pointer
  init_pset_getloadavg_ptr();

  return JNI_OK;
}

void os::init_3(void) {
  return;
}

// Mark the polling page as unreadable
void os::make_polling_page_unreadable(void) {
  if( mprotect((char *)_polling_page, page_size, PROT_NONE) != 0 )
    fatal("Could not disable polling page");
};

// Mark the polling page as readable
void os::make_polling_page_readable(void) {
  if( mprotect((char *)_polling_page, page_size, PROT_READ) != 0 )
    fatal("Could not enable polling page");
};

// OS interface.

bool os::check_heap(bool force) { return true; }

typedef int (*vsnprintf_t)(char* buf, size_t count, const char* fmt, va_list argptr);
static vsnprintf_t sol_vsnprintf = NULL;

int local_vsnprintf(char* buf, size_t count, const char* fmt, va_list argptr) {
  if (!sol_vsnprintf) {
    //search  for the named symbol in the objects that were loaded after libjvm
    void* where = RTLD_NEXT;
    if ((sol_vsnprintf = CAST_TO_FN_PTR(vsnprintf_t, dlsym(where, "__vsnprintf"))) == NULL)
        sol_vsnprintf = CAST_TO_FN_PTR(vsnprintf_t, dlsym(where, "vsnprintf"));
    if (!sol_vsnprintf){
      //search  for the named symbol in the objects that were loaded before libjvm
      where = RTLD_DEFAULT;
      if ((sol_vsnprintf = CAST_TO_FN_PTR(vsnprintf_t, dlsym(where, "__vsnprintf"))) == NULL)
        sol_vsnprintf = CAST_TO_FN_PTR(vsnprintf_t, dlsym(where, "vsnprintf"));
      assert(sol_vsnprintf != NULL, "vsnprintf not found");
    }
  }
  return (*sol_vsnprintf)(buf, count, fmt, argptr);
}


// Is a (classpath) directory empty?
bool os::dir_is_empty(const char* path) {
  DIR *dir = NULL;
  struct dirent *ptr;

  dir = opendir(path);
  if (dir == NULL) return true;

  /* Scan the directory */
  bool result = true;
  char buf[sizeof(struct dirent) + MAX_PATH];
  struct dirent *dbuf = (struct dirent *) buf;
  while (result && (ptr = readdir(dir, dbuf)) != NULL) {
    if (strcmp(ptr->d_name, ".") != 0 && strcmp(ptr->d_name, "..") != 0) {
      result = false;
    }
  }
  closedir(dir);
  return result;
}

// This code originates from JDK's sysOpen and open64_w
// from src/solaris/hpi/src/system_md.c

#ifndef O_DELETE
#define O_DELETE 0x10000
#endif

// Open a file. Unlink the file immediately after open returns
// if the specified oflag has the O_DELETE flag set.
// O_DELETE is used only in j2se/src/share/native/java/util/zip/ZipFile.c

int os::open(const char *path, int oflag, int mode) {
  if (strlen(path) > MAX_PATH - 1) {
    errno = ENAMETOOLONG;
    return -1;
  }
  int fd;
  int o_delete = (oflag & O_DELETE);
  oflag = oflag & ~O_DELETE;

  fd = ::open64(path, oflag, mode);
  if (fd == -1) return -1;

  //If the open succeeded, the file might still be a directory
  {
    struct stat64 buf64;
    int ret = ::fstat64(fd, &buf64);
    int st_mode = buf64.st_mode;

    if (ret != -1) {
      if ((st_mode & S_IFMT) == S_IFDIR) {
        errno = EISDIR;
        ::close(fd);
        return -1;
      }
    } else {
      ::close(fd);
      return -1;
    }
  }
    /*
     * 32-bit Solaris systems suffer from:
     *
     * - an historical default soft limit of 256 per-process file
     *   descriptors that is too low for many Java programs.
     *
     * - a design flaw where file descriptors created using stdio
     *   fopen must be less than 256, _even_ when the first limit above
     *   has been raised.  This can cause calls to fopen (but not calls to
     *   open, for example) to fail mysteriously, perhaps in 3rd party
     *   native code (although the JDK itself uses fopen).  One can hardly
     *   criticize them for using this most standard of all functions.
     *
     * We attempt to make everything work anyways by:
     *
     * - raising the soft limit on per-process file descriptors beyond
     *   256
     *
     * - As of Solaris 10u4, we can request that Solaris raise the 256
     *   stdio fopen limit by calling function enable_extended_FILE_stdio.
     *   This is done in init_2 and recorded in enabled_extended_FILE_stdio
     *
     * - If we are stuck on an old (pre 10u4) Solaris system, we can
     *   workaround the bug by remapping non-stdio file descriptors below
     *   256 to ones beyond 256, which is done below.
     *
     * See:
     * 1085341: 32-bit stdio routines should support file descriptors >255
     * 6533291: Work around 32-bit Solaris stdio limit of 256 open files
     * 6431278: Netbeans crash on 32 bit Solaris: need to call
     *          enable_extended_FILE_stdio() in VM initialisation
     * Giri Mandalika's blog
     * http://technopark02.blogspot.com/2005_05_01_archive.html
     */
#ifndef  _LP64
     if ((!enabled_extended_FILE_stdio) && fd < 256) {
         int newfd = ::fcntl(fd, F_DUPFD, 256);
         if (newfd != -1) {
             ::close(fd);
             fd = newfd;
         }
     }
#endif // 32-bit Solaris
    /*
     * All file descriptors that are opened in the JVM and not
     * specifically destined for a subprocess should have the
     * close-on-exec flag set.  If we don't set it, then careless 3rd
     * party native code might fork and exec without closing all
     * appropriate file descriptors (e.g. as we do in closeDescriptors in
     * UNIXProcess.c), and this in turn might:
     *
     * - cause end-of-file to fail to be detected on some file
     *   descriptors, resulting in mysterious hangs, or
     *
     * - might cause an fopen in the subprocess to fail on a system
     *   suffering from bug 1085341.
     *
     * (Yes, the default setting of the close-on-exec flag is a Unix
     * design flaw)
     *
     * See:
     * 1085341: 32-bit stdio routines should support file descriptors >255
     * 4843136: (process) pipe file descriptor from Runtime.exec not being closed
     * 6339493: (process) Runtime.exec does not close all file descriptors on Solaris 9
     */
#ifdef FD_CLOEXEC
    {
        int flags = ::fcntl(fd, F_GETFD);
        if (flags != -1)
            ::fcntl(fd, F_SETFD, flags | FD_CLOEXEC);
    }
#endif

  if (o_delete != 0) {
    ::unlink(path);
  }
  return fd;
}

// create binary file, rewriting existing file if required
int os::create_binary_file(const char* path, bool rewrite_existing) {
  int oflags = O_WRONLY | O_CREAT;
  if (!rewrite_existing) {
    oflags |= O_EXCL;
  }
  return ::open64(path, oflags, S_IREAD | S_IWRITE);
}

// return current position of file pointer
jlong os::current_file_offset(int fd) {
  return (jlong)::lseek64(fd, (off64_t)0, SEEK_CUR);
}

// move file pointer to the specified offset
jlong os::seek_to_file_offset(int fd, jlong offset) {
  return (jlong)::lseek64(fd, (off64_t)offset, SEEK_SET);
}

jlong os::lseek(int fd, jlong offset, int whence) {
  return (jlong) ::lseek64(fd, offset, whence);
}

char * os::native_path(char *path) {
  return path;
}

int os::ftruncate(int fd, jlong length) {
  return ::ftruncate64(fd, length);
}

int os::fsync(int fd)  {
  RESTARTABLE_RETURN_INT(::fsync(fd));
}

int os::available(int fd, jlong *bytes) {
  jlong cur, end;
  int mode;
  struct stat64 buf64;

  if (::fstat64(fd, &buf64) >= 0) {
    mode = buf64.st_mode;
    if (S_ISCHR(mode) || S_ISFIFO(mode) || S_ISSOCK(mode)) {
      /*
      * XXX: is the following call interruptible? If so, this might
      * need to go through the INTERRUPT_IO() wrapper as for other
      * blocking, interruptible calls in this file.
      */
      int n,ioctl_return;

      INTERRUPTIBLE(::ioctl(fd, FIONREAD, &n),ioctl_return,os::Solaris::clear_interrupted);
      if (ioctl_return>= 0) {
          *bytes = n;
        return 1;
      }
    }
  }
  if ((cur = ::lseek64(fd, 0L, SEEK_CUR)) == -1) {
    return 0;
  } else if ((end = ::lseek64(fd, 0L, SEEK_END)) == -1) {
    return 0;
  } else if (::lseek64(fd, cur, SEEK_SET) == -1) {
    return 0;
  }
  *bytes = end - cur;
  return 1;
}

// Map a block of memory.
char* os::map_memory(int fd, const char* file_name, size_t file_offset,
                     char *addr, size_t bytes, bool read_only,
                     bool allow_exec) {
  int prot;
  int flags;

  if (read_only) {
    prot = PROT_READ;
    flags = MAP_SHARED;
  } else {
    prot = PROT_READ | PROT_WRITE;
    flags = MAP_PRIVATE;
  }

  if (allow_exec) {
    prot |= PROT_EXEC;
  }

  if (addr != NULL) {
    flags |= MAP_FIXED;
  }

  char* mapped_address = (char*)mmap(addr, (size_t)bytes, prot, flags,
                                     fd, file_offset);
  if (mapped_address == MAP_FAILED) {
    return NULL;
  }
  return mapped_address;
}


// Remap a block of memory.
char* os::remap_memory(int fd, const char* file_name, size_t file_offset,
                       char *addr, size_t bytes, bool read_only,
                       bool allow_exec) {
  // same as map_memory() on this OS
  return os::map_memory(fd, file_name, file_offset, addr, bytes, read_only,
                        allow_exec);
}


// Unmap a block of memory.
bool os::unmap_memory(char* addr, size_t bytes) {
  return munmap(addr, bytes) == 0;
}

void os::pause() {
  char filename[MAX_PATH];
  if (PauseAtStartupFile && PauseAtStartupFile[0]) {
    jio_snprintf(filename, MAX_PATH, PauseAtStartupFile);
  } else {
    jio_snprintf(filename, MAX_PATH, "./vm.paused.%d", current_process_id());
  }

  int fd = ::open(filename, O_WRONLY | O_CREAT | O_TRUNC, 0666);
  if (fd != -1) {
    struct stat buf;
    ::close(fd);
    while (::stat(filename, &buf) == 0) {
      (void)::poll(NULL, 0, 100);
    }
  } else {
    jio_fprintf(stderr,
      "Could not open pause file '%s', continuing immediately.\n", filename);
  }
}

#ifndef PRODUCT
#ifdef INTERPOSE_ON_SYSTEM_SYNCH_FUNCTIONS
// Turn this on if you need to trace synch operations.
// Set RECORD_SYNCH_LIMIT to a large-enough value,
// and call record_synch_enable and record_synch_disable
// around the computation of interest.

void record_synch(char* name, bool returning);  // defined below

class RecordSynch {
  char* _name;
 public:
  RecordSynch(char* name) :_name(name)
                 { record_synch(_name, false); }
  ~RecordSynch() { record_synch(_name,   true);  }
};

#define CHECK_SYNCH_OP(ret, name, params, args, inner)          \
extern "C" ret name params {                                    \
  typedef ret name##_t params;                                  \
  static name##_t* implem = NULL;                               \
  static int callcount = 0;                                     \
  if (implem == NULL) {                                         \
    implem = (name##_t*) dlsym(RTLD_NEXT, #name);               \
    if (implem == NULL)  fatal(dlerror());                      \
  }                                                             \
  ++callcount;                                                  \
  RecordSynch _rs(#name);                                       \
  inner;                                                        \
  return implem args;                                           \
}
// in dbx, examine callcounts this way:
// for n in $(eval whereis callcount | awk '{print $2}'); do print $n; done

#define CHECK_POINTER_OK(p) \
  (Universe::perm_gen() == NULL || !Universe::is_reserved_heap((oop)(p)))
#define CHECK_MU \
  if (!CHECK_POINTER_OK(mu)) fatal("Mutex must be in C heap only.");
#define CHECK_CV \
  if (!CHECK_POINTER_OK(cv)) fatal("Condvar must be in C heap only.");
#define CHECK_P(p) \
  if (!CHECK_POINTER_OK(p))  fatal(false,  "Pointer must be in C heap only.");

#define CHECK_MUTEX(mutex_op) \
CHECK_SYNCH_OP(int, mutex_op, (mutex_t *mu), (mu), CHECK_MU);

CHECK_MUTEX(   mutex_lock)
CHECK_MUTEX(  _mutex_lock)
CHECK_MUTEX( mutex_unlock)
CHECK_MUTEX(_mutex_unlock)
CHECK_MUTEX( mutex_trylock)
CHECK_MUTEX(_mutex_trylock)

#define CHECK_COND(cond_op) \
CHECK_SYNCH_OP(int, cond_op, (cond_t *cv, mutex_t *mu), (cv, mu), CHECK_MU;CHECK_CV);

CHECK_COND( cond_wait);
CHECK_COND(_cond_wait);
CHECK_COND(_cond_wait_cancel);

#define CHECK_COND2(cond_op) \
CHECK_SYNCH_OP(int, cond_op, (cond_t *cv, mutex_t *mu, timestruc_t* ts), (cv, mu, ts), CHECK_MU;CHECK_CV);

CHECK_COND2( cond_timedwait);
CHECK_COND2(_cond_timedwait);
CHECK_COND2(_cond_timedwait_cancel);

// do the _lwp_* versions too
#define mutex_t lwp_mutex_t
#define cond_t  lwp_cond_t
CHECK_MUTEX(  _lwp_mutex_lock)
CHECK_MUTEX(  _lwp_mutex_unlock)
CHECK_MUTEX(  _lwp_mutex_trylock)
CHECK_MUTEX( __lwp_mutex_lock)
CHECK_MUTEX( __lwp_mutex_unlock)
CHECK_MUTEX( __lwp_mutex_trylock)
CHECK_MUTEX(___lwp_mutex_lock)
CHECK_MUTEX(___lwp_mutex_unlock)

CHECK_COND(  _lwp_cond_wait);
CHECK_COND( __lwp_cond_wait);
CHECK_COND(___lwp_cond_wait);

CHECK_COND2(  _lwp_cond_timedwait);
CHECK_COND2( __lwp_cond_timedwait);
#undef mutex_t
#undef cond_t

CHECK_SYNCH_OP(int, _lwp_suspend2,       (int lwp, int *n), (lwp, n), 0);
CHECK_SYNCH_OP(int,__lwp_suspend2,       (int lwp, int *n), (lwp, n), 0);
CHECK_SYNCH_OP(int, _lwp_kill,           (int lwp, int n),  (lwp, n), 0);
CHECK_SYNCH_OP(int,__lwp_kill,           (int lwp, int n),  (lwp, n), 0);
CHECK_SYNCH_OP(int, _lwp_sema_wait,      (lwp_sema_t* p),   (p),  CHECK_P(p));
CHECK_SYNCH_OP(int,__lwp_sema_wait,      (lwp_sema_t* p),   (p),  CHECK_P(p));
CHECK_SYNCH_OP(int, _lwp_cond_broadcast, (lwp_cond_t* cv),  (cv), CHECK_CV);
CHECK_SYNCH_OP(int,__lwp_cond_broadcast, (lwp_cond_t* cv),  (cv), CHECK_CV);


// recording machinery:

enum { RECORD_SYNCH_LIMIT = 200 };
char* record_synch_name[RECORD_SYNCH_LIMIT];
void* record_synch_arg0ptr[RECORD_SYNCH_LIMIT];
bool record_synch_returning[RECORD_SYNCH_LIMIT];
thread_t record_synch_thread[RECORD_SYNCH_LIMIT];
int record_synch_count = 0;
bool record_synch_enabled = false;

// in dbx, examine recorded data this way:
// for n in name arg0ptr returning thread; do print record_synch_$n[0..record_synch_count-1]; done

void record_synch(char* name, bool returning) {
  if (record_synch_enabled) {
    if (record_synch_count < RECORD_SYNCH_LIMIT) {
      record_synch_name[record_synch_count] = name;
      record_synch_returning[record_synch_count] = returning;
      record_synch_thread[record_synch_count] = thr_self();
      record_synch_arg0ptr[record_synch_count] = &name;
      record_synch_count++;
    }
    // put more checking code here:
    // ...
  }
}

void record_synch_enable() {
  // start collecting trace data, if not already doing so
  if (!record_synch_enabled)  record_synch_count = 0;
  record_synch_enabled = true;
}

void record_synch_disable() {
  // stop collecting trace data
  record_synch_enabled = false;
}

#endif // INTERPOSE_ON_SYSTEM_SYNCH_FUNCTIONS
#endif // PRODUCT

const intptr_t thr_time_off  = (intptr_t)(&((prusage_t *)(NULL))->pr_utime);
const intptr_t thr_time_size = (intptr_t)(&((prusage_t *)(NULL))->pr_ttime) -
                               (intptr_t)(&((prusage_t *)(NULL))->pr_utime);


// JVMTI & JVM monitoring and management support
// The thread_cpu_time() and current_thread_cpu_time() are only
// supported if is_thread_cpu_time_supported() returns true.
// They are not supported on Solaris T1.

// current_thread_cpu_time(bool) and thread_cpu_time(Thread*, bool)
// are used by JVM M&M and JVMTI to get user+sys or user CPU time
// of a thread.
//
// current_thread_cpu_time() and thread_cpu_time(Thread *)
// returns the fast estimate available on the platform.

// hrtime_t gethrvtime() return value includes
// user time but does not include system time
jlong os::current_thread_cpu_time() {
  return (jlong) gethrvtime();
}

jlong os::thread_cpu_time(Thread *thread) {
  // return user level CPU time only to be consistent with
  // what current_thread_cpu_time returns.
  // thread_cpu_time_info() must be changed if this changes
  return os::thread_cpu_time(thread, false /* user time only */);
}

jlong os::current_thread_cpu_time(bool user_sys_cpu_time) {
  if (user_sys_cpu_time) {
    return os::thread_cpu_time(Thread::current(), user_sys_cpu_time);
  } else {
    return os::current_thread_cpu_time();
  }
}

jlong os::thread_cpu_time(Thread *thread, bool user_sys_cpu_time) {
  char proc_name[64];
  int count;
  prusage_t prusage;
  jlong lwp_time;
  int fd;

  sprintf(proc_name, "/proc/%d/lwp/%d/lwpusage",
                     getpid(),
                     thread->osthread()->lwp_id());
  fd = ::open(proc_name, O_RDONLY);
  if ( fd == -1 ) return -1;

  do {
    count = ::pread(fd,
                  (void *)&prusage.pr_utime,
                  thr_time_size,
                  thr_time_off);
  } while (count < 0 && errno == EINTR);
  ::close(fd);
  if ( count < 0 ) return -1;

  if (user_sys_cpu_time) {
    // user + system CPU time
    lwp_time = (((jlong)prusage.pr_stime.tv_sec +
                 (jlong)prusage.pr_utime.tv_sec) * (jlong)1000000000) +
                 (jlong)prusage.pr_stime.tv_nsec +
                 (jlong)prusage.pr_utime.tv_nsec;
  } else {
    // user level CPU time only
    lwp_time = ((jlong)prusage.pr_utime.tv_sec * (jlong)1000000000) +
                (jlong)prusage.pr_utime.tv_nsec;
  }

  return(lwp_time);
}

void os::current_thread_cpu_time_info(jvmtiTimerInfo *info_ptr) {
  info_ptr->max_value = ALL_64_BITS;      // will not wrap in less than 64 bits
  info_ptr->may_skip_backward = false;    // elapsed time not wall time
  info_ptr->may_skip_forward = false;     // elapsed time not wall time
  info_ptr->kind = JVMTI_TIMER_USER_CPU;  // only user time is returned
}

void os::thread_cpu_time_info(jvmtiTimerInfo *info_ptr) {
  info_ptr->max_value = ALL_64_BITS;      // will not wrap in less than 64 bits
  info_ptr->may_skip_backward = false;    // elapsed time not wall time
  info_ptr->may_skip_forward = false;     // elapsed time not wall time
  info_ptr->kind = JVMTI_TIMER_USER_CPU;  // only user time is returned
}

bool os::is_thread_cpu_time_supported() {
  if ( os::Solaris::T2_libthread() || UseBoundThreads ) {
    return true;
  } else {
    return false;
  }
}

// System loadavg support.  Returns -1 if load average cannot be obtained.
// Return the load average for our processor set if the primitive exists
// (Solaris 9 and later).  Otherwise just return system wide loadavg.
int os::loadavg(double loadavg[], int nelem) {
  if (pset_getloadavg_ptr != NULL) {
    return (*pset_getloadavg_ptr)(PS_MYID, loadavg, nelem);
  } else {
    return ::getloadavg(loadavg, nelem);
  }
}

//---------------------------------------------------------------------------------

static address same_page(address x, address y) {
  intptr_t page_bits = -os::vm_page_size();
  if ((intptr_t(x) & page_bits) == (intptr_t(y) & page_bits))
    return x;
  else if (x > y)
    return (address)(intptr_t(y) | ~page_bits) + 1;
  else
    return (address)(intptr_t(y) & page_bits);
}

bool os::find(address addr, outputStream* st) {
  Dl_info dlinfo;
  memset(&dlinfo, 0, sizeof(dlinfo));
  if (dladdr(addr, &dlinfo)) {
#ifdef _LP64
    st->print("0x%016lx: ", addr);
#else
    st->print("0x%08x: ", addr);
#endif
    if (dlinfo.dli_sname != NULL)
      st->print("%s+%#lx", dlinfo.dli_sname, addr-(intptr_t)dlinfo.dli_saddr);
    else if (dlinfo.dli_fname)
      st->print("<offset %#lx>", addr-(intptr_t)dlinfo.dli_fbase);
    else
      st->print("<absolute address>");
    if (dlinfo.dli_fname)  st->print(" in %s", dlinfo.dli_fname);
#ifdef _LP64
    if (dlinfo.dli_fbase)  st->print(" at 0x%016lx", dlinfo.dli_fbase);
#else
    if (dlinfo.dli_fbase)  st->print(" at 0x%08x", dlinfo.dli_fbase);
#endif
    st->cr();

    if (Verbose) {
      // decode some bytes around the PC
      address begin = same_page(addr-40, addr);
      address end   = same_page(addr+40, addr);
      address       lowest = (address) dlinfo.dli_sname;
      if (!lowest)  lowest = (address) dlinfo.dli_fbase;
      if (begin < lowest)  begin = lowest;
      Dl_info dlinfo2;
      if (dladdr(end, &dlinfo2) && dlinfo2.dli_saddr != dlinfo.dli_saddr
          && end > dlinfo2.dli_saddr && dlinfo2.dli_saddr > begin)
        end = (address) dlinfo2.dli_saddr;
      Disassembler::decode(begin, end, st);
    }
    return true;
  }
  return false;
}

// Following function has been added to support HotSparc's libjvm.so running
// under Solaris production JDK 1.2.2 / 1.3.0.  These came from
// src/solaris/hpi/native_threads in the EVM codebase.
//
// NOTE: This is no longer needed in the 1.3.1 and 1.4 production release
// libraries and should thus be removed. We will leave it behind for a while
// until we no longer want to able to run on top of 1.3.0 Solaris production
// JDK. See 4341971.

#define STACK_SLACK 0x800

extern "C" {
  intptr_t sysThreadAvailableStackWithSlack() {
    stack_t st;
    intptr_t retval, stack_top;
    retval = thr_stksegment(&st);
    assert(retval == 0, "incorrect return value from thr_stksegment");
    assert((address)&st < (address)st.ss_sp, "Invalid stack base returned");
    assert((address)&st > (address)st.ss_sp-st.ss_size, "Invalid stack size returned");
    stack_top=(intptr_t)st.ss_sp-st.ss_size;
    return ((intptr_t)&stack_top - stack_top - STACK_SLACK);
  }
}

// Just to get the Kernel build to link on solaris for testing.

extern "C" {
class ASGCT_CallTrace;
void AsyncGetCallTrace(ASGCT_CallTrace *trace, jint depth, void* ucontext)
  KERNEL_RETURN;
}


// ObjectMonitor park-unpark infrastructure ...
//
// We implement Solaris and Linux PlatformEvents with the
// obvious condvar-mutex-flag triple.
// Another alternative that works quite well is pipes:
// Each PlatformEvent consists of a pipe-pair.
// The thread associated with the PlatformEvent
// calls park(), which reads from the input end of the pipe.
// Unpark() writes into the other end of the pipe.
// The write-side of the pipe must be set NDELAY.
// Unfortunately pipes consume a large # of handles.
// Native solaris lwp_park() and lwp_unpark() work nicely, too.
// Using pipes for the 1st few threads might be workable, however.
//
// park() is permitted to return spuriously.
// Callers of park() should wrap the call to park() in
// an appropriate loop.  A litmus test for the correct
// usage of park is the following: if park() were modified
// to immediately return 0 your code should still work,
// albeit degenerating to a spin loop.
//
// An interesting optimization for park() is to use a trylock()
// to attempt to acquire the mutex.  If the trylock() fails
// then we know that a concurrent unpark() operation is in-progress.
// in that case the park() code could simply set _count to 0
// and return immediately.  The subsequent park() operation *might*
// return immediately.  That's harmless as the caller of park() is
// expected to loop.  By using trylock() we will have avoided a
// avoided a context switch caused by contention on the per-thread mutex.
//
// TODO-FIXME:
// 1.  Reconcile Doug's JSR166 j.u.c park-unpark with the
//     objectmonitor implementation.
// 2.  Collapse the JSR166 parker event, and the
//     objectmonitor ParkEvent into a single "Event" construct.
// 3.  In park() and unpark() add:
//     assert (Thread::current() == AssociatedWith).
// 4.  add spurious wakeup injection on a -XX:EarlyParkReturn=N switch.
//     1-out-of-N park() operations will return immediately.
//
// _Event transitions in park()
//   -1 => -1 : illegal
//    1 =>  0 : pass - return immediately
//    0 => -1 : block
//
// _Event serves as a restricted-range semaphore.
//
// Another possible encoding of _Event would be with
// explicit "PARKED" == 01b and "SIGNALED" == 10b bits.
//
// TODO-FIXME: add DTRACE probes for:
// 1.   Tx parks
// 2.   Ty unparks Tx
// 3.   Tx resumes from park


// value determined through experimentation
#define ROUNDINGFIX 11

// utility to compute the abstime argument to timedwait.
// TODO-FIXME: switch from compute_abstime() to unpackTime().

static timestruc_t* compute_abstime(timestruc_t* abstime, jlong millis) {
  // millis is the relative timeout time
  // abstime will be the absolute timeout time
  if (millis < 0)  millis = 0;
  struct timeval now;
  int status = gettimeofday(&now, NULL);
  assert(status == 0, "gettimeofday");
  jlong seconds = millis / 1000;
  jlong max_wait_period;

  if (UseLWPSynchronization) {
    // forward port of fix for 4275818 (not sleeping long enough)
    // There was a bug in Solaris 6, 7 and pre-patch 5 of 8 where
    // _lwp_cond_timedwait() used a round_down algorithm rather
    // than a round_up. For millis less than our roundfactor
    // it rounded down to 0 which doesn't meet the spec.
    // For millis > roundfactor we may return a bit sooner, but
    // since we can not accurately identify the patch level and
    // this has already been fixed in Solaris 9 and 8 we will
    // leave it alone rather than always rounding down.

    if (millis > 0 && millis < ROUNDINGFIX) millis = ROUNDINGFIX;
       // It appears that when we go directly through Solaris _lwp_cond_timedwait()
           // the acceptable max time threshold is smaller than for libthread on 2.5.1 and 2.6
           max_wait_period = 21000000;
  } else {
    max_wait_period = 50000000;
  }
  millis %= 1000;
  if (seconds > max_wait_period) {      // see man cond_timedwait(3T)
     seconds = max_wait_period;
  }
  abstime->tv_sec = now.tv_sec  + seconds;
  long       usec = now.tv_usec + millis * 1000;
  if (usec >= 1000000) {
    abstime->tv_sec += 1;
    usec -= 1000000;
  }
  abstime->tv_nsec = usec * 1000;
  return abstime;
}

// Test-and-clear _Event, always leaves _Event set to 0, returns immediately.
// Conceptually TryPark() should be equivalent to park(0).

int os::PlatformEvent::TryPark() {
  for (;;) {
    const int v = _Event ;
    guarantee ((v == 0) || (v == 1), "invariant") ;
    if (Atomic::cmpxchg (0, &_Event, v) == v) return v  ;
  }
}

void os::PlatformEvent::park() {           // AKA: down()
  // Invariant: Only the thread associated with the Event/PlatformEvent
  // may call park().
  int v ;
  for (;;) {
      v = _Event ;
      if (Atomic::cmpxchg (v-1, &_Event, v) == v) break ;
  }
  guarantee (v >= 0, "invariant") ;
  if (v == 0) {
     // Do this the hard way by blocking ...
     // See http://monaco.sfbay/detail.jsf?cr=5094058.
     // TODO-FIXME: for Solaris SPARC set fprs.FEF=0 prior to parking.
     // Only for SPARC >= V8PlusA
#if defined(__sparc) && defined(COMPILER2)
     if (ClearFPUAtPark) { _mark_fpu_nosave() ; }
#endif
     int status = os::Solaris::mutex_lock(_mutex);
     assert_status(status == 0, status,  "mutex_lock");
     guarantee (_nParked == 0, "invariant") ;
     ++ _nParked ;
     while (_Event < 0) {
        // for some reason, under 2.7 lwp_cond_wait() may return ETIME ...
        // Treat this the same as if the wait was interrupted
        // With usr/lib/lwp going to kernel, always handle ETIME
        status = os::Solaris::cond_wait(_cond, _mutex);
        if (status == ETIME) status = EINTR ;
        assert_status(status == 0 || status == EINTR, status, "cond_wait");
     }
     -- _nParked ;
     _Event = 0 ;
     status = os::Solaris::mutex_unlock(_mutex);
     assert_status(status == 0, status, "mutex_unlock");
  }
}

int os::PlatformEvent::park(jlong millis) {
  guarantee (_nParked == 0, "invariant") ;
  int v ;
  for (;;) {
      v = _Event ;
      if (Atomic::cmpxchg (v-1, &_Event, v) == v) break ;
  }
  guarantee (v >= 0, "invariant") ;
  if (v != 0) return OS_OK ;

  int ret = OS_TIMEOUT;
  timestruc_t abst;
  compute_abstime (&abst, millis);

  // See http://monaco.sfbay/detail.jsf?cr=5094058.
  // For Solaris SPARC set fprs.FEF=0 prior to parking.
  // Only for SPARC >= V8PlusA
#if defined(__sparc) && defined(COMPILER2)
 if (ClearFPUAtPark) { _mark_fpu_nosave() ; }
#endif
  int status = os::Solaris::mutex_lock(_mutex);
  assert_status(status == 0, status, "mutex_lock");
  guarantee (_nParked == 0, "invariant") ;
  ++ _nParked ;
  while (_Event < 0) {
     int status = os::Solaris::cond_timedwait(_cond, _mutex, &abst);
     assert_status(status == 0 || status == EINTR ||
                   status == ETIME || status == ETIMEDOUT,
                   status, "cond_timedwait");
     if (!FilterSpuriousWakeups) break ;                // previous semantics
     if (status == ETIME || status == ETIMEDOUT) break ;
     // We consume and ignore EINTR and spurious wakeups.
  }
  -- _nParked ;
  if (_Event >= 0) ret = OS_OK ;
  _Event = 0 ;
  status = os::Solaris::mutex_unlock(_mutex);
  assert_status(status == 0, status, "mutex_unlock");
  return ret;
}

void os::PlatformEvent::unpark() {
  int v, AnyWaiters;

  // Increment _Event.
  // Another acceptable implementation would be to simply swap 1
  // into _Event:
  //   if (Swap (&_Event, 1) < 0) {
  //      mutex_lock (_mutex) ; AnyWaiters = nParked; mutex_unlock (_mutex) ;
  //      if (AnyWaiters) cond_signal (_cond) ;
  //   }

  for (;;) {
    v = _Event ;
    if (v > 0) {
       // The LD of _Event could have reordered or be satisfied
       // by a read-aside from this processor's write buffer.
       // To avoid problems execute a barrier and then
       // ratify the value.  A degenerate CAS() would also work.
       // Viz., CAS (v+0, &_Event, v) == v).
       OrderAccess::fence() ;
       if (_Event == v) return ;
       continue ;
    }
    if (Atomic::cmpxchg (v+1, &_Event, v) == v) break ;
  }

  // If the thread associated with the event was parked, wake it.
  if (v < 0) {
     int status ;
     // Wait for the thread assoc with the PlatformEvent to vacate.
     status = os::Solaris::mutex_lock(_mutex);
     assert_status(status == 0, status, "mutex_lock");
     AnyWaiters = _nParked ;
     status = os::Solaris::mutex_unlock(_mutex);
     assert_status(status == 0, status, "mutex_unlock");
     guarantee (AnyWaiters == 0 || AnyWaiters == 1, "invariant") ;
     if (AnyWaiters != 0) {
       // We intentional signal *after* dropping the lock
       // to avoid a common class of futile wakeups.
       status = os::Solaris::cond_signal(_cond);
       assert_status(status == 0, status, "cond_signal");
     }
  }
}

// JSR166
// -------------------------------------------------------

/*
 * The solaris and linux implementations of park/unpark are fairly
 * conservative for now, but can be improved. They currently use a
 * mutex/condvar pair, plus _counter.
 * Park decrements _counter if > 0, else does a condvar wait.  Unpark
 * sets count to 1 and signals condvar.  Only one thread ever waits
 * on the condvar. Contention seen when trying to park implies that someone
 * is unparking you, so don't wait. And spurious returns are fine, so there
 * is no need to track notifications.
 */

#define MAX_SECS 100000000
/*
 * This code is common to linux and solaris and will be moved to a
 * common place in dolphin.
 *
 * The passed in time value is either a relative time in nanoseconds
 * or an absolute time in milliseconds. Either way it has to be unpacked
 * into suitable seconds and nanoseconds components and stored in the
 * given timespec structure.
 * Given time is a 64-bit value and the time_t used in the timespec is only
 * a signed-32-bit value (except on 64-bit Linux) we have to watch for
 * overflow if times way in the future are given. Further on Solaris versions
 * prior to 10 there is a restriction (see cond_timedwait) that the specified
 * number of seconds, in abstime, is less than current_time  + 100,000,000.
 * As it will be 28 years before "now + 100000000" will overflow we can
 * ignore overflow and just impose a hard-limit on seconds using the value
 * of "now + 100,000,000". This places a limit on the timeout of about 3.17
 * years from "now".
 */
static void unpackTime(timespec* absTime, bool isAbsolute, jlong time) {
  assert (time > 0, "convertTime");

  struct timeval now;
  int status = gettimeofday(&now, NULL);
  assert(status == 0, "gettimeofday");

  time_t max_secs = now.tv_sec + MAX_SECS;

  if (isAbsolute) {
    jlong secs = time / 1000;
    if (secs > max_secs) {
      absTime->tv_sec = max_secs;
    }
    else {
      absTime->tv_sec = secs;
    }
    absTime->tv_nsec = (time % 1000) * NANOSECS_PER_MILLISEC;
  }
  else {
    jlong secs = time / NANOSECS_PER_SEC;
    if (secs >= MAX_SECS) {
      absTime->tv_sec = max_secs;
      absTime->tv_nsec = 0;
    }
    else {
      absTime->tv_sec = now.tv_sec + secs;
      absTime->tv_nsec = (time % NANOSECS_PER_SEC) + now.tv_usec*1000;
      if (absTime->tv_nsec >= NANOSECS_PER_SEC) {
        absTime->tv_nsec -= NANOSECS_PER_SEC;
        ++absTime->tv_sec; // note: this must be <= max_secs
      }
    }
  }
  assert(absTime->tv_sec >= 0, "tv_sec < 0");
  assert(absTime->tv_sec <= max_secs, "tv_sec > max_secs");
  assert(absTime->tv_nsec >= 0, "tv_nsec < 0");
  assert(absTime->tv_nsec < NANOSECS_PER_SEC, "tv_nsec >= nanos_per_sec");
}

void Parker::park(bool isAbsolute, jlong time) {

  // Optional fast-path check:
  // Return immediately if a permit is available.
  if (_counter > 0) {
      _counter = 0 ;
      OrderAccess::fence();
      return ;
  }

  // Optional fast-exit: Check interrupt before trying to wait
  Thread* thread = Thread::current();
  assert(thread->is_Java_thread(), "Must be JavaThread");
  JavaThread *jt = (JavaThread *)thread;
  if (Thread::is_interrupted(thread, false)) {
    return;
  }

  // First, demultiplex/decode time arguments
  timespec absTime;
  if (time < 0 || (isAbsolute && time == 0) ) { // don't wait at all
    return;
  }
  if (time > 0) {
    // Warning: this code might be exposed to the old Solaris time
    // round-down bugs.  Grep "roundingFix" for details.
    unpackTime(&absTime, isAbsolute, time);
  }

  // Enter safepoint region
  // Beware of deadlocks such as 6317397.
  // The per-thread Parker:: _mutex is a classic leaf-lock.
  // In particular a thread must never block on the Threads_lock while
  // holding the Parker:: mutex.  If safepoints are pending both the
  // the ThreadBlockInVM() CTOR and DTOR may grab Threads_lock.
  ThreadBlockInVM tbivm(jt);

  // Don't wait if cannot get lock since interference arises from
  // unblocking.  Also. check interrupt before trying wait
  if (Thread::is_interrupted(thread, false) ||
      os::Solaris::mutex_trylock(_mutex) != 0) {
    return;
  }

  int status ;

  if (_counter > 0)  { // no wait needed
    _counter = 0;
    status = os::Solaris::mutex_unlock(_mutex);
    assert (status == 0, "invariant") ;
    OrderAccess::fence();
    return;
  }

#ifdef ASSERT
  // Don't catch signals while blocked; let the running threads have the signals.
  // (This allows a debugger to break into the running thread.)
  sigset_t oldsigs;
  sigset_t* allowdebug_blocked = os::Solaris::allowdebug_blocked_signals();
  thr_sigsetmask(SIG_BLOCK, allowdebug_blocked, &oldsigs);
#endif

  OSThreadWaitState osts(thread->osthread(), false /* not Object.wait() */);
  jt->set_suspend_equivalent();
  // cleared by handle_special_suspend_equivalent_condition() or java_suspend_self()

  // Do this the hard way by blocking ...
  // See http://monaco.sfbay/detail.jsf?cr=5094058.
  // TODO-FIXME: for Solaris SPARC set fprs.FEF=0 prior to parking.
  // Only for SPARC >= V8PlusA
#if defined(__sparc) && defined(COMPILER2)
  if (ClearFPUAtPark) { _mark_fpu_nosave() ; }
#endif

  if (time == 0) {
    status = os::Solaris::cond_wait (_cond, _mutex) ;
  } else {
    status = os::Solaris::cond_timedwait (_cond, _mutex, &absTime);
  }
  // Note that an untimed cond_wait() can sometimes return ETIME on older
  // versions of the Solaris.
  assert_status(status == 0 || status == EINTR ||
                status == ETIME || status == ETIMEDOUT,
                status, "cond_timedwait");

#ifdef ASSERT
  thr_sigsetmask(SIG_SETMASK, &oldsigs, NULL);
#endif
  _counter = 0 ;
  status = os::Solaris::mutex_unlock(_mutex);
  assert_status(status == 0, status, "mutex_unlock") ;

  // If externally suspended while waiting, re-suspend
  if (jt->handle_special_suspend_equivalent_condition()) {
    jt->java_suspend_self();
  }
  OrderAccess::fence();
}

void Parker::unpark() {
  int s, status ;
  status = os::Solaris::mutex_lock (_mutex) ;
  assert (status == 0, "invariant") ;
  s = _counter;
  _counter = 1;
  status = os::Solaris::mutex_unlock (_mutex) ;
  assert (status == 0, "invariant") ;

  if (s < 1) {
    status = os::Solaris::cond_signal (_cond) ;
    assert (status == 0, "invariant") ;
  }
}

extern char** environ;

// Run the specified command in a separate process. Return its exit value,
// or -1 on failure (e.g. can't fork a new process).
// Unlike system(), this function can be called from signal handler. It
// doesn't block SIGINT et al.
int os::fork_and_exec(char* cmd) {
  char * argv[4];
  argv[0] = (char *)"sh";
  argv[1] = (char *)"-c";
  argv[2] = cmd;
  argv[3] = NULL;

  // fork is async-safe, fork1 is not so can't use in signal handler
  pid_t pid;
  Thread* t = ThreadLocalStorage::get_thread_slow();
  if (t != NULL && t->is_inside_signal_handler()) {
    pid = fork();
  } else {
    pid = fork1();
  }

  if (pid < 0) {
    // fork failed
    warning("fork failed: %s", strerror(errno));
    return -1;

  } else if (pid == 0) {
    // child process

    // try to be consistent with system(), which uses "/usr/bin/sh" on Solaris
    execve("/usr/bin/sh", argv, environ);

    // execve failed
    _exit(-1);

  } else  {
    // copied from J2SE ..._waitForProcessExit() in UNIXProcess_md.c; we don't
    // care about the actual exit code, for now.

    int status;

    // Wait for the child process to exit.  This returns immediately if
    // the child has already exited. */
    while (waitpid(pid, &status, 0) < 0) {
        switch (errno) {
        case ECHILD: return 0;
        case EINTR: break;
        default: return -1;
        }
    }

    if (WIFEXITED(status)) {
       // The child exited normally; get its exit code.
       return WEXITSTATUS(status);
    } else if (WIFSIGNALED(status)) {
       // The child exited because of a signal
       // The best value to return is 0x80 + signal number,
       // because that is what all Unix shells do, and because
       // it allows callers to distinguish between process exit and
       // process death by signal.
       return 0x80 + WTERMSIG(status);
    } else {
       // Unknown exit code; pass it through
       return status;
    }
  }
}

// is_headless_jre()
//
// Test for the existence of xawt/libmawt.so or libawt_xawt.so
// in order to report if we are running in a headless jre
//
// Since JDK8 xawt/libmawt.so was moved into the same directory
// as libawt.so, and renamed libawt_xawt.so
//
bool os::is_headless_jre() {
    struct stat statbuf;
    char buf[MAXPATHLEN];
    char libmawtpath[MAXPATHLEN];
    const char *xawtstr  = "/xawt/libmawt.so";
    const char *new_xawtstr = "/libawt_xawt.so";
    char *p;

    // Get path to libjvm.so
    os::jvm_path(buf, sizeof(buf));

    // Get rid of libjvm.so
    p = strrchr(buf, '/');
    if (p == NULL) return false;
    else *p = '\0';

    // Get rid of client or server
    p = strrchr(buf, '/');
    if (p == NULL) return false;
    else *p = '\0';

    // check xawt/libmawt.so
    strcpy(libmawtpath, buf);
    strcat(libmawtpath, xawtstr);
    if (::stat(libmawtpath, &statbuf) == 0) return false;

    // check libawt_xawt.so
    strcpy(libmawtpath, buf);
    strcat(libmawtpath, new_xawtstr);
    if (::stat(libmawtpath, &statbuf) == 0) return false;

    return true;
}

size_t os::write(int fd, const void *buf, unsigned int nBytes) {
  INTERRUPTIBLE_RETURN_INT(::write(fd, buf, nBytes), os::Solaris::clear_interrupted);
}

int os::close(int fd) {
  RESTARTABLE_RETURN_INT(::close(fd));
}

int os::socket_close(int fd) {
  RESTARTABLE_RETURN_INT(::close(fd));
}

int os::recv(int fd, char* buf, size_t nBytes, uint flags) {
  INTERRUPTIBLE_RETURN_INT((int)::recv(fd, buf, nBytes, flags), os::Solaris::clear_interrupted);
}

int os::send(int fd, char* buf, size_t nBytes, uint flags) {
  INTERRUPTIBLE_RETURN_INT((int)::send(fd, buf, nBytes, flags), os::Solaris::clear_interrupted);
}

int os::raw_send(int fd, char* buf, size_t nBytes, uint flags) {
  RESTARTABLE_RETURN_INT((int)::send(fd, buf, nBytes, flags));
}

// As both poll and select can be interrupted by signals, we have to be
// prepared to restart the system call after updating the timeout, unless
// a poll() is done with timeout == -1, in which case we repeat with this
// "wait forever" value.

int os::timeout(int fd, long timeout) {
  int res;
  struct timeval t;
  julong prevtime, newtime;
  static const char* aNull = 0;
  struct pollfd pfd;
  pfd.fd = fd;
  pfd.events = POLLIN;

  gettimeofday(&t, &aNull);
  prevtime = ((julong)t.tv_sec * 1000)  +  t.tv_usec / 1000;

  for(;;) {
    INTERRUPTIBLE_NORESTART(::poll(&pfd, 1, timeout), res, os::Solaris::clear_interrupted);
    if(res == OS_ERR && errno == EINTR) {
        if(timeout != -1) {
          gettimeofday(&t, &aNull);
          newtime = ((julong)t.tv_sec * 1000)  +  t.tv_usec /1000;
          timeout -= newtime - prevtime;
          if(timeout <= 0)
            return OS_OK;
          prevtime = newtime;
        }
    } else return res;
  }
}

int os::connect(int fd, struct sockaddr *him, socklen_t len) {
  int _result;
  INTERRUPTIBLE_NORESTART(::connect(fd, him, len), _result,\
                          os::Solaris::clear_interrupted);

  // Depending on when thread interruption is reset, _result could be
  // one of two values when errno == EINTR

  if (((_result == OS_INTRPT) || (_result == OS_ERR))
      && (errno == EINTR)) {
     /* restarting a connect() changes its errno semantics */
     INTERRUPTIBLE(::connect(fd, him, len), _result,\
                   os::Solaris::clear_interrupted);
     /* undo these changes */
     if (_result == OS_ERR) {
       if (errno == EALREADY) {
         errno = EINPROGRESS; /* fall through */
       } else if (errno == EISCONN) {
         errno = 0;
         return OS_OK;
       }
     }
   }
   return _result;
 }

int os::accept(int fd, struct sockaddr* him, socklen_t* len) {
  if (fd < 0) {
    return OS_ERR;
  }
  INTERRUPTIBLE_RETURN_INT((int)::accept(fd, him, len),\
                           os::Solaris::clear_interrupted);
}

int os::recvfrom(int fd, char* buf, size_t nBytes, uint flags,
                 sockaddr* from, socklen_t* fromlen) {
  INTERRUPTIBLE_RETURN_INT((int)::recvfrom(fd, buf, nBytes, flags, from, fromlen),\
                           os::Solaris::clear_interrupted);
}

int os::sendto(int fd, char* buf, size_t len, uint flags,
               struct sockaddr* to, socklen_t tolen) {
  INTERRUPTIBLE_RETURN_INT((int)::sendto(fd, buf, len, flags, to, tolen),\
                           os::Solaris::clear_interrupted);
}

int os::socket_available(int fd, jint *pbytes) {
  if (fd < 0) {
    return OS_OK;
  }
  int ret;
  RESTARTABLE(::ioctl(fd, FIONREAD, pbytes), ret);
  // note: ioctl can return 0 when successful, JVM_SocketAvailable
  // is expected to return 0 on failure and 1 on success to the jdk.
  return (ret == OS_ERR) ? 0 : 1;
}

int os::bind(int fd, struct sockaddr* him, socklen_t len) {
   INTERRUPTIBLE_RETURN_INT_NORESTART(::bind(fd, him, len),\
<<<<<<< HEAD
     os::Solaris::clear_interrupted);
=======
                                      os::Solaris::clear_interrupted);
>>>>>>> 7b452e39
}<|MERGE_RESOLUTION|>--- conflicted
+++ resolved
@@ -6544,9 +6544,5 @@
 
 int os::bind(int fd, struct sockaddr* him, socklen_t len) {
    INTERRUPTIBLE_RETURN_INT_NORESTART(::bind(fd, him, len),\
-<<<<<<< HEAD
-     os::Solaris::clear_interrupted);
-=======
                                       os::Solaris::clear_interrupted);
->>>>>>> 7b452e39
 }