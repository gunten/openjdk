/*
 * Copyright (c) 2010, 2013, Oracle and/or its affiliates. All rights reserved.
 * DO NOT ALTER OR REMOVE COPYRIGHT NOTICES OR THIS FILE HEADER.
 *
 * This code is free software; you can redistribute it and/or modify it
 * under the terms of the GNU General Public License version 2 only, as
 * published by the Free Software Foundation.  Oracle designates this
 * particular file as subject to the "Classpath" exception as provided
 * by Oracle in the LICENSE file that accompanied this code.
 *
 * This code is distributed in the hope that it will be useful, but WITHOUT
 * ANY WARRANTY; without even the implied warranty of MERCHANTABILITY or
 * FITNESS FOR A PARTICULAR PURPOSE.  See the GNU General Public License
 * version 2 for more details (a copy is included in the LICENSE file that
 * accompanied this code).
 *
 * You should have received a copy of the GNU General Public License version
 * 2 along with this work; if not, write to the Free Software Foundation,
 * Inc., 51 Franklin St, Fifth Floor, Boston, MA 02110-1301 USA.
 *
 * Please contact Oracle, 500 Oracle Parkway, Redwood Shores, CA 94065 USA
 * or visit www.oracle.com if you need additional information or have any
 * questions.
 */

package jdk.nashorn.internal.runtime.linker;

import static jdk.internal.org.objectweb.asm.Opcodes.ACC_FINAL;
import static jdk.internal.org.objectweb.asm.Opcodes.ACC_PRIVATE;
import static jdk.internal.org.objectweb.asm.Opcodes.ACC_PUBLIC;
import static jdk.internal.org.objectweb.asm.Opcodes.ACC_STATIC;
import static jdk.internal.org.objectweb.asm.Opcodes.ACC_SUPER;
import static jdk.internal.org.objectweb.asm.Opcodes.ACC_VARARGS;
import static jdk.internal.org.objectweb.asm.Opcodes.ALOAD;
import static jdk.internal.org.objectweb.asm.Opcodes.ASTORE;
import static jdk.internal.org.objectweb.asm.Opcodes.D2F;
import static jdk.internal.org.objectweb.asm.Opcodes.H_INVOKESTATIC;
import static jdk.internal.org.objectweb.asm.Opcodes.I2B;
import static jdk.internal.org.objectweb.asm.Opcodes.I2S;
import static jdk.internal.org.objectweb.asm.Opcodes.RETURN;
import static jdk.nashorn.internal.codegen.CompilerConstants.interfaceCallNoLookup;
import static jdk.nashorn.internal.codegen.CompilerConstants.staticCallNoLookup;
import static jdk.nashorn.internal.lookup.Lookup.MH;
import static jdk.nashorn.internal.runtime.linker.AdaptationResult.Outcome.ERROR_NO_ACCESSIBLE_CONSTRUCTOR;

import java.lang.invoke.CallSite;
import java.lang.invoke.MethodHandle;
import java.lang.invoke.MethodHandles.Lookup;
import java.lang.invoke.MethodType;
import java.lang.reflect.AccessibleObject;
import java.lang.reflect.Constructor;
import java.lang.reflect.Method;
import java.lang.reflect.Modifier;
import java.lang.reflect.Module;
import java.security.AccessControlContext;
import java.security.AccessController;
import java.security.PrivilegedAction;
import java.util.Arrays;
import java.util.Collection;
import java.util.HashSet;
import java.util.Iterator;
import java.util.List;
import java.util.Set;
import jdk.internal.org.objectweb.asm.ClassWriter;
import jdk.internal.org.objectweb.asm.Handle;
import jdk.internal.org.objectweb.asm.Label;
import jdk.internal.org.objectweb.asm.Opcodes;
import jdk.internal.org.objectweb.asm.Type;
import jdk.internal.org.objectweb.asm.commons.InstructionAdapter;
import jdk.nashorn.api.scripting.ScriptUtils;
import jdk.nashorn.internal.codegen.CompilerConstants.Call;
import jdk.nashorn.internal.runtime.ScriptFunction;
import jdk.nashorn.internal.runtime.ScriptObject;
import jdk.nashorn.internal.runtime.linker.AdaptationResult.Outcome;
import sun.reflect.CallerSensitive;

/**
 * Generates bytecode for a Java adapter class. Used by the {@link JavaAdapterFactory}.
 * </p><p>
 * For every protected or public constructor in the extended class, the adapter class will have either one or two
 * public constructors (visibility of protected constructors in the extended class is promoted to public).
 * <li>
 * <li>For adapter classes with instance-level overrides, a constructor taking a trailing ScriptObject argument preceded
 * by original constructor arguments is always created on the adapter class. When such a constructor is invoked, the
 * passed ScriptObject's member functions are used to implement and/or override methods on the original class,
 * dispatched by name. A single JavaScript function will act as the implementation for all overloaded methods of the
 * same name. When methods on an adapter instance are invoked, the functions are invoked having the ScriptObject passed
 * in the instance constructor as their "this". Subsequent changes to the ScriptObject (reassignment or removal of its
 * functions) will be reflected in the adapter instance as it is live dispatching to its members on every method invocation.
 * {@code java.lang.Object} methods {@code equals}, {@code hashCode}, and {@code toString} can also be overridden. The
 * only restriction is that since every JavaScript object already has a {@code toString} function through the
 * {@code Object.prototype}, the {@code toString} in the adapter is only overridden if the passed ScriptObject has a
 * {@code toString} function as its own property, and not inherited from a prototype. All other adapter methods can be
 * implemented or overridden through a prototype-inherited function of the ScriptObject passed to the constructor too.
 * </li>
 * <li>
 * If the original types collectively have only one abstract method, or have several of them, but all share the
 * same name, an additional constructor for instance-level override adapter is provided for every original constructor;
 * this one takes a ScriptFunction as its last argument preceded by original constructor arguments. This constructor
 * will use the passed function as the implementation for all abstract methods. For consistency, any concrete methods
 * sharing the single abstract method name will also be overridden by the function. When methods on the adapter instance
 * are invoked, the ScriptFunction is invoked with UNDEFINED or Global as its "this" depending whether the function is
 * strict or not.
 * </li>
 * <li>
 * If the adapter being generated has class-level overrides, constructors taking same arguments as the superclass
 * constructors are created. These constructors simply delegate to the superclass constructor. They are simply used to
 * create instances of the adapter class, with no instance-level overrides, as they don't have them. If the original
 * class' constructor was variable arity, the adapter constructor will also be variable arity. Protected constructors
 * are exposed as public.
 * </li>
 * </ul>
 * </p><p>
 * For adapter methods that return values, all the JavaScript-to-Java conversions supported by Nashorn will be in effect
 * to coerce the JavaScript function return value to the expected Java return type.
 * </p><p>
 * Since we are adding a trailing argument to the generated constructors in the adapter class with instance-level overrides, they will never be
 * declared as variable arity, even if the original constructor in the superclass was declared as variable arity. The
 * reason we are passing the additional argument at the end of the argument list instead at the front is that the
 * source-level script expression <code>new X(a, b) { ... }</code> (which is a proprietary syntax extension Nashorn uses
 * to resemble Java anonymous classes) is actually equivalent to <code>new X(a, b, { ... })</code>.
 * </p><p>
 * It is possible to create two different adapter classes: those that can have class-level overrides, and those that can
 * have instance-level overrides. When {@link JavaAdapterFactory#getAdapterClassFor(Class[], ScriptObject)} is invoked
 * with non-null {@code classOverrides} parameter, an adapter class is created that can have class-level overrides, and
 * the passed script object will be used as the implementations for its methods, just as in the above case of the
 * constructor taking a script object. Note that in the case of class-level overrides, a new adapter class is created on
 * every invocation, and the implementation object is bound to the class, not to any instance. All created instances
 * will share these functions. If it is required to have both class-level overrides and instance-level overrides, the
 * class-level override adapter class should be subclassed with an instance-override adapter. Since adapters delegate to
 * super class when an overriding method handle is not specified, this will behave as expected. It is not possible to
 * have both class-level and instance-level overrides in the same class for security reasons: adapter classes are
 * defined with a protection domain of their creator code, and an adapter class that has both class and instance level
 * overrides would need to have two potentially different protection domains: one for class-based behavior and one for
 * instance-based behavior; since Java classes can only belong to a single protection domain, this could not be
 * implemented securely.
 */
final class JavaAdapterBytecodeGenerator {
    // Field names in adapters
    private static final String GLOBAL_FIELD_NAME = "global";
    private static final String DELEGATE_FIELD_NAME = "delegate";
    private static final String IS_FUNCTION_FIELD_NAME = "isFunction";
    private static final String CALL_THIS_FIELD_NAME = "callThis";

    // Initializer names
    private static final String INIT = "<init>";
    private static final String CLASS_INIT = "<clinit>";

    // Types often used in generated bytecode
    private static final Type OBJECT_TYPE = Type.getType(Object.class);
    private static final Type SCRIPT_OBJECT_TYPE = Type.getType(ScriptObject.class);
    private static final Type SCRIPT_FUNCTION_TYPE = Type.getType(ScriptFunction.class);

    // JavaAdapterServices methods used in generated bytecode
    private static final Call CHECK_FUNCTION = lookupServiceMethod("checkFunction", ScriptFunction.class, Object.class, String.class);
    private static final Call EXPORT_RETURN_VALUE = lookupServiceMethod("exportReturnValue", Object.class, Object.class);
    private static final Call GET_CALL_THIS = lookupServiceMethod("getCallThis", Object.class, ScriptFunction.class, Object.class);
    private static final Call GET_CLASS_OVERRIDES = lookupServiceMethod("getClassOverrides", ScriptObject.class);
    private static final Call GET_NON_NULL_GLOBAL = lookupServiceMethod("getNonNullGlobal", ScriptObject.class);
    private static final Call HAS_OWN_TO_STRING = lookupServiceMethod("hasOwnToString", boolean.class, ScriptObject.class);
    private static final Call INVOKE_NO_PERMISSIONS = lookupServiceMethod("invokeNoPermissions", void.class, MethodHandle.class, Object.class);
    private static final Call NOT_AN_OBJECT = lookupServiceMethod("notAnObject", void.class, Object.class);
    private static final Call SET_GLOBAL = lookupServiceMethod("setGlobal", Runnable.class, ScriptObject.class);
    private static final Call TO_CHAR_PRIMITIVE = lookupServiceMethod("toCharPrimitive", char.class, Object.class);
    private static final Call UNSUPPORTED = lookupServiceMethod("unsupported", UnsupportedOperationException.class);
    private static final Call WRAP_THROWABLE = lookupServiceMethod("wrapThrowable", RuntimeException.class, Throwable.class);

    // Other methods invoked by the generated bytecode
    private static final Call UNWRAP = staticCallNoLookup(ScriptUtils.class, "unwrap", Object.class, Object.class);
    private static final Call CHAR_VALUE_OF = staticCallNoLookup(Character.class, "valueOf", Character.class, char.class);
    private static final Call DOUBLE_VALUE_OF = staticCallNoLookup(Double.class, "valueOf", Double.class, double.class);
    private static final Call LONG_VALUE_OF = staticCallNoLookup(Long.class, "valueOf", Long.class, long.class);
    private static final Call RUN = interfaceCallNoLookup(Runnable.class, "run", void.class);

    // ASM handle to the bootstrap method
    private static final Handle BOOTSTRAP_HANDLE = new Handle(H_INVOKESTATIC,
            Type.getInternalName(JavaAdapterServices.class), "bootstrap",
            MethodType.methodType(CallSite.class, Lookup.class, String.class,
                    MethodType.class, int.class).toMethodDescriptorString());

    // ASM handle to the bootstrap method for array populator
    private static final Handle CREATE_ARRAY_BOOTSTRAP_HANDLE = new Handle(H_INVOKESTATIC,
            Type.getInternalName(JavaAdapterServices.class), "createArrayBootstrap",
            MethodType.methodType(CallSite.class, Lookup.class, String.class,
                    MethodType.class).toMethodDescriptorString());

    // Field type names used in the generated bytecode
    private static final String SCRIPT_OBJECT_TYPE_DESCRIPTOR = SCRIPT_OBJECT_TYPE.getDescriptor();
    private static final String OBJECT_TYPE_DESCRIPTOR = OBJECT_TYPE.getDescriptor();
    private static final String BOOLEAN_TYPE_DESCRIPTOR = Type.BOOLEAN_TYPE.getDescriptor();

    // Throwable names used in the generated bytecode
    private static final String RUNTIME_EXCEPTION_TYPE_NAME = Type.getInternalName(RuntimeException.class);
    private static final String ERROR_TYPE_NAME = Type.getInternalName(Error.class);
    private static final String THROWABLE_TYPE_NAME = Type.getInternalName(Throwable.class);

    // Some more frequently used method descriptors
    private static final String GET_METHOD_PROPERTY_METHOD_DESCRIPTOR = Type.getMethodDescriptor(OBJECT_TYPE, SCRIPT_OBJECT_TYPE);
    private static final String VOID_METHOD_DESCRIPTOR = Type.getMethodDescriptor(Type.VOID_TYPE);

    static final String ADAPTER_PACKAGE_INTERNAL = "jdk/nashorn/javaadapters/";
    static final String ADAPTER_PACKAGE = "jdk.nashorn.javaadapters";
    private static final int MAX_GENERATED_TYPE_NAME_LENGTH = 255;

    // Method name prefix for invoking super-methods
    static final String SUPER_PREFIX = "super$";

    // Method name and type for the no-privilege finalizer delegate
    private static final String FINALIZER_DELEGATE_NAME = "$$nashornFinalizerDelegate";
    private static final String FINALIZER_DELEGATE_METHOD_DESCRIPTOR = Type.getMethodDescriptor(Type.VOID_TYPE, OBJECT_TYPE);

    /**
     * Collection of methods we never override: Object.clone(), Object.finalize().
     */
    private static final Collection<MethodInfo> EXCLUDED = getExcludedMethods();

    // This is the superclass for our generated adapter.
    private final Class<?> superClass;
    // Interfaces implemented by our generated adapter.
    private final List<Class<?>> interfaces;
    // Class loader used as the parent for the class loader we'll create to load the generated class. It will be a class
    // loader that has the visibility of all original types (class to extend and interfaces to implement) and of the
    // Nashorn classes.
    private final ClassLoader commonLoader;
    // Is this a generator for the version of the class that can have overrides on the class level?
    private final boolean classOverride;
    // Binary name of the superClass
    private final String superClassName;
    // Binary name of the generated class.
    private final String generatedClassName;
    private final Set<String> abstractMethodNames = new HashSet<>();
    private final String samName;
    private final Set<MethodInfo> finalMethods = new HashSet<>(EXCLUDED);
    private final Set<MethodInfo> methodInfos = new HashSet<>();
    private final boolean autoConvertibleFromFunction;
    private boolean hasExplicitFinalizer = false;
    private final Set<Module> accessedModules = new HashSet<>();

    private final ClassWriter cw;

    /**
     * Creates a generator for the bytecode for the adapter for the specified superclass and interfaces.
     * @param superClass the superclass the adapter will extend.
     * @param interfaces the interfaces the adapter will implement.
     * @param commonLoader the class loader that can see all of superClass, interfaces, and Nashorn classes.
     * @param classOverride true to generate the bytecode for the adapter that has class-level overrides, false to
     * generate the bytecode for the adapter that has instance-level overrides.
     * @throws AdaptationException if the adapter can not be generated for some reason.
     */
    JavaAdapterBytecodeGenerator(final Class<?> superClass, final List<Class<?>> interfaces,
            final ClassLoader commonLoader, final boolean classOverride) throws AdaptationException {
        assert superClass != null && !superClass.isInterface();
        assert interfaces != null;

        this.superClass = superClass;
        this.interfaces = interfaces;
        this.classOverride = classOverride;
        this.commonLoader = commonLoader;
        cw = new ClassWriter(ClassWriter.COMPUTE_FRAMES | ClassWriter.COMPUTE_MAXS) {
            @Override
            protected String getCommonSuperClass(final String type1, final String type2) {
                // We need to override ClassWriter.getCommonSuperClass to use this factory's commonLoader as a class
                // loader to find the common superclass of two types when needed.
                return JavaAdapterBytecodeGenerator.this.getCommonSuperClass(type1, type2);
            }
        };
        superClassName = Type.getInternalName(superClass);
        generatedClassName = getGeneratedClassName(superClass, interfaces);

        cw.visit(Opcodes.V1_7, ACC_PUBLIC | ACC_SUPER, generatedClassName, null, superClassName, getInternalTypeNames(interfaces));
        generateField(GLOBAL_FIELD_NAME, SCRIPT_OBJECT_TYPE_DESCRIPTOR);
        generateField(DELEGATE_FIELD_NAME, SCRIPT_OBJECT_TYPE_DESCRIPTOR);

        gatherMethods(superClass);
        gatherMethods(interfaces);
        if (abstractMethodNames.size() == 1) {
            samName = abstractMethodNames.iterator().next();
            generateField(CALL_THIS_FIELD_NAME, OBJECT_TYPE_DESCRIPTOR);
            generateField(IS_FUNCTION_FIELD_NAME, BOOLEAN_TYPE_DESCRIPTOR);
        } else {
            samName = null;
        }
        if(classOverride) {
            generateClassInit();
        }
        autoConvertibleFromFunction = generateConstructors();
        generateMethods();
        generateSuperMethods();
        if (hasExplicitFinalizer) {
            generateFinalizerMethods();
        }
        // }
        cw.visitEnd();
    }

    private void generateField(final String name, final String fieldDesc) {
        cw.visitField(ACC_PRIVATE | ACC_FINAL | (classOverride ? ACC_STATIC : 0), name, fieldDesc, null, null).visitEnd();
    }

    JavaAdapterClassLoader createAdapterClassLoader() {
        return new JavaAdapterClassLoader(generatedClassName, cw.toByteArray(), accessedModules);
    }

    boolean isAutoConvertibleFromFunction() {
        return autoConvertibleFromFunction;
    }

    private static String getGeneratedClassName(final Class<?> superType, final List<Class<?>> interfaces) {
        // The class we use to primarily name our adapter is either the superclass, or if it is Object (meaning we're
        // just implementing interfaces or extending Object), then the first implemented interface or Object.
        final Class<?> namingType = superType == Object.class ? (interfaces.isEmpty()? Object.class : interfaces.get(0)) : superType;
        final Package pkg = namingType.getPackage();
        final String namingTypeName = Type.getInternalName(namingType);
        final StringBuilder buf = new StringBuilder();
        buf.append(ADAPTER_PACKAGE_INTERNAL).append(namingTypeName.replace('/', '_'));
        final Iterator<Class<?>> it = interfaces.iterator();
        if(superType == Object.class && it.hasNext()) {
            it.next(); // Skip first interface, it was used to primarily name the adapter
        }
        // Append interface names to the adapter name
        while(it.hasNext()) {
            buf.append("$$").append(it.next().getSimpleName());
        }
        return buf.toString().substring(0, Math.min(MAX_GENERATED_TYPE_NAME_LENGTH, buf.length()));
    }

    /**
     * Given a list of class objects, return an array with their binary names. Used to generate the array of interface
     * names to implement.
     * @param classes the classes
     * @return an array of names
     */
    private static String[] getInternalTypeNames(final List<Class<?>> classes) {
        final int interfaceCount = classes.size();
        final String[] interfaceNames = new String[interfaceCount];
        for(int i = 0; i < interfaceCount; ++i) {
            interfaceNames[i] = Type.getInternalName(classes.get(i));
        }
        return interfaceNames;
    }

    private void generateClassInit() {
        final InstructionAdapter mv = new InstructionAdapter(cw.visitMethod(ACC_STATIC, CLASS_INIT,
                VOID_METHOD_DESCRIPTOR, null, null));

        // Assign "global = Context.getGlobal()"
        GET_NON_NULL_GLOBAL.invoke(mv);
        mv.putstatic(generatedClassName, GLOBAL_FIELD_NAME, SCRIPT_OBJECT_TYPE_DESCRIPTOR);

        GET_CLASS_OVERRIDES.invoke(mv);
        if(samName != null) {
            // If the class is a SAM, allow having ScriptFunction passed as class overrides
            mv.dup();
            mv.instanceOf(SCRIPT_FUNCTION_TYPE);
            mv.dup();
            mv.putstatic(generatedClassName, IS_FUNCTION_FIELD_NAME, BOOLEAN_TYPE_DESCRIPTOR);
            final Label notFunction = new Label();
            mv.ifeq(notFunction);
            mv.dup();
            mv.checkcast(SCRIPT_FUNCTION_TYPE);
            emitInitCallThis(mv);
            mv.visitLabel(notFunction);
        }
        mv.putstatic(generatedClassName, DELEGATE_FIELD_NAME, SCRIPT_OBJECT_TYPE_DESCRIPTOR);

        endInitMethod(mv);
    }

    /**
     * Emit bytecode for initializing the "callThis" field.
     */
    private void emitInitCallThis(final InstructionAdapter mv) {
        loadField(mv, GLOBAL_FIELD_NAME, SCRIPT_OBJECT_TYPE_DESCRIPTOR);
        GET_CALL_THIS.invoke(mv);
        if(classOverride) {
            mv.putstatic(generatedClassName, CALL_THIS_FIELD_NAME, OBJECT_TYPE_DESCRIPTOR);
        } else {
            // It is presumed ALOAD 0 was already executed
            mv.putfield(generatedClassName, CALL_THIS_FIELD_NAME, OBJECT_TYPE_DESCRIPTOR);
        }
    }

    private boolean generateConstructors() throws AdaptationException {
        boolean gotCtor = false;
        boolean canBeAutoConverted = false;
        for (final Constructor<?> ctor: superClass.getDeclaredConstructors()) {
            final int modifier = ctor.getModifiers();
            if((modifier & (Modifier.PUBLIC | Modifier.PROTECTED)) != 0 && !isCallerSensitive(ctor)) {
                canBeAutoConverted = generateConstructors(ctor) | canBeAutoConverted;
                gotCtor = true;
            }
        }
        if(!gotCtor) {
            throw new AdaptationException(ERROR_NO_ACCESSIBLE_CONSTRUCTOR, superClass.getCanonicalName());
        }
        return canBeAutoConverted;
    }

<<<<<<< HEAD
    private boolean generateConstructors(final Constructor<?> ctor) {
=======
    private void generateConstructors(final Constructor<?> ctor) {
        for (final Class<?> pt : ctor.getParameterTypes()) {
            if (pt.isPrimitive()) continue;
            final Module ptMod = pt.getModule();
            if (ptMod != null) {
                accessedModules.add(ptMod);
            }
        }

>>>>>>> 7ef97ec4
        if(classOverride) {
            // Generate a constructor that just delegates to ctor. This is used with class-level overrides, when we want
            // to create instances without further per-instance overrides.
            generateDelegatingConstructor(ctor);
            return false;
        }

        // Generate a constructor that delegates to ctor, but takes an additional ScriptObject parameter at the
        // beginning of its parameter list.
        generateOverridingConstructor(ctor, false);

        if (samName == null) {
            return false;
        }
        // If all our abstract methods have a single name, generate an additional constructor, one that takes a
        // ScriptFunction as its first parameter and assigns it as the implementation for all abstract methods.
        generateOverridingConstructor(ctor, true);
        // If the original type only has a single abstract method name, as well as a default ctor, then it can
        // be automatically converted from JS function.
        return ctor.getParameterTypes().length == 0;
    }

    private void generateDelegatingConstructor(final Constructor<?> ctor) {
        final Type originalCtorType = Type.getType(ctor);
        final Type[] argTypes = originalCtorType.getArgumentTypes();

        // All constructors must be public, even if in the superclass they were protected.
        final InstructionAdapter mv = new InstructionAdapter(cw.visitMethod(ACC_PUBLIC |
                (ctor.isVarArgs() ? ACC_VARARGS : 0), INIT,
                Type.getMethodDescriptor(originalCtorType.getReturnType(), argTypes), null, null));

        mv.visitCode();
        emitSuperConstructorCall(mv, originalCtorType.getDescriptor());

        endInitMethod(mv);
    }

    /**
     * Generates a constructor for the instance adapter class. This constructor will take the same arguments as the supertype
     * constructor passed as the argument here, and delegate to it. However, it will take an additional argument of
     * either ScriptObject or ScriptFunction type (based on the value of the "fromFunction" parameter), and initialize
     * all the method handle fields of the adapter instance with functions from the script object (or the script
     * function itself, if that's what's passed). There is one method handle field in the adapter class for every method
     * that can be implemented or overridden; the name of every field is same as the name of the method, with a number
     * suffix that makes it unique in case of overloaded methods. The generated constructor will invoke
     * {@link #getHandle(ScriptFunction, MethodType, boolean)} or {@link #getHandle(Object, String, MethodType,
     * boolean)} to obtain the method handles; these methods make sure to add the necessary conversions and arity
     * adjustments so that the resulting method handles can be invoked from generated methods using {@code invokeExact}.
     * The constructor that takes a script function will only initialize the methods with the same name as the single
     * abstract method. The constructor will also store the Nashorn global that was current at the constructor
     * invocation time in a field named "global". The generated constructor will be public, regardless of whether the
     * supertype constructor was public or protected. The generated constructor will not be variable arity, even if the
     * supertype constructor was.
     * @param ctor the supertype constructor that is serving as the base for the generated constructor.
     * @param fromFunction true if we're generating a constructor that initializes SAM types from a single
     * ScriptFunction passed to it, false if we're generating a constructor that initializes an arbitrary type from a
     * ScriptObject passed to it.
     */
    private void generateOverridingConstructor(final Constructor<?> ctor, final boolean fromFunction) {
        final Type originalCtorType = Type.getType(ctor);
        final Type[] originalArgTypes = originalCtorType.getArgumentTypes();
        final int argLen = originalArgTypes.length;
        final Type[] newArgTypes = new Type[argLen + 1];

        // Insert ScriptFunction|ScriptObject as the last argument to the constructor
        final Type extraArgumentType = fromFunction ? SCRIPT_FUNCTION_TYPE : SCRIPT_OBJECT_TYPE;
        newArgTypes[argLen] = extraArgumentType;
        System.arraycopy(originalArgTypes, 0, newArgTypes, 0, argLen);

        // All constructors must be public, even if in the superclass they were protected.
        // Existing super constructor <init>(this, args...) triggers generating <init>(this, args..., delegate).
        // Any variable arity constructors become fixed-arity with explicit array arguments.
        final InstructionAdapter mv = new InstructionAdapter(cw.visitMethod(ACC_PUBLIC, INIT,
                Type.getMethodDescriptor(originalCtorType.getReturnType(), newArgTypes), null, null));

        mv.visitCode();
        // First, invoke super constructor with original arguments.
        final int extraArgOffset = emitSuperConstructorCall(mv, originalCtorType.getDescriptor());

        // Assign "this.global = Context.getGlobal()"
        mv.visitVarInsn(ALOAD, 0);
        GET_NON_NULL_GLOBAL.invoke(mv);
        mv.putfield(generatedClassName, GLOBAL_FIELD_NAME, SCRIPT_OBJECT_TYPE_DESCRIPTOR);

        // Assign "this.delegate = delegate"
        mv.visitVarInsn(ALOAD, 0);
        mv.visitVarInsn(ALOAD, extraArgOffset);
        mv.putfield(generatedClassName, DELEGATE_FIELD_NAME, SCRIPT_OBJECT_TYPE_DESCRIPTOR);

        if (fromFunction) {
            // Assign "isFunction = true"
            mv.visitVarInsn(ALOAD, 0);
            mv.iconst(1);
            mv.putfield(generatedClassName, IS_FUNCTION_FIELD_NAME, BOOLEAN_TYPE_DESCRIPTOR);

            mv.visitVarInsn(ALOAD, 0);
            mv.visitVarInsn(ALOAD, extraArgOffset);
            emitInitCallThis(mv);
        }

        endInitMethod(mv);

        if (! fromFunction) {
            newArgTypes[argLen] = OBJECT_TYPE;
            final InstructionAdapter mv2 = new InstructionAdapter(cw.visitMethod(ACC_PUBLIC, INIT,
                    Type.getMethodDescriptor(originalCtorType.getReturnType(), newArgTypes), null, null));
            generateOverridingConstructorWithObjectParam(mv2, originalCtorType.getDescriptor());
        }
    }

    // Object additional param accepting constructor - generated to handle null and undefined value
    // for script adapters. This is effectively to throw TypeError on such script adapters. See
    // JavaAdapterServices.getHandle as well.
    private void generateOverridingConstructorWithObjectParam(final InstructionAdapter mv, final String ctorDescriptor) {
        mv.visitCode();
        final int extraArgOffset = emitSuperConstructorCall(mv, ctorDescriptor);
        mv.visitVarInsn(ALOAD, extraArgOffset);
        NOT_AN_OBJECT.invoke(mv);
        endInitMethod(mv);
    }

    private static void endInitMethod(final InstructionAdapter mv) {
        mv.visitInsn(RETURN);
        endMethod(mv);
    }

    private static void endMethod(final InstructionAdapter mv) {
        mv.visitMaxs(0, 0);
        mv.visitEnd();
    }

    /**
     * Encapsulation of the information used to generate methods in the adapter classes. Basically, a wrapper around the
     * reflective Method object, a cached MethodType, and the name of the field in the adapter class that will hold the
     * method handle serving as the implementation of this method in adapter instances.
     *
     */
    private static class MethodInfo {
        private final Method method;
        private final MethodType type;

        private MethodInfo(final Class<?> clazz, final String name, final Class<?>... argTypes) throws NoSuchMethodException {
            this(clazz.getDeclaredMethod(name, argTypes));
        }

        private MethodInfo(final Method method) {
            this.method = method;
            this.type   = MH.type(method.getReturnType(), method.getParameterTypes());
        }

        @Override
        public boolean equals(final Object obj) {
            return obj instanceof MethodInfo && equals((MethodInfo)obj);
        }

        private boolean equals(final MethodInfo other) {
            // Only method name and type are used for comparison; method handle field name is not.
            return getName().equals(other.getName()) && type.equals(other.type);
        }

        String getName() {
            return method.getName();
        }

        @Override
        public int hashCode() {
            return getName().hashCode() ^ type.hashCode();
        }
    }

    private void generateMethods() {
        for(final MethodInfo mi: methodInfos) {
            generateMethod(mi);
        }
    }

    /**
     * Generates a method in the adapter class that adapts a method from the
     * original class. The generated method will either invoke the delegate
     * using a CALL dynamic operation call site (if it is a SAM method and the
     * delegate is a ScriptFunction), or invoke GET_METHOD_PROPERTY dynamic
     * operation with the method name as the argument and then invoke the
     * returned ScriptFunction using the CALL dynamic operation. If
     * GET_METHOD_PROPERTY returns null or undefined (that is, the JS object
     * doesn't provide an implementation for the method) then the method will
     * either do a super invocation to base class, or if the method is abstract,
     * throw an {@link UnsupportedOperationException}. Finally, if
     * GET_METHOD_PROPERTY returns something other than a ScriptFunction, null,
     * or undefined, a TypeError is thrown. The current Global is checked before
     * the dynamic operations, and if it is different  than the Global used to
     * create the adapter, the creating Global is set to be the current Global.
     * In this case, the previously current Global is restored after the
     * invocation. If CALL results in a Throwable that is not one of the
     * method's declared exceptions, and is not an unchecked throwable, then it
     * is wrapped into a {@link RuntimeException} and the runtime exception is
     * thrown.
     * @param mi the method info describing the method to be generated.
     */
    private void generateMethod(final MethodInfo mi) {
        final Method method = mi.method;
        final Class<?>[] exceptions = method.getExceptionTypes();
        final String[] exceptionNames = getExceptionNames(exceptions);
        final MethodType type = mi.type;
        final String methodDesc = type.toMethodDescriptorString();
        final String name = mi.getName();

        final Type asmType = Type.getMethodType(methodDesc);
        final Type[] asmArgTypes = asmType.getArgumentTypes();

        final InstructionAdapter mv = new InstructionAdapter(cw.visitMethod(getAccessModifiers(method), name,
                methodDesc, null, exceptionNames));
        mv.visitCode();

        final Class<?> returnType = type.returnType();
        final Type asmReturnType = Type.getType(returnType);

        // Determine the first index for a local variable
        int nextLocalVar = 1; // "this" is at 0
        for(final Type t: asmArgTypes) {
            nextLocalVar += t.getSize();
        }
        // Set our local variable index
        final int globalRestoringRunnableVar = nextLocalVar++;

        // Load the creatingGlobal object
        loadField(mv, GLOBAL_FIELD_NAME, SCRIPT_OBJECT_TYPE_DESCRIPTOR);

        // stack: [creatingGlobal]
        SET_GLOBAL.invoke(mv);
        // stack: [runnable]
        mv.visitVarInsn(ASTORE, globalRestoringRunnableVar);
        // stack: []

        final Label tryBlockStart = new Label();
        mv.visitLabel(tryBlockStart);

        final Label callCallee = new Label();
        final Label defaultBehavior = new Label();
        // If this is a SAM type...
        if (samName != null) {
            // ...every method will be checking whether we're initialized with a
            // function.
            loadField(mv, IS_FUNCTION_FIELD_NAME, BOOLEAN_TYPE_DESCRIPTOR);
            // stack: [isFunction]
            if (name.equals(samName)) {
                final Label notFunction = new Label();
                mv.ifeq(notFunction);
                // stack: []
                // If it's a SAM method, it'll load delegate as the "callee" and
                // "callThis" as "this" for the call if delegate is a function.
                loadField(mv, DELEGATE_FIELD_NAME, SCRIPT_OBJECT_TYPE_DESCRIPTOR);
                // NOTE: if we added "mv.checkcast(SCRIPT_FUNCTION_TYPE);" here
                // we could emit the invokedynamic CALL instruction with signature
                // (ScriptFunction, Object, ...) instead of (Object, Object, ...).
                // We could combine this with an optimization in
                // ScriptFunction.findCallMethod where it could link a call with a
                // thinner guard when the call site statically guarantees that the
                // callee argument is a ScriptFunction. Additionally, we could use
                // a "ScriptFunction function" field in generated classes instead
                // of a "boolean isFunction" field to avoid the checkcast.
                loadField(mv, CALL_THIS_FIELD_NAME, OBJECT_TYPE_DESCRIPTOR);
                // stack: [callThis, delegate]
                mv.goTo(callCallee);
                mv.visitLabel(notFunction);
            } else {
                // If it's not a SAM method, and the delegate is a function,
                // it'll fall back to default behavior
                mv.ifne(defaultBehavior);
                // stack: []
            }
        }

        // At this point, this is either not a SAM method or the delegate is
        // not a ScriptFunction. We need to emit a GET_METHOD_PROPERTY Nashorn
        // invokedynamic.

        if(name.equals("toString")) {
            // Since every JS Object has a toString, we only override
            // "String toString()" it if it's explicitly specified on the object.
            loadField(mv, DELEGATE_FIELD_NAME, SCRIPT_OBJECT_TYPE_DESCRIPTOR);
            // stack: [delegate]
            HAS_OWN_TO_STRING.invoke(mv);
            // stack: [hasOwnToString]
            mv.ifeq(defaultBehavior);
        }

        loadField(mv, DELEGATE_FIELD_NAME, SCRIPT_OBJECT_TYPE_DESCRIPTOR);
        mv.dup();
        // stack: [delegate, delegate]
        final String encodedName = NameCodec.encode(name);
        mv.visitInvokeDynamicInsn(encodedName,
                GET_METHOD_PROPERTY_METHOD_DESCRIPTOR, BOOTSTRAP_HANDLE,
                NashornCallSiteDescriptor.GET_METHOD_PROPERTY);
        // stack: [callee, delegate]
        mv.visitLdcInsn(name);
        // stack: [name, callee, delegate]
        CHECK_FUNCTION.invoke(mv);
        // stack: [fnCalleeOrNull, delegate]
        final Label hasFunction = new Label();
        mv.dup();
        // stack: [fnCalleeOrNull, fnCalleeOrNull, delegate]
        mv.ifnonnull(hasFunction);
        // stack: [null, delegate]
        // If it's null or undefined, clear stack and fall back to default
        // behavior.
        mv.pop2();
        // stack: []

        // We can also arrive here from check for "delegate instanceof ScriptFunction"
        // in a non-SAM method as well as from a check for "hasOwnToString(delegate)"
        // for a toString delegate.
        mv.visitLabel(defaultBehavior);
        final Runnable emitFinally = ()->emitFinally(mv, globalRestoringRunnableVar);
        final Label normalFinally = new Label();
        if(Modifier.isAbstract(method.getModifiers())) {
            // If the super method is abstract, throw UnsupportedOperationException
            UNSUPPORTED.invoke(mv);
            // NOTE: no need to invoke emitFinally.run() as we're inside the
            // tryBlockStart/tryBlockEnd range, so throwing this exception will
            // transfer control to the rethrow handler and the finally block in it
            // will execute.
            mv.athrow();
        } else {
            // If the super method is not abstract, delegate to it.
            emitSuperCall(mv, method.getDeclaringClass(), name, methodDesc);
            mv.goTo(normalFinally);
        }

        mv.visitLabel(hasFunction);
        // stack: [callee, delegate]
        mv.swap();
        // stack [delegate, callee]
        mv.visitLabel(callCallee);


        // Load all parameters back on stack for dynamic invocation.

        int varOffset = 1;
        // If the param list length is more than 253 slots, we can't invoke it
        // directly as with (callee, this) it'll exceed 255.
        final boolean isVarArgCall = getParamListLengthInSlots(asmArgTypes) > 253;
        for (final Type t : asmArgTypes) {
            mv.load(varOffset, t);
            convertParam(mv, t, isVarArgCall);
            varOffset += t.getSize();
        }
        // stack: [args..., callee, delegate]

        // If the resulting parameter list length is too long...
        if (isVarArgCall) {
            // ... we pack the parameters (except callee and this) into an array
            // and use Nashorn vararg invocation.
            mv.visitInvokeDynamicInsn(NameCodec.EMPTY_NAME,
                    getArrayCreatorMethodType(type).toMethodDescriptorString(),
                    CREATE_ARRAY_BOOTSTRAP_HANDLE);
        }

        // Invoke the target method handle
        mv.visitInvokeDynamicInsn(encodedName,
                getCallMethodType(isVarArgCall, type).toMethodDescriptorString(),
                BOOTSTRAP_HANDLE, NashornCallSiteDescriptor.CALL);
        // stack: [returnValue]
        convertReturnValue(mv, returnType);
        mv.visitLabel(normalFinally);
        emitFinally.run();
        mv.areturn(asmReturnType);

        // If Throwable is not declared, we need an adapter from Throwable to RuntimeException
        final boolean throwableDeclared = isThrowableDeclared(exceptions);
        final Label throwableHandler;
        if (!throwableDeclared) {
            // Add "throw new RuntimeException(Throwable)" handler for Throwable
            throwableHandler = new Label();
            mv.visitLabel(throwableHandler);
            WRAP_THROWABLE.invoke(mv);
            // Fall through to rethrow handler
        } else {
            throwableHandler = null;
        }
        final Label rethrowHandler = new Label();
        mv.visitLabel(rethrowHandler);
        // Rethrow handler for RuntimeException, Error, and all declared exception types
        emitFinally.run();
        mv.athrow();

        if(throwableDeclared) {
            mv.visitTryCatchBlock(tryBlockStart, normalFinally, rethrowHandler, THROWABLE_TYPE_NAME);
            assert throwableHandler == null;
        } else {
            mv.visitTryCatchBlock(tryBlockStart, normalFinally, rethrowHandler, RUNTIME_EXCEPTION_TYPE_NAME);
            mv.visitTryCatchBlock(tryBlockStart, normalFinally, rethrowHandler, ERROR_TYPE_NAME);
            for(final String excName: exceptionNames) {
                mv.visitTryCatchBlock(tryBlockStart, normalFinally, rethrowHandler, excName);
            }
            mv.visitTryCatchBlock(tryBlockStart, normalFinally, throwableHandler, THROWABLE_TYPE_NAME);
        }
        endMethod(mv);
    }

    private static MethodType getCallMethodType(final boolean isVarArgCall, final MethodType type) {
        final Class<?>[] callParamTypes;
        if (isVarArgCall) {
            // Variable arity calls are always (Object callee, Object this, Object[] params)
            callParamTypes = new Class<?>[] { Object.class, Object.class, Object[].class };
        } else {
            // Adjust invocation type signature for conversions we instituted in
            // convertParam; also, byte and short get passed as ints.
            final Class<?>[] origParamTypes = type.parameterArray();
            callParamTypes = new Class<?>[origParamTypes.length + 2];
            callParamTypes[0] = Object.class; // callee; could be ScriptFunction.class ostensibly
            callParamTypes[1] = Object.class; // this
            for(int i = 0; i < origParamTypes.length; ++i) {
                callParamTypes[i + 2] = getNashornParamType(origParamTypes[i], false);
            }
        }
        return MethodType.methodType(getNashornReturnType(type.returnType()), callParamTypes);
    }

    private static MethodType getArrayCreatorMethodType(final MethodType type) {
        final Class<?>[] callParamTypes = type.parameterArray();
        for(int i = 0; i < callParamTypes.length; ++i) {
            callParamTypes[i] = getNashornParamType(callParamTypes[i], true);
        }
        return MethodType.methodType(Object[].class, callParamTypes);
    }

    private static Class<?> getNashornParamType(final Class<?> clazz, final boolean varArg) {
        if (clazz == byte.class || clazz == short.class) {
            return int.class;
        } else if (clazz == float.class) {
            // If using variable arity, we'll pass a Double instead of double
            // so that floats don't extend the length of the parameter list.
            // We return Object.class instead of Double.class though as the
            // array collector will anyway operate on Object.
            return varArg ? Object.class : double.class;
        } else if (!clazz.isPrimitive() || clazz == long.class || clazz == char.class) {
            return Object.class;
        }
        return clazz;
    }

    private static Class<?> getNashornReturnType(final Class<?> clazz) {
        if (clazz == byte.class || clazz == short.class) {
            return int.class;
        } else if (clazz == float.class) {
            return double.class;
        } else if (clazz == void.class || clazz == char.class) {
            return Object.class;
        }
        return clazz;
    }


    private void loadField(final InstructionAdapter mv, final String name, final String desc) {
        if(classOverride) {
            mv.getstatic(generatedClassName, name, desc);
        } else {
            mv.visitVarInsn(ALOAD, 0);
            mv.getfield(generatedClassName, name, desc);
        }
    }

    private static void convertReturnValue(final InstructionAdapter mv, final Class<?> origReturnType) {
        if (origReturnType == void.class) {
            mv.pop();
        } else if (origReturnType == Object.class) {
            // Must hide ConsString (and potentially other internal Nashorn types) from callers
            EXPORT_RETURN_VALUE.invoke(mv);
        } else if (origReturnType == byte.class) {
            mv.visitInsn(I2B);
        } else if (origReturnType == short.class) {
            mv.visitInsn(I2S);
        } else if (origReturnType == float.class) {
            mv.visitInsn(D2F);
        } else if (origReturnType == char.class) {
            TO_CHAR_PRIMITIVE.invoke(mv);
        }
    }

    /**
     * Emits instruction for converting a parameter on the top of the stack to
     * a type that is understood by Nashorn.
     * @param mv the current method visitor
     * @param t the type on the top of the stack
     * @param varArg if the invocation will be variable arity
     */
    private static void convertParam(final InstructionAdapter mv, final Type t, final boolean varArg) {
        // We perform conversions of some primitives to accommodate types that
        // Nashorn can handle.
        switch(t.getSort()) {
        case Type.CHAR:
            // Chars are boxed, as we don't know if the JS code wants to treat
            // them as an effective "unsigned short" or as a single-char string.
            CHAR_VALUE_OF.invoke(mv);
            break;
        case Type.FLOAT:
            // Floats are widened to double.
            mv.visitInsn(Opcodes.F2D);
            if (varArg) {
                // We'll be boxing everything anyway for the vararg invocation,
                // so we might as well do it proactively here and thus not cause
                // a widening in the number of slots, as that could even make
                // the array creation invocation go over 255 param slots.
                DOUBLE_VALUE_OF.invoke(mv);
            }
            break;
        case Type.LONG:
            // Longs are boxed as Nashorn can't represent them precisely as a
            // primitive number.
            LONG_VALUE_OF.invoke(mv);
            break;
        case Type.OBJECT:
            if(t.equals(OBJECT_TYPE)) {
                // Object can carry a ScriptObjectMirror and needs to be unwrapped
                // before passing into a Nashorn function.
                UNWRAP.invoke(mv);
            }
            break;
        }
    }

    private static int getParamListLengthInSlots(final Type[] paramTypes) {
        int len = paramTypes.length;
        for(final Type t: paramTypes) {
            final int sort = t.getSort();
            if (sort == Type.FLOAT || sort == Type.DOUBLE) {
                // Floats are widened to double, so they'll take up two slots.
                // Longs on the other hand are always boxed, so their width
                // becomes 1 and thus they don't contribute an extra slot here.
                ++len;
            }
        }
        return len;
    }
    /**
     * Emit code to restore the previous Nashorn Context when needed.
     * @param mv the instruction adapter
     * @param globalRestoringRunnableVar index of the local variable holding the reference to the global restoring Runnable
     */
    private static void emitFinally(final InstructionAdapter mv, final int globalRestoringRunnableVar) {
        mv.visitVarInsn(ALOAD, globalRestoringRunnableVar);
        RUN.invoke(mv);
    }

    private static boolean isThrowableDeclared(final Class<?>[] exceptions) {
        for (final Class<?> exception : exceptions) {
            if (exception == Throwable.class) {
                return true;
            }
        }
        return false;
    }

    private void generateSuperMethods() {
        for(final MethodInfo mi: methodInfos) {
            if(!Modifier.isAbstract(mi.method.getModifiers())) {
                generateSuperMethod(mi);
            }
        }
    }

    private void generateSuperMethod(final MethodInfo mi) {
        final Method method = mi.method;

        final String methodDesc = mi.type.toMethodDescriptorString();
        final String name = mi.getName();

        final InstructionAdapter mv = new InstructionAdapter(cw.visitMethod(getAccessModifiers(method),
                SUPER_PREFIX + name, methodDesc, null, getExceptionNames(method.getExceptionTypes())));
        mv.visitCode();

        emitSuperCall(mv, method.getDeclaringClass(), name, methodDesc);
        mv.areturn(Type.getType(mi.type.returnType()));
        endMethod(mv);
    }

    // find the appropriate super type to use for invokespecial on the given interface
    private Class<?> findInvokespecialOwnerFor(final Class<?> cl) {
        assert Modifier.isInterface(cl.getModifiers()) : cl + " is not an interface";

        if (cl.isAssignableFrom(superClass)) {
            return superClass;
        }

        for (final Class<?> iface : interfaces) {
             if (cl.isAssignableFrom(iface)) {
                 return iface;
             }
        }

        // we better that interface that extends the given interface!
        throw new AssertionError("can't find the class/interface that extends " + cl);
    }

    private int emitSuperConstructorCall(final InstructionAdapter mv, final String methodDesc) {
        return emitSuperCall(mv, null, INIT, methodDesc, true);
    }

    private int emitSuperCall(final InstructionAdapter mv, final Class<?> owner, final String name, final String methodDesc) {
        return emitSuperCall(mv, owner, name, methodDesc, false);
    }

    private int emitSuperCall(final InstructionAdapter mv, final Class<?> owner, final String name, final String methodDesc, final boolean constructor) {
        mv.visitVarInsn(ALOAD, 0);
        int nextParam = 1;
        final Type methodType = Type.getMethodType(methodDesc);
        for(final Type t: methodType.getArgumentTypes()) {
            mv.load(nextParam, t);
            nextParam += t.getSize();
        }

        // default method - non-abstract, interface method
        if (!constructor && Modifier.isInterface(owner.getModifiers())) {
            // we should call default method on the immediate "super" type - not on (possibly)
            // the indirectly inherited interface class!
            mv.invokespecial(Type.getInternalName(findInvokespecialOwnerFor(owner)), name, methodDesc, false);
        } else {
            mv.invokespecial(superClassName, name, methodDesc, false);
        }
        return nextParam;
    }

    private void generateFinalizerMethods() {
        generateFinalizerDelegate();
        generateFinalizerOverride();
    }

    private void generateFinalizerDelegate() {
        // Generate a delegate that will be invoked from the no-permission trampoline. Note it can be private, as we'll
        // refer to it with a MethodHandle constant pool entry in the overridden finalize() method (see
        // generateFinalizerOverride()).
        final InstructionAdapter mv = new InstructionAdapter(cw.visitMethod(ACC_PRIVATE | ACC_STATIC,
                FINALIZER_DELEGATE_NAME, FINALIZER_DELEGATE_METHOD_DESCRIPTOR, null, null));

        // Simply invoke super.finalize()
        mv.visitVarInsn(ALOAD, 0);
        mv.checkcast(Type.getType(generatedClassName));
        mv.invokespecial(superClassName, "finalize", VOID_METHOD_DESCRIPTOR, false);

        mv.visitInsn(RETURN);
        endMethod(mv);
    }

    private void generateFinalizerOverride() {
        final InstructionAdapter mv = new InstructionAdapter(cw.visitMethod(ACC_PUBLIC, "finalize",
                VOID_METHOD_DESCRIPTOR, null, null));
        // Overridden finalizer will take a MethodHandle to the finalizer delegating method, ...
        mv.aconst(new Handle(Opcodes.H_INVOKESTATIC, generatedClassName, FINALIZER_DELEGATE_NAME,
                FINALIZER_DELEGATE_METHOD_DESCRIPTOR));
        mv.visitVarInsn(ALOAD, 0);
        // ...and invoke it through JavaAdapterServices.invokeNoPermissions
        INVOKE_NO_PERMISSIONS.invoke(mv);
        mv.visitInsn(RETURN);
        endMethod(mv);
    }

    private static String[] getExceptionNames(final Class<?>[] exceptions) {
        final String[] exceptionNames = new String[exceptions.length];
        for (int i = 0; i < exceptions.length; ++i) {
            exceptionNames[i] = Type.getInternalName(exceptions[i]);
        }
        return exceptionNames;
    }

    private static int getAccessModifiers(final Method method) {
        return ACC_PUBLIC | (method.isVarArgs() ? ACC_VARARGS : 0);
    }

    /**
     * Gathers methods that can be implemented or overridden from the specified type into this factory's
     * {@link #methodInfos} set. It will add all non-final, non-static methods that are either public or protected from
     * the type if the type itself is public. If the type is a class, the method will recursively invoke itself for its
     * superclass and the interfaces it implements, and add further methods that were not directly declared on the
     * class.
     * @param type the type defining the methods.
     */
    private void gatherMethods(final Class<?> type) throws AdaptationException {
        if (Modifier.isPublic(type.getModifiers())) {
            final Module module = type.getModule();
            if (module != null) {
                accessedModules.add(module);
            }

            final Method[] typeMethods = type.isInterface() ? type.getMethods() : type.getDeclaredMethods();

            for (final Method typeMethod: typeMethods) {
                final String name = typeMethod.getName();
                if(name.startsWith(SUPER_PREFIX)) {
                    continue;
                }
                final int m = typeMethod.getModifiers();
                if (Modifier.isStatic(m)) {
                    continue;
                }
                if (Modifier.isPublic(m) || Modifier.isProtected(m)) {
                    // Is it a "finalize()"?
                    if(name.equals("finalize") && typeMethod.getParameterCount() == 0) {
                        if(type != Object.class) {
                            hasExplicitFinalizer = true;
                            if(Modifier.isFinal(m)) {
                                // Must be able to override an explicit finalizer
                                throw new AdaptationException(Outcome.ERROR_FINAL_FINALIZER, type.getCanonicalName());
                            }
                        }
                        continue;
                    }

                    for (final Class<?> pt : typeMethod.getParameterTypes()) {
                        if (pt.isPrimitive()) continue;
                        final Module ptMod = pt.getModule();
                        if (ptMod != null) {
                            accessedModules.add(ptMod);
                        }
                    }

                    final Class<?> rt = typeMethod.getReturnType();
                    if (!rt.isPrimitive()) {
                        final Module rtMod = rt.getModule();
                        if (rtMod != null) accessedModules.add(rtMod);
                    }

                    final MethodInfo mi = new MethodInfo(typeMethod);
                    if (Modifier.isFinal(m) || isCallerSensitive(typeMethod)) {
                        finalMethods.add(mi);
                    } else if (!finalMethods.contains(mi) && methodInfos.add(mi) && Modifier.isAbstract(m)) {
                        abstractMethodNames.add(mi.getName());
                    }
                }
            }
        }
        // If the type is a class, visit its superclasses and declared interfaces. If it's an interface, we're done.
        // Needing to invoke the method recursively for a non-interface Class object is the consequence of needing to
        // see all declared protected methods, and Class.getDeclaredMethods() doesn't provide those declared in a
        // superclass. For interfaces, we used Class.getMethods(), as we're only interested in public ones there, and
        // getMethods() does provide those declared in a superinterface.
        if (!type.isInterface()) {
            final Class<?> superType = type.getSuperclass();
            if (superType != null) {
                gatherMethods(superType);
            }
            for (final Class<?> itf: type.getInterfaces()) {
                gatherMethods(itf);
            }
        }
    }

    private void gatherMethods(final List<Class<?>> classes) throws AdaptationException {
        for(final Class<?> c: classes) {
            gatherMethods(c);
        }
    }

    private static final AccessControlContext GET_DECLARED_MEMBERS_ACC_CTXT = ClassAndLoader.createPermAccCtxt("accessDeclaredMembers");

    /**
     * Creates a collection of methods that are not final, but we still never allow them to be overridden in adapters,
     * as explicitly declaring them automatically is a bad idea. Currently, this means {@code Object.finalize()} and
     * {@code Object.clone()}.
     * @return a collection of method infos representing those methods that we never override in adapter classes.
     */
    private static Collection<MethodInfo> getExcludedMethods() {
        return AccessController.doPrivileged(new PrivilegedAction<Collection<MethodInfo>>() {
            @Override
            public Collection<MethodInfo> run() {
                try {
                    return Arrays.asList(
                            new MethodInfo(Object.class, "finalize"),
                            new MethodInfo(Object.class, "clone"));
                } catch (final NoSuchMethodException e) {
                    throw new AssertionError(e);
                }
            }
        }, GET_DECLARED_MEMBERS_ACC_CTXT);
    }

    private String getCommonSuperClass(final String type1, final String type2) {
        try {
            final Class<?> c1 = Class.forName(type1.replace('/', '.'), false, commonLoader);
            final Class<?> c2 = Class.forName(type2.replace('/', '.'), false, commonLoader);
            if (c1.isAssignableFrom(c2)) {
                return type1;
            }
            if (c2.isAssignableFrom(c1)) {
                return type2;
            }
            if (c1.isInterface() || c2.isInterface()) {
                return OBJECT_TYPE.getInternalName();
            }
            return assignableSuperClass(c1, c2).getName().replace('.', '/');
        } catch(final ClassNotFoundException e) {
            throw new RuntimeException(e);
        }
    }

    private static Class<?> assignableSuperClass(final Class<?> c1, final Class<?> c2) {
        final Class<?> superClass = c1.getSuperclass();
        return superClass.isAssignableFrom(c2) ? superClass : assignableSuperClass(superClass, c2);
    }

    private static boolean isCallerSensitive(final AccessibleObject e) {
        return e.isAnnotationPresent(CallerSensitive.class);
    }

    private static final Call lookupServiceMethod(final String name, final Class<?> rtype, final Class<?>... ptypes) {
        return staticCallNoLookup(JavaAdapterServices.class, name, rtype, ptypes);
    }
}<|MERGE_RESOLUTION|>--- conflicted
+++ resolved
@@ -352,7 +352,7 @@
             // If the class is a SAM, allow having ScriptFunction passed as class overrides
             mv.dup();
             mv.instanceOf(SCRIPT_FUNCTION_TYPE);
-            mv.dup();
+                    mv.dup();
             mv.putstatic(generatedClassName, IS_FUNCTION_FIELD_NAME, BOOLEAN_TYPE_DESCRIPTOR);
             final Label notFunction = new Label();
             mv.ifeq(notFunction);
@@ -372,9 +372,9 @@
     private void emitInitCallThis(final InstructionAdapter mv) {
         loadField(mv, GLOBAL_FIELD_NAME, SCRIPT_OBJECT_TYPE_DESCRIPTOR);
         GET_CALL_THIS.invoke(mv);
-        if(classOverride) {
+            if(classOverride) {
             mv.putstatic(generatedClassName, CALL_THIS_FIELD_NAME, OBJECT_TYPE_DESCRIPTOR);
-        } else {
+            } else {
             // It is presumed ALOAD 0 was already executed
             mv.putfield(generatedClassName, CALL_THIS_FIELD_NAME, OBJECT_TYPE_DESCRIPTOR);
         }
@@ -396,10 +396,7 @@
         return canBeAutoConverted;
     }
 
-<<<<<<< HEAD
     private boolean generateConstructors(final Constructor<?> ctor) {
-=======
-    private void generateConstructors(final Constructor<?> ctor) {
         for (final Class<?> pt : ctor.getParameterTypes()) {
             if (pt.isPrimitive()) continue;
             final Module ptMod = pt.getModule();
@@ -408,7 +405,6 @@
             }
         }
 
->>>>>>> 7ef97ec4
         if(classOverride) {
             // Generate a constructor that just delegates to ctor. This is used with class-level overrides, when we want
             // to create instances without further per-instance overrides.
@@ -416,16 +412,16 @@
             return false;
         }
 
-        // Generate a constructor that delegates to ctor, but takes an additional ScriptObject parameter at the
-        // beginning of its parameter list.
-        generateOverridingConstructor(ctor, false);
+            // Generate a constructor that delegates to ctor, but takes an additional ScriptObject parameter at the
+            // beginning of its parameter list.
+            generateOverridingConstructor(ctor, false);
 
         if (samName == null) {
             return false;
-        }
-        // If all our abstract methods have a single name, generate an additional constructor, one that takes a
-        // ScriptFunction as its first parameter and assigns it as the implementation for all abstract methods.
-        generateOverridingConstructor(ctor, true);
+                }
+                // If all our abstract methods have a single name, generate an additional constructor, one that takes a
+                // ScriptFunction as its first parameter and assigns it as the implementation for all abstract methods.
+                generateOverridingConstructor(ctor, true);
         // If the original type only has a single abstract method name, as well as a default ctor, then it can
         // be automatically converted from JS function.
         return ctor.getParameterTypes().length == 0;
@@ -504,7 +500,7 @@
             mv.iconst(1);
             mv.putfield(generatedClassName, IS_FUNCTION_FIELD_NAME, BOOLEAN_TYPE_DESCRIPTOR);
 
-            mv.visitVarInsn(ALOAD, 0);
+        mv.visitVarInsn(ALOAD, 0);
             mv.visitVarInsn(ALOAD, extraArgOffset);
             emitInitCallThis(mv);
         }
@@ -673,7 +669,7 @@
                 // stack: [callThis, delegate]
                 mv.goTo(callCallee);
                 mv.visitLabel(notFunction);
-            } else {
+        } else {
                 // If it's not a SAM method, and the delegate is a function,
                 // it'll fall back to default behavior
                 mv.ifne(defaultBehavior);
@@ -813,7 +809,7 @@
         if (isVarArgCall) {
             // Variable arity calls are always (Object callee, Object this, Object[] params)
             callParamTypes = new Class<?>[] { Object.class, Object.class, Object[].class };
-        } else {
+            } else {
             // Adjust invocation type signature for conversions we instituted in
             // convertParam; also, byte and short get passed as ints.
             final Class<?>[] origParamTypes = type.parameterArray();
@@ -863,13 +859,13 @@
 
 
     private void loadField(final InstructionAdapter mv, final String name, final String desc) {
-        if(classOverride) {
+                if(classOverride) {
             mv.getstatic(generatedClassName, name, desc);
-        } else {
-            mv.visitVarInsn(ALOAD, 0);
+                } else {
+                    mv.visitVarInsn(ALOAD, 0);
             mv.getfield(generatedClassName, name, desc);
-        }
-    }
+                }
+            }
 
     private static void convertReturnValue(final InstructionAdapter mv, final Class<?> origReturnType) {
         if (origReturnType == void.class) {
@@ -1134,8 +1130,8 @@
                     if (Modifier.isFinal(m) || isCallerSensitive(typeMethod)) {
                         finalMethods.add(mi);
                     } else if (!finalMethods.contains(mi) && methodInfos.add(mi) && Modifier.isAbstract(m)) {
-                        abstractMethodNames.add(mi.getName());
-                    }
+                            abstractMethodNames.add(mi.getName());
+                        }
                 }
             }
         }
