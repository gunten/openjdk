/*
 * Copyright (c) 1999, 2016, Oracle and/or its affiliates. All rights reserved.
 * DO NOT ALTER OR REMOVE COPYRIGHT NOTICES OR THIS FILE HEADER.
 *
 * This code is free software; you can redistribute it and/or modify it
 * under the terms of the GNU General Public License version 2 only, as
 * published by the Free Software Foundation.  Oracle designates this
 * particular file as subject to the "Classpath" exception as provided
 * by Oracle in the LICENSE file that accompanied this code.
 *
 * This code is distributed in the hope that it will be useful, but WITHOUT
 * ANY WARRANTY; without even the implied warranty of MERCHANTABILITY or
 * FITNESS FOR A PARTICULAR PURPOSE.  See the GNU General Public License
 * version 2 for more details (a copy is included in the LICENSE file that
 * accompanied this code).
 *
 * You should have received a copy of the GNU General Public License version
 * 2 along with this work; if not, write to the Free Software Foundation,
 * Inc., 51 Franklin St, Fifth Floor, Boston, MA 02110-1301 USA.
 *
 * Please contact Oracle, 500 Oracle Parkway, Redwood Shores, CA 94065 USA
 * or visit www.oracle.com if you need additional information or have any
 * questions.
 */

package com.sun.tools.javac.main;

import java.io.*;
import java.util.Collection;
import java.util.HashMap;
import java.util.HashSet;
import java.util.LinkedHashMap;
import java.util.LinkedHashSet;
import java.util.Map;
import java.util.MissingResourceException;
import java.util.Queue;
import java.util.ResourceBundle;
import java.util.Set;

import javax.annotation.processing.Processor;
import javax.lang.model.SourceVersion;
import javax.lang.model.element.ElementVisitor;
import javax.tools.DiagnosticListener;
import javax.tools.JavaFileManager;
import javax.tools.JavaFileObject;
import javax.tools.StandardLocation;

import com.sun.source.util.TaskEvent;
import com.sun.tools.javac.api.MultiTaskListener;
import com.sun.tools.javac.code.*;
import com.sun.tools.javac.code.Lint.LintCategory;
import com.sun.tools.javac.code.Symbol.ClassSymbol;
import com.sun.tools.javac.code.Symbol.CompletionFailure;
import com.sun.tools.javac.code.Symbol.PackageSymbol;
import com.sun.tools.javac.comp.*;
import com.sun.tools.javac.comp.CompileStates.CompileState;
import com.sun.tools.javac.file.JavacFileManager;
import com.sun.tools.javac.jvm.*;
import com.sun.tools.javac.parser.*;
import com.sun.tools.javac.platform.PlatformDescription;
import com.sun.tools.javac.processing.*;
import com.sun.tools.javac.tree.*;
import com.sun.tools.javac.tree.JCTree.JCClassDecl;
import com.sun.tools.javac.tree.JCTree.JCCompilationUnit;
import com.sun.tools.javac.tree.JCTree.JCExpression;
import com.sun.tools.javac.tree.JCTree.JCLambda;
import com.sun.tools.javac.tree.JCTree.JCMemberReference;
import com.sun.tools.javac.tree.JCTree.JCMethodDecl;
import com.sun.tools.javac.tree.JCTree.JCVariableDecl;
import com.sun.tools.javac.util.*;
import com.sun.tools.javac.util.DefinedBy.Api;
import com.sun.tools.javac.util.JCDiagnostic.Factory;
import com.sun.tools.javac.util.Log.WriterKind;

import static com.sun.tools.javac.code.Kinds.Kind.*;
import com.sun.tools.javac.code.Symbol.ModuleSymbol;
import static com.sun.tools.javac.code.TypeTag.CLASS;
import static com.sun.tools.javac.main.Option.*;
import static com.sun.tools.javac.util.JCDiagnostic.DiagnosticFlag.*;

import static javax.tools.StandardLocation.CLASS_OUTPUT;

/** This class could be the main entry point for GJC when GJC is used as a
 *  component in a larger software system. It provides operations to
 *  construct a new compiler, and to run a new compiler on a set of source
 *  files.
 *
 *  <p><b>This is NOT part of any supported API.
 *  If you write code that depends on this, you do so at your own risk.
 *  This code and its internal interfaces are subject to change or
 *  deletion without notice.</b>
 */
public class JavaCompiler {
    /** The context key for the compiler. */
    public static final Context.Key<JavaCompiler> compilerKey = new Context.Key<>();

    /** Get the JavaCompiler instance for this context. */
    public static JavaCompiler instance(Context context) {
        JavaCompiler instance = context.get(compilerKey);
        if (instance == null)
            instance = new JavaCompiler(context);
        return instance;
    }

    /** The current version number as a string.
     */
    public static String version() {
        return version("release");  // mm.nn.oo[-milestone]
    }

    /** The current full version number as a string.
     */
    public static String fullVersion() {
        return version("full"); // mm.mm.oo[-milestone]-build
    }

    private static final String versionRBName = "com.sun.tools.javac.resources.version";
    private static ResourceBundle versionRB;

    private static String version(String key) {
        if (versionRB == null) {
            try {
                versionRB = ResourceBundle.getBundle(versionRBName);
            } catch (MissingResourceException e) {
                return Log.getLocalizedString("version.not.available");
            }
        }
        try {
            return versionRB.getString(key);
        }
        catch (MissingResourceException e) {
            return Log.getLocalizedString("version.not.available");
        }
    }

    /**
     * Control how the compiler's latter phases (attr, flow, desugar, generate)
     * are connected. Each individual file is processed by each phase in turn,
     * but with different compile policies, you can control the order in which
     * each class is processed through its next phase.
     *
     * <p>Generally speaking, the compiler will "fail fast" in the face of
     * errors, although not aggressively so. flow, desugar, etc become no-ops
     * once any errors have occurred. No attempt is currently made to determine
     * if it might be safe to process a class through its next phase because
     * it does not depend on any unrelated errors that might have occurred.
     */
    protected static enum CompilePolicy {
        /**
         * Just attribute the parse trees.
         */
        ATTR_ONLY,

        /**
         * Just attribute and do flow analysis on the parse trees.
         * This should catch most user errors.
         */
        CHECK_ONLY,

        /**
         * Attribute everything, then do flow analysis for everything,
         * then desugar everything, and only then generate output.
         * This means no output will be generated if there are any
         * errors in any classes.
         */
        SIMPLE,

        /**
         * Groups the classes for each source file together, then process
         * each group in a manner equivalent to the {@code SIMPLE} policy.
         * This means no output will be generated if there are any
         * errors in any of the classes in a source file.
         */
        BY_FILE,

        /**
         * Completely process each entry on the todo list in turn.
         * -- this is the same for 1.5.
         * Means output might be generated for some classes in a compilation unit
         * and not others.
         */
        BY_TODO;

        static CompilePolicy decode(String option) {
            if (option == null)
                return DEFAULT_COMPILE_POLICY;
            else if (option.equals("attr"))
                return ATTR_ONLY;
            else if (option.equals("check"))
                return CHECK_ONLY;
            else if (option.equals("simple"))
                return SIMPLE;
            else if (option.equals("byfile"))
                return BY_FILE;
            else if (option.equals("bytodo"))
                return BY_TODO;
            else
                return DEFAULT_COMPILE_POLICY;
        }
    }

    private static final CompilePolicy DEFAULT_COMPILE_POLICY = CompilePolicy.BY_TODO;

    protected static enum ImplicitSourcePolicy {
        /** Don't generate or process implicitly read source files. */
        NONE,
        /** Generate classes for implicitly read source files. */
        CLASS,
        /** Like CLASS, but generate warnings if annotation processing occurs */
        UNSET;

        static ImplicitSourcePolicy decode(String option) {
            if (option == null)
                return UNSET;
            else if (option.equals("none"))
                return NONE;
            else if (option.equals("class"))
                return CLASS;
            else
                return UNSET;
        }
    }

    /** The log to be used for error reporting.
     */
    public Log log;

    /** Factory for creating diagnostic objects
     */
    JCDiagnostic.Factory diagFactory;

    /** The tree factory module.
     */
    protected TreeMaker make;

    /** The class finder.
     */
    protected ClassFinder finder;

    /** The class reader.
     */
    protected ClassReader reader;

    /** The class writer.
     */
    protected ClassWriter writer;

    /** The native header writer.
     */
    protected JNIWriter jniWriter;

    /** The module for the symbol table entry phases.
     */
    protected Enter enter;

    /** The symbol table.
     */
    protected Symtab syms;

    /** The language version.
     */
    protected Source source;

    /** The module for code generation.
     */
    protected Gen gen;

    /** The name table.
     */
    protected Names names;

    /** The attributor.
     */
    protected Attr attr;

    /** The attributor.
     */
    protected Check chk;

    /** The flow analyzer.
     */
    protected Flow flow;

    /** The modules visitor
     */
    protected Modules modules;

    /** The diagnostics factory
     */
    protected JCDiagnostic.Factory diags;

    /** The type eraser.
     */
    protected TransTypes transTypes;

    /** The syntactic sugar desweetener.
     */
    protected Lower lower;

    /** The annotation annotator.
     */
    protected Annotate annotate;

    /** Force a completion failure on this name
     */
    protected final Name completionFailureName;

    /** Type utilities.
     */
    protected Types types;

    /** Access to file objects.
     */
    protected JavaFileManager fileManager;

    /** Factory for parsers.
     */
    protected ParserFactory parserFactory;

    /** Broadcasting listener for progress events
     */
    protected MultiTaskListener taskListener;

    /**
     * SourceCompleter that delegates to the readSourceFile method of this class.
     */
    protected final Symbol.Completer sourceCompleter =
            new Symbol.Completer() {
                @Override
                public void complete(Symbol sym) throws CompletionFailure {
                    readSourceFile((ClassSymbol) sym);
                }
            };

    /**
     * Command line options.
     */
    protected Options options;

    protected Context context;

    /**
     * Flag set if any annotation processing occurred.
     **/
    protected boolean annotationProcessingOccurred;

    /**
     * Flag set if any implicit source files read.
     **/
    protected boolean implicitSourceFilesRead;

    protected boolean enterDone;

    protected CompileStates compileStates;

    /** Construct a new compiler using a shared context.
     */
    public JavaCompiler(Context context) {
        this.context = context;
        context.put(compilerKey, this);

        // if fileManager not already set, register the JavacFileManager to be used
        if (context.get(JavaFileManager.class) == null)
            JavacFileManager.preRegister(context);

        names = Names.instance(context);
        log = Log.instance(context);
        diagFactory = JCDiagnostic.Factory.instance(context);
        finder = ClassFinder.instance(context);
        reader = ClassReader.instance(context);
        make = TreeMaker.instance(context);
        writer = ClassWriter.instance(context);
        jniWriter = JNIWriter.instance(context);
        enter = Enter.instance(context);
        todo = Todo.instance(context);

        fileManager = context.get(JavaFileManager.class);
        parserFactory = ParserFactory.instance(context);
        compileStates = CompileStates.instance(context);

        try {
            // catch completion problems with predefineds
            syms = Symtab.instance(context);
        } catch (CompletionFailure ex) {
            // inlined Check.completionError as it is not initialized yet
            log.error("cant.access", ex.sym, ex.getDetailValue());
            if (ex instanceof ClassFinder.BadClassFile)
                throw new Abort();
        }
        source = Source.instance(context);
        attr = Attr.instance(context);
        chk = Check.instance(context);
        gen = Gen.instance(context);
        flow = Flow.instance(context);
        transTypes = TransTypes.instance(context);
        lower = Lower.instance(context);
        annotate = Annotate.instance(context);
        types = Types.instance(context);
        taskListener = MultiTaskListener.instance(context);
        modules = Modules.instance(context);
        diags = Factory.instance(context);

        finder.sourceCompleter = sourceCompleter;

        options = Options.instance(context);

        verbose       = options.isSet(VERBOSE);
        sourceOutput  = options.isSet(PRINTSOURCE); // used to be -s
        lineDebugInfo = options.isUnset(G_CUSTOM) ||
                        options.isSet(G_CUSTOM, "lines");
        genEndPos     = options.isSet(XJCOV) ||
                        context.get(DiagnosticListener.class) != null;
        devVerbose    = options.isSet("dev");
        processPcks   = options.isSet("process.packages");
        werror        = options.isSet(WERROR);

        verboseCompilePolicy = options.isSet("verboseCompilePolicy");

        if (options.isSet("shouldStopPolicy") &&
            CompileState.valueOf(options.get("shouldStopPolicy")) == CompileState.ATTR)
            compilePolicy = CompilePolicy.ATTR_ONLY;
        else
            compilePolicy = CompilePolicy.decode(options.get("compilePolicy"));

        implicitSourcePolicy = ImplicitSourcePolicy.decode(options.get("-implicit"));

        completionFailureName =
            options.isSet("failcomplete")
            ? names.fromString(options.get("failcomplete"))
            : null;

        shouldStopPolicyIfError =
            options.isSet("shouldStopPolicy") // backwards compatible
            ? CompileState.valueOf(options.get("shouldStopPolicy"))
            : options.isSet("shouldStopPolicyIfError")
            ? CompileState.valueOf(options.get("shouldStopPolicyIfError"))
            : CompileState.INIT;
        shouldStopPolicyIfNoError =
            options.isSet("shouldStopPolicyIfNoError")
            ? CompileState.valueOf(options.get("shouldStopPolicyIfNoError"))
            : CompileState.GENERATE;

        if (options.isUnset("oldDiags"))
            log.setDiagnosticFormatter(RichDiagnosticFormatter.instance(context));

        PlatformDescription platformProvider = context.get(PlatformDescription.class);

        if (platformProvider != null)
            closeables = closeables.prepend(platformProvider);

        silentFail = new Symbol(ABSENT_TYP, 0, names.empty, Type.noType, syms.rootPackage) {
            @DefinedBy(Api.LANGUAGE_MODEL)
            public <R, P> R accept(ElementVisitor<R, P> v, P p) {
                return v.visitUnknown(this, p);
            }
            @Override
            public boolean exists() {
                return false;
            }
        };

    }

    /* Switches:
     */

    /** Verbose output.
     */
    public boolean verbose;

    /** Emit plain Java source files rather than class files.
     */
    public boolean sourceOutput;


    /** Generate code with the LineNumberTable attribute for debugging
     */
    public boolean lineDebugInfo;

    /** Switch: should we store the ending positions?
     */
    public boolean genEndPos;

    /** Switch: should we debug ignored exceptions
     */
    protected boolean devVerbose;

    /** Switch: should we (annotation) process packages as well
     */
    protected boolean processPcks;

    /** Switch: treat warnings as errors
     */
    protected boolean werror;

    /** Switch: is annotation processing requested explicitly via
     * CompilationTask.setProcessors?
     */
    protected boolean explicitAnnotationProcessingRequested = false;

    /**
     * The policy for the order in which to perform the compilation
     */
    protected CompilePolicy compilePolicy;

    /**
     * The policy for what to do with implicitly read source files
     */
    protected ImplicitSourcePolicy implicitSourcePolicy;

    /**
     * Report activity related to compilePolicy
     */
    public boolean verboseCompilePolicy;

    /**
     * Policy of how far to continue compilation after errors have occurred.
     * Set this to minimum CompileState (INIT) to stop as soon as possible
     * after errors.
     */
    public CompileState shouldStopPolicyIfError;

    /**
     * Policy of how far to continue compilation when no errors have occurred.
     * Set this to maximum CompileState (GENERATE) to perform full compilation.
     * Set this lower to perform partial compilation, such as -proc:only.
     */
    public CompileState shouldStopPolicyIfNoError;

    /** A queue of all as yet unattributed classes.
     */
    public Todo todo;

    /** A list of items to be closed when the compilation is complete.
     */
    public List<Closeable> closeables = List.nil();

    /** The set of currently compiled inputfiles, needed to ensure
     *  we don't accidentally overwrite an input file when -s is set.
     *  initialized by `compile'.
     */
    protected Set<JavaFileObject> inputFiles = new HashSet<>();

    /** Used by the resolveBinaryNameOrIdent to say that the given type cannot be found, and that
     *  an error has already been produced about that.
     */
    private final Symbol silentFail;

    protected boolean shouldStop(CompileState cs) {
        CompileState shouldStopPolicy = (errorCount() > 0 || unrecoverableError())
            ? shouldStopPolicyIfError
            : shouldStopPolicyIfNoError;
        return cs.isAfter(shouldStopPolicy);
    }

    /** The number of errors reported so far.
     */
    public int errorCount() {
        if (werror && log.nerrors == 0 && log.nwarnings > 0) {
            log.error("warnings.and.werror");
        }
        return log.nerrors;
    }

    protected final <T> Queue<T> stopIfError(CompileState cs, Queue<T> queue) {
        return shouldStop(cs) ? new ListBuffer<T>() : queue;
    }

    protected final <T> List<T> stopIfError(CompileState cs, List<T> list) {
        return shouldStop(cs) ? List.<T>nil() : list;
    }

    /** The number of warnings reported so far.
     */
    public int warningCount() {
        return log.nwarnings;
    }

    /** Try to open input stream with given name.
     *  Report an error if this fails.
     *  @param filename   The file name of the input stream to be opened.
     */
    public CharSequence readSource(JavaFileObject filename) {
        try {
            inputFiles.add(filename);
            return filename.getCharContent(false);
        } catch (IOException e) {
            log.error("error.reading.file", filename, JavacFileManager.getMessage(e));
            return null;
        }
    }

    /** Parse contents of input stream.
     *  @param filename     The name of the file from which input stream comes.
     *  @param content      The characters to be parsed.
     */
    protected JCCompilationUnit parse(JavaFileObject filename, CharSequence content) {
        long msec = now();
        JCCompilationUnit tree = make.TopLevel(List.<JCTree>nil());
        if (content != null) {
            if (verbose) {
                log.printVerbose("parsing.started", filename);
            }
            if (!taskListener.isEmpty()) {
                TaskEvent e = new TaskEvent(TaskEvent.Kind.PARSE, filename);
                taskListener.started(e);
                keepComments = true;
                genEndPos = true;
            }
            Parser parser = parserFactory.newParser(content, keepComments(), genEndPos, lineDebugInfo);
            tree = parser.parseCompilationUnit();
            if (verbose) {
                log.printVerbose("parsing.done", Long.toString(elapsed(msec)));
            }
        }

        tree.sourcefile = filename;

        if (content != null && !taskListener.isEmpty()) {
            TaskEvent e = new TaskEvent(TaskEvent.Kind.PARSE, tree);
            taskListener.finished(e);
        }

        return tree;
    }
    // where
        public boolean keepComments = false;
        protected boolean keepComments() {
            return keepComments || sourceOutput;
        }


    /** Parse contents of file.
     *  @param filename     The name of the file to be parsed.
     */
    @Deprecated
    public JCTree.JCCompilationUnit parse(String filename) {
        JavacFileManager fm = (JavacFileManager)fileManager;
        return parse(fm.getJavaFileObjectsFromStrings(List.of(filename)).iterator().next());
    }

    /** Parse contents of file.
     *  @param filename     The name of the file to be parsed.
     */
    public JCTree.JCCompilationUnit parse(JavaFileObject filename) {
        JavaFileObject prev = log.useSource(filename);
        try {
            JCTree.JCCompilationUnit t = parse(filename, readSource(filename));
            if (t.endPositions != null)
                log.setEndPosTable(filename, t.endPositions);
            return t;
        } finally {
            log.useSource(prev);
        }
    }

    /** Resolve an identifier which may be the binary name of a class or
     * the Java name of a class or package.
     * @param name      The name to resolve
     */
    public Symbol resolveBinaryNameOrIdent(String name) {
        ModuleSymbol msym;
        String typeName;
        int sep = name.indexOf('/');
        if (sep == -1) {
            msym = modules.getDefaultModule();
            typeName = name;
        } else if (source.allowModules() && !options.isSet("noModules")) {
            Name modName = names.fromString(name.substring(0, sep));
            ModuleFinder mf = ModuleFinder.instance(context); //TODO

            msym = mf.findModule(modName);
            typeName = name.substring(sep + 1);
        } else {
            log.error("invalid.module.specifier", name);
            return silentFail;
        }

        return resolveBinaryNameOrIdent(msym, typeName);
    }

    /** Resolve an identifier which may be the binary name of a class or
     * the Java name of a class or package.
     * @param msym      The module in which the search should be performed
     * @param name      The name to resolve
     */
    public Symbol resolveBinaryNameOrIdent(ModuleSymbol msym, String name) {
        try {
            Name flatname = names.fromString(name.replace("/", "."));
            return finder.loadClass(msym, flatname);
        } catch (CompletionFailure ignore) {
            return resolveIdent(msym, name);
        }
    }

    /** Resolve an identifier.
     * @param name      The identifier to resolve
     */
    public Symbol resolveIdent(String name) {
        //TODO:
        return resolveIdent(modules.getDefaultModule(), name);
    }

    /** Resolve an identifier.
     * @param msym      The module in which the search should be performed
     * @param name      The identifier to resolve
     */
    public Symbol resolveIdent(ModuleSymbol msym, String name) {
        if (name.equals(""))
            return syms.errSymbol;
        JavaFileObject prev = log.useSource(null);
        try {
            JCExpression tree = null;
            for (String s : name.split("\\.", -1)) {
                if (!SourceVersion.isIdentifier(s)) // TODO: check for keywords
                    return syms.errSymbol;
                tree = (tree == null) ? make.Ident(names.fromString(s))
                                      : make.Select(tree, names.fromString(s));
            }
            JCCompilationUnit toplevel =
                make.TopLevel(List.<JCTree>nil());
            toplevel.modle = msym;
            toplevel.packge = msym.unnamedPackage;
            return attr.attribIdent(tree, toplevel);
        } finally {
            log.useSource(prev);
        }
    }

    /** Generate code and emit a class file for a given class
     *  @param env    The attribution environment of the outermost class
     *                containing this class.
     *  @param cdef   The class definition from which code is generated.
     */
    JavaFileObject genCode(Env<AttrContext> env, JCClassDecl cdef) throws IOException {
        try {
            if (gen.genClass(env, cdef) && (errorCount() == 0))
                return writer.writeClass(cdef.sym);
        } catch (ClassWriter.PoolOverflow ex) {
            log.error(cdef.pos(), "limit.pool");
        } catch (ClassWriter.StringOverflow ex) {
            log.error(cdef.pos(), "limit.string.overflow",
                      ex.value.substring(0, 20));
        } catch (CompletionFailure ex) {
            chk.completionError(cdef.pos(), ex);
        }
        return null;
    }

    /** Emit plain Java source for a class.
     *  @param env    The attribution environment of the outermost class
     *                containing this class.
     *  @param cdef   The class definition to be printed.
     */
    JavaFileObject printSource(Env<AttrContext> env, JCClassDecl cdef) throws IOException {
        JavaFileObject outFile
           = fileManager.getJavaFileForOutput(CLASS_OUTPUT,
                                               cdef.sym.flatname.toString(),
                                               JavaFileObject.Kind.SOURCE,
                                               null);
        if (inputFiles.contains(outFile)) {
            log.error(cdef.pos(), "source.cant.overwrite.input.file", outFile);
            return null;
        } else {
            try (BufferedWriter out = new BufferedWriter(outFile.openWriter())) {
                new Pretty(out, true).printUnit(env.toplevel, cdef);
                if (verbose)
                    log.printVerbose("wrote.file", outFile);
            }
            return outFile;
        }
    }

    /** Compile a source file that has been accessed by the class finder.
     *  @param c          The class the source file of which needs to be compiled.
     */
    private void readSourceFile(ClassSymbol c) throws CompletionFailure {
        readSourceFile(null, c);
    }

    /** Compile a ClassSymbol from source, optionally using the given compilation unit as
     *  the source tree.
     *  @param tree the compilation unit in which the given ClassSymbol resides,
     *              or null if should be parsed from source
     *  @param c    the ClassSymbol to complete
     */
    public void readSourceFile(JCCompilationUnit tree, ClassSymbol c) throws CompletionFailure {
        if (completionFailureName == c.fullname) {
            throw new CompletionFailure(c, "user-selected completion failure by class name");
        }
        JavaFileObject filename = c.classfile;
        JavaFileObject prev = log.useSource(filename);

        if (tree == null) {
            try {
                tree = parse(filename, filename.getCharContent(false));
            } catch (IOException e) {
                log.error("error.reading.file", filename, JavacFileManager.getMessage(e));
                tree = make.TopLevel(List.<JCTree>nil());
            } finally {
                log.useSource(prev);
            }
        }

        if (!taskListener.isEmpty()) {
            TaskEvent e = new TaskEvent(TaskEvent.Kind.ENTER, tree);
            taskListener.started(e);
        }

        // Process module declarations.
        // If module resolution fails, ignore trees, and if trying to
        // complete a specific symbol, throw CompletionFailure.
        // Note that if module resolution failed, we may not even
        // have enough modules available to access java.lang, and
        // so risk getting FatalError("no.java.lang") from MemberEnter.
        if (!modules.enter(List.of(tree), c)) {
            throw new CompletionFailure(c, diags.fragment("cant.resolve.modules"));
        }

        enter.complete(List.of(tree), c);

        if (!taskListener.isEmpty()) {
            TaskEvent e = new TaskEvent(TaskEvent.Kind.ENTER, tree);
            taskListener.finished(e);
        }

        if (enter.getEnv(c) == null) {
            boolean isPkgInfo =
                tree.sourcefile.isNameCompatible("package-info",
                                                 JavaFileObject.Kind.SOURCE);
            boolean isModuleInfo =
                tree.sourcefile.isNameCompatible("module-info",
                                                 JavaFileObject.Kind.SOURCE);
            if (isModuleInfo) {
                // TODO: INSERT CHECK HERE
            } else if (isPkgInfo) {
                if (enter.getEnv(tree.packge) == null) {
                    JCDiagnostic diag =
                        diagFactory.fragment("file.does.not.contain.package",
                                                 c.location());
                    throw new ClassFinder.BadClassFile(c, filename, diag, diagFactory);
                }
            } else {
                JCDiagnostic diag =
                        diagFactory.fragment("file.doesnt.contain.class",
                                            c.getQualifiedName());
                throw new ClassFinder.BadClassFile(c, filename, diag, diagFactory);
            }
        }

        implicitSourceFilesRead = true;
    }

    /** Track when the JavaCompiler has been used to compile something. */
    private boolean hasBeenUsed = false;
    private long start_msec = 0;
    public long elapsed_msec = 0;

    public void compile(List<JavaFileObject> sourceFileObject)
        throws Throwable {
        compile(sourceFileObject, List.<String>nil(), null);
    }

    /**
     * Main method: compile a list of files, return all compiled classes
     *
     * @param sourceFileObjects file objects to be compiled
     * @param classnames class names to process for annotations
     * @param processors user provided annotation processors to bypass
     * discovery, {@code null} means that no processors were provided
     */
    public void compile(Collection<JavaFileObject> sourceFileObjects,
                        Collection<String> classnames,
                        Iterable<? extends Processor> processors)
    {
        if (!taskListener.isEmpty()) {
            taskListener.started(new TaskEvent(TaskEvent.Kind.COMPILATION));
        }

        if (processors != null && processors.iterator().hasNext())
            explicitAnnotationProcessingRequested = true;
        // as a JavaCompiler can only be used once, throw an exception if
        // it has been used before.
        if (hasBeenUsed)
            checkReusable();
        hasBeenUsed = true;

        // forcibly set the equivalent of -Xlint:-options, so that no further
        // warnings about command line options are generated from this point on
        options.put(XLINT_CUSTOM.text + "-" + LintCategory.OPTIONS.option, "true");
        options.remove(XLINT_CUSTOM.text + LintCategory.OPTIONS.option);

        start_msec = now();

        try {
            initProcessAnnotations(processors);

            // These method calls must be chained to avoid memory leaks
            processAnnotations(
                enterTrees(
                        stopIfError(CompileState.PARSE,
                                initModules(stopIfError(CompileState.PARSE, parseFiles(sourceFileObjects))))
                ),
                classnames
            );

            // If it's safe to do so, skip attr / flow / gen for implicit classes
            if (taskListener.isEmpty() &&
                    implicitSourcePolicy == ImplicitSourcePolicy.NONE) {
                todo.retainFiles(inputFiles);
            }

            switch (compilePolicy) {
            case ATTR_ONLY:
                attribute(todo);
                break;

            case CHECK_ONLY:
                flow(attribute(todo));
                break;

            case SIMPLE:
                generate(desugar(flow(attribute(todo))));
                break;

            case BY_FILE: {
                    Queue<Queue<Env<AttrContext>>> q = todo.groupByFile();
                    while (!q.isEmpty() && !shouldStop(CompileState.ATTR)) {
                        generate(desugar(flow(attribute(q.remove()))));
                    }
                }
                break;

            case BY_TODO:
                while (!todo.isEmpty())
                    generate(desugar(flow(attribute(todo.remove()))));
                break;

            default:
                Assert.error("unknown compile policy");
            }
        } catch (Abort ex) {
            if (devVerbose)
                ex.printStackTrace(System.err);
        } finally {
            if (verbose) {
                elapsed_msec = elapsed(start_msec);
                log.printVerbose("total", Long.toString(elapsed_msec));
            }

            reportDeferredDiagnostics();

            if (!log.hasDiagnosticListener()) {
                printCount("error", errorCount());
                printCount("warn", warningCount());
            }
            if (!taskListener.isEmpty()) {
                taskListener.finished(new TaskEvent(TaskEvent.Kind.COMPILATION));
            }
            close();
            if (procEnvImpl != null)
                procEnvImpl.close();
        }
    }

    protected void checkReusable() {
        throw new AssertionError("attempt to reuse JavaCompiler");
    }

    /**
     * The list of classes explicitly supplied on the command line for compilation.
     * Not always populated.
     */
    private List<JCClassDecl> rootClasses;

    /**
     * Parses a list of files.
     */
   public List<JCCompilationUnit> parseFiles(Iterable<JavaFileObject> fileObjects) {
       if (shouldStop(CompileState.PARSE))
           return List.nil();

        //parse all files
        ListBuffer<JCCompilationUnit> trees = new ListBuffer<>();
        Set<JavaFileObject> filesSoFar = new HashSet<>();
        for (JavaFileObject fileObject : fileObjects) {
            if (!filesSoFar.contains(fileObject)) {
                filesSoFar.add(fileObject);
                trees.append(parse(fileObject));
            }
        }
        return trees.toList();
    }

    /**
     * Enter the symbols found in a list of parse trees if the compilation
     * is expected to proceed beyond anno processing into attr.
     * As a side-effect, this puts elements on the "todo" list.
     * Also stores a list of all top level classes in rootClasses.
     */
    public List<JCCompilationUnit> enterTreesIfNeeded(List<JCCompilationUnit> roots) {
       if (shouldStop(CompileState.ATTR))
           return List.nil();
        return enterTrees(initModules(roots));
    }

    public List<JCCompilationUnit> initModules(List<JCCompilationUnit> roots) {
        List<JCCompilationUnit> result = initModules(roots, null);
        if (roots.isEmpty()) {
            enterDone = true;
        }
        return result;
    }

    List<JCCompilationUnit> initModules(List<JCCompilationUnit> roots, ClassSymbol c) {
        modules.enter(roots, c);
        return roots;
    }

    /**
     * Enter the symbols found in a list of parse trees.
     * As a side-effect, this puts elements on the "todo" list.
     * Also stores a list of all top level classes in rootClasses.
     */
    public List<JCCompilationUnit> enterTrees(List<JCCompilationUnit> roots) {
        //enter symbols for all files
        if (!taskListener.isEmpty()) {
            for (JCCompilationUnit unit: roots) {
                TaskEvent e = new TaskEvent(TaskEvent.Kind.ENTER, unit);
                taskListener.started(e);
            }
        }

        enter.main(roots);

        enterDone = true;

        if (!taskListener.isEmpty()) {
            for (JCCompilationUnit unit: roots) {
                TaskEvent e = new TaskEvent(TaskEvent.Kind.ENTER, unit);
                taskListener.finished(e);
            }
        }

        // If generating source, or if tracking public apis,
        // then remember the classes declared in
        // the original compilation units listed on the command line.
        if (sourceOutput) {
            ListBuffer<JCClassDecl> cdefs = new ListBuffer<>();
            for (JCCompilationUnit unit : roots) {
                for (List<JCTree> defs = unit.defs;
                     defs.nonEmpty();
                     defs = defs.tail) {
                    if (defs.head instanceof JCClassDecl)
                        cdefs.append((JCClassDecl)defs.head);
                }
            }
            rootClasses = cdefs.toList();
        }

        // Ensure the input files have been recorded. Although this is normally
        // done by readSource, it may not have been done if the trees were read
        // in a prior round of annotation processing, and the trees have been
        // cleaned and are being reused.
        for (JCCompilationUnit unit : roots) {
            inputFiles.add(unit.sourcefile);
        }

        return roots;
    }

    /**
     * Set to true to enable skeleton annotation processing code.
     * Currently, we assume this variable will be replaced more
     * advanced logic to figure out if annotation processing is
     * needed.
     */
    boolean processAnnotations = false;

    Log.DeferredDiagnosticHandler deferredDiagnosticHandler;

    /**
     * Object to handle annotation processing.
     */
    private JavacProcessingEnvironment procEnvImpl = null;

    /**
     * Check if we should process annotations.
     * If so, and if no scanner is yet registered, then set up the DocCommentScanner
     * to catch doc comments, and set keepComments so the parser records them in
     * the compilation unit.
     *
     * @param processors user provided annotation processors to bypass
     * discovery, {@code null} means that no processors were provided
     */
    public void initProcessAnnotations(Iterable<? extends Processor> processors) {
        // Process annotations if processing is not disabled and there
        // is at least one Processor available.
        if (options.isSet(PROC, "none")) {
            processAnnotations = false;
        } else if (procEnvImpl == null) {
            procEnvImpl = JavacProcessingEnvironment.instance(context);
            procEnvImpl.setProcessors(processors);
            processAnnotations = procEnvImpl.atLeastOneProcessor();

            if (processAnnotations) {
                options.put("save-parameter-names", "save-parameter-names");
                reader.saveParameterNames = true;
                keepComments = true;
                genEndPos = true;
                if (!taskListener.isEmpty())
                    taskListener.started(new TaskEvent(TaskEvent.Kind.ANNOTATION_PROCESSING));
                deferredDiagnosticHandler = new Log.DeferredDiagnosticHandler(log);
            } else { // free resources
                procEnvImpl.close();
            }
        }
    }

    // TODO: called by JavacTaskImpl
    public void processAnnotations(List<JCCompilationUnit> roots) {
        processAnnotations(roots, List.<String>nil());
    }

    /**
     * Process any annotations found in the specified compilation units.
     * @param roots a list of compilation units
     */
    // Implementation note: when this method is called, log.deferredDiagnostics
    // will have been set true by initProcessAnnotations, meaning that any diagnostics
    // that are reported will go into the log.deferredDiagnostics queue.
    // By the time this method exits, log.deferDiagnostics must be set back to false,
    // and all deferredDiagnostics must have been handled: i.e. either reported
    // or determined to be transient, and therefore suppressed.
    public void processAnnotations(List<JCCompilationUnit> roots,
                                   Collection<String> classnames) {
        if (shouldStop(CompileState.PROCESS)) {
            // Errors were encountered.
            // Unless all the errors are resolve errors, the errors were parse errors
            // or other errors during enter which cannot be fixed by running
            // any annotation processors.
            if (unrecoverableError()) {
                deferredDiagnosticHandler.reportDeferredDiagnostics();
                log.popDiagnosticHandler(deferredDiagnosticHandler);
                return ;
            }
        }

        // ASSERT: processAnnotations and procEnvImpl should have been set up by
        // by initProcessAnnotations

        // NOTE: The !classnames.isEmpty() checks should be refactored to Main.

        if (!processAnnotations) {
            // If there are no annotation processors present, and
            // annotation processing is to occur with compilation,
            // emit a warning.
            if (options.isSet(PROC, "only")) {
                log.warning("proc.proc-only.requested.no.procs");
                todo.clear();
            }
            // If not processing annotations, classnames must be empty
            if (!classnames.isEmpty()) {
                log.error("proc.no.explicit.annotation.processing.requested",
                          classnames);
            }
            Assert.checkNull(deferredDiagnosticHandler);
            return ; // continue regular compilation
        }

        Assert.checkNonNull(deferredDiagnosticHandler);

        try {
            List<ClassSymbol> classSymbols = List.nil();
            List<PackageSymbol> pckSymbols = List.nil();
            if (!classnames.isEmpty()) {
                 // Check for explicit request for annotation
                 // processing
                if (!explicitAnnotationProcessingRequested()) {
                    log.error("proc.no.explicit.annotation.processing.requested",
                              classnames);
                    deferredDiagnosticHandler.reportDeferredDiagnostics();
                    log.popDiagnosticHandler(deferredDiagnosticHandler);
                    return ; // TODO: Will this halt compilation?
                } else {
                    boolean errors = false;
                    for (String nameStr : classnames) {
                        Symbol sym = resolveBinaryNameOrIdent(nameStr);
                        if (sym == null ||
                            (sym.kind == PCK && !processPcks) ||
                            sym.kind == ABSENT_TYP) {
                            if (sym != silentFail)
                                log.error("proc.cant.find.class", nameStr);
                            errors = true;
                            continue;
                        }
                        try {
                            if (sym.kind == PCK)
                                sym.complete();
                            if (sym.exists()) {
                                if (sym.kind == PCK)
                                    pckSymbols = pckSymbols.prepend((PackageSymbol)sym);
                                else
                                    classSymbols = classSymbols.prepend((ClassSymbol)sym);
                                continue;
                            }
                            Assert.check(sym.kind == PCK);
                            log.warning("proc.package.does.not.exist", nameStr);
                            pckSymbols = pckSymbols.prepend((PackageSymbol)sym);
                        } catch (CompletionFailure e) {
                            log.error("proc.cant.find.class", nameStr);
                            errors = true;
                            continue;
                        }
                    }
                    if (errors) {
                        deferredDiagnosticHandler.reportDeferredDiagnostics();
                        log.popDiagnosticHandler(deferredDiagnosticHandler);
                        return ;
                    }
                }
            }
            try {
                annotationProcessingOccurred =
                        procEnvImpl.doProcessing(roots,
                                                 classSymbols,
                                                 pckSymbols,
                                                 deferredDiagnosticHandler);
                // doProcessing will have handled deferred diagnostics
            } finally {
                procEnvImpl.close();
            }
        } catch (CompletionFailure ex) {
            log.error("cant.access", ex.sym, ex.getDetailValue());
            if (deferredDiagnosticHandler != null) {
                deferredDiagnosticHandler.reportDeferredDiagnostics();
                log.popDiagnosticHandler(deferredDiagnosticHandler);
            }
        }
    }

    private boolean unrecoverableError() {
        if (deferredDiagnosticHandler != null) {
            for (JCDiagnostic d: deferredDiagnosticHandler.getDiagnostics()) {
                if (d.getKind() == JCDiagnostic.Kind.ERROR && !d.isFlagSet(RECOVERABLE))
                    return true;
            }
        }
        return false;
    }

    boolean explicitAnnotationProcessingRequested() {
        return
            explicitAnnotationProcessingRequested ||
            explicitAnnotationProcessingRequested(options);
    }

    static boolean explicitAnnotationProcessingRequested(Options options) {
        return
            options.isSet(PROCESSOR) ||
            options.isSet(PROCESSORPATH) ||
            options.isSet(PROCESSORMODULEPATH) ||
            options.isSet(PROC, "only") ||
            options.isSet(XPRINT);
    }

    public void setDeferredDiagnosticHandler(Log.DeferredDiagnosticHandler deferredDiagnosticHandler) {
        this.deferredDiagnosticHandler = deferredDiagnosticHandler;
    }

    /**
     * Attribute a list of parse trees, such as found on the "todo" list.
     * Note that attributing classes may cause additional files to be
     * parsed and entered via the SourceCompleter.
     * Attribution of the entries in the list does not stop if any errors occur.
     * @return a list of environments for attribute classes.
     */
    public Queue<Env<AttrContext>> attribute(Queue<Env<AttrContext>> envs) {
        ListBuffer<Env<AttrContext>> results = new ListBuffer<>();
        while (!envs.isEmpty())
            results.append(attribute(envs.remove()));
        return stopIfError(CompileState.ATTR, results);
    }

    /**
     * Attribute a parse tree.
     * @return the attributed parse tree
     */
    public Env<AttrContext> attribute(Env<AttrContext> env) {
        if (compileStates.isDone(env, CompileState.ATTR))
            return env;

        if (verboseCompilePolicy)
            printNote("[attribute " + env.enclClass.sym + "]");
        if (verbose)
            log.printVerbose("checking.attribution", env.enclClass.sym);

        if (!taskListener.isEmpty()) {
            TaskEvent e = new TaskEvent(TaskEvent.Kind.ANALYZE, env.toplevel, env.enclClass.sym);
            taskListener.started(e);
        }

        JavaFileObject prev = log.useSource(
                                  env.enclClass.sym.sourcefile != null ?
                                  env.enclClass.sym.sourcefile :
                                  env.toplevel.sourcefile);
        try {
            attr.attrib(env);
            if (errorCount() > 0 && !shouldStop(CompileState.ATTR)) {
                //if in fail-over mode, ensure that AST expression nodes
                //are correctly initialized (e.g. they have a type/symbol)
                attr.postAttr(env.tree);
            }
            compileStates.put(env, CompileState.ATTR);
        }
        finally {
            log.useSource(prev);
        }

        return env;
    }

    /**
     * Perform dataflow checks on attributed parse trees.
     * These include checks for definite assignment and unreachable statements.
     * If any errors occur, an empty list will be returned.
     * @return the list of attributed parse trees
     */
    public Queue<Env<AttrContext>> flow(Queue<Env<AttrContext>> envs) {
        ListBuffer<Env<AttrContext>> results = new ListBuffer<>();
        for (Env<AttrContext> env: envs) {
            flow(env, results);
        }
        return stopIfError(CompileState.FLOW, results);
    }

    /**
     * Perform dataflow checks on an attributed parse tree.
     */
    public Queue<Env<AttrContext>> flow(Env<AttrContext> env) {
        ListBuffer<Env<AttrContext>> results = new ListBuffer<>();
        flow(env, results);
        return stopIfError(CompileState.FLOW, results);
    }

    /**
     * Perform dataflow checks on an attributed parse tree.
     */
    protected void flow(Env<AttrContext> env, Queue<Env<AttrContext>> results) {
        if (compileStates.isDone(env, CompileState.FLOW)) {
            results.add(env);
            return;
        }

        try {
            if (shouldStop(CompileState.FLOW))
                return;

            if (verboseCompilePolicy)
                printNote("[flow " + env.enclClass.sym + "]");
            JavaFileObject prev = log.useSource(
                                                env.enclClass.sym.sourcefile != null ?
                                                env.enclClass.sym.sourcefile :
                                                env.toplevel.sourcefile);
            try {
                make.at(Position.FIRSTPOS);
                TreeMaker localMake = make.forToplevel(env.toplevel);
                flow.analyzeTree(env, localMake);
                compileStates.put(env, CompileState.FLOW);

                if (shouldStop(CompileState.FLOW))
                    return;

                results.add(env);
            }
            finally {
                log.useSource(prev);
            }
        }
        finally {
            if (!taskListener.isEmpty()) {
                TaskEvent e = new TaskEvent(TaskEvent.Kind.ANALYZE, env.toplevel, env.enclClass.sym);
                taskListener.finished(e);
            }
        }
    }

    /**
     * Prepare attributed parse trees, in conjunction with their attribution contexts,
     * for source or code generation.
     * If any errors occur, an empty list will be returned.
     * @return a list containing the classes to be generated
     */
    public Queue<Pair<Env<AttrContext>, JCClassDecl>> desugar(Queue<Env<AttrContext>> envs) {
        ListBuffer<Pair<Env<AttrContext>, JCClassDecl>> results = new ListBuffer<>();
        for (Env<AttrContext> env: envs)
            desugar(env, results);
        return stopIfError(CompileState.FLOW, results);
    }

    HashMap<Env<AttrContext>, Queue<Pair<Env<AttrContext>, JCClassDecl>>> desugaredEnvs = new HashMap<>();

    /**
     * Prepare attributed parse trees, in conjunction with their attribution contexts,
     * for source or code generation. If the file was not listed on the command line,
     * the current implicitSourcePolicy is taken into account.
     * The preparation stops as soon as an error is found.
     */
    protected void desugar(final Env<AttrContext> env, Queue<Pair<Env<AttrContext>, JCClassDecl>> results) {
        if (shouldStop(CompileState.TRANSTYPES))
            return;

        if (implicitSourcePolicy == ImplicitSourcePolicy.NONE
                && !inputFiles.contains(env.toplevel.sourcefile)) {
            return;
        }

        if (compileStates.isDone(env, CompileState.LOWER)) {
            results.addAll(desugaredEnvs.get(env));
            return;
        }

        /**
         * Ensure that superclasses of C are desugared before C itself. This is
         * required for two reasons: (i) as erasure (TransTypes) destroys
         * information needed in flow analysis and (ii) as some checks carried
         * out during lowering require that all synthetic fields/methods have
         * already been added to C and its superclasses.
         */
        class ScanNested extends TreeScanner {
            Set<Env<AttrContext>> dependencies = new LinkedHashSet<>();
            protected boolean hasLambdas;
            @Override
            public void visitClassDef(JCClassDecl node) {
                Type st = types.supertype(node.sym.type);
                boolean envForSuperTypeFound = false;
                while (!envForSuperTypeFound && st.hasTag(CLASS)) {
                    ClassSymbol c = st.tsym.outermostClass();
                    Env<AttrContext> stEnv = enter.getEnv(c);
                    if (stEnv != null && env != stEnv) {
                        if (dependencies.add(stEnv)) {
                            boolean prevHasLambdas = hasLambdas;
                            try {
                                scan(stEnv.tree);
                            } finally {
                                /*
                                 * ignore any updates to hasLambdas made during
                                 * the nested scan, this ensures an initalized
                                 * LambdaToMethod is available only to those
                                 * classes that contain lambdas
                                 */
                                hasLambdas = prevHasLambdas;
                            }
                        }
                        envForSuperTypeFound = true;
                    }
                    st = types.supertype(st);
                }
                super.visitClassDef(node);
            }
            @Override
            public void visitLambda(JCLambda tree) {
                hasLambdas = true;
                super.visitLambda(tree);
            }
            @Override
            public void visitReference(JCMemberReference tree) {
                hasLambdas = true;
                super.visitReference(tree);
            }
        }
        ScanNested scanner = new ScanNested();
        scanner.scan(env.tree);
        for (Env<AttrContext> dep: scanner.dependencies) {
        if (!compileStates.isDone(dep, CompileState.FLOW))
            desugaredEnvs.put(dep, desugar(flow(attribute(dep))));
        }

        //We need to check for error another time as more classes might
        //have been attributed and analyzed at this stage
        if (shouldStop(CompileState.TRANSTYPES))
            return;

        if (verboseCompilePolicy)
            printNote("[desugar " + env.enclClass.sym + "]");

        JavaFileObject prev = log.useSource(env.enclClass.sym.sourcefile != null ?
                                  env.enclClass.sym.sourcefile :
                                  env.toplevel.sourcefile);
        try {
            //save tree prior to rewriting
            JCTree untranslated = env.tree;

            make.at(Position.FIRSTPOS);
            TreeMaker localMake = make.forToplevel(env.toplevel);

<<<<<<< HEAD
            if (env.tree.hasTag(JCTree.Tag.PACKAGEDEF)) {
                if (!(sourceOutput)) {
                    if (shouldStop(CompileState.LOWER))
                       return;
                    List<JCTree> pdef = lower.translateTopLevelClass(env, env.tree, localMake);
                    if (pdef.head != null) {
                        Assert.check(pdef.tail.isEmpty());
                        results.add(new Pair<>(env, (JCClassDecl)pdef.head));
=======
            if (env.tree.hasTag(JCTree.Tag.PACKAGEDEF) || env.tree.hasTag(JCTree.Tag.MODULEDEF)) {
                if (!(stubOutput || sourceOutput || printFlat)) {
                    if (shouldStop(CompileState.LOWER))
                        return;
                    List<JCTree> def = lower.translateTopLevelClass(env, env.tree, localMake);
                    if (def.head != null) {
                        Assert.check(def.tail.isEmpty());
                        results.add(new Pair<>(env, (JCClassDecl)def.head));
>>>>>>> 991372ac
                    }
                }
                return;
            }

            if (shouldStop(CompileState.TRANSTYPES))
                return;

            env.tree = transTypes.translateTopLevelClass(env.tree, localMake);
            compileStates.put(env, CompileState.TRANSTYPES);

            if (source.allowLambda() && scanner.hasLambdas) {
                if (shouldStop(CompileState.UNLAMBDA))
                    return;

                env.tree = LambdaToMethod.instance(context).translateTopLevelClass(env, env.tree, localMake);
                compileStates.put(env, CompileState.UNLAMBDA);
            }

            if (shouldStop(CompileState.LOWER))
                return;

            if (sourceOutput) {
                //emit standard Java source file, only for compilation
                //units enumerated explicitly on the command line
                JCClassDecl cdef = (JCClassDecl)env.tree;
                if (untranslated instanceof JCClassDecl &&
                    rootClasses.contains((JCClassDecl)untranslated)) {
                    results.add(new Pair<>(env, cdef));
                }
                return;
            }

            //translate out inner classes
            List<JCTree> cdefs = lower.translateTopLevelClass(env, env.tree, localMake);
            compileStates.put(env, CompileState.LOWER);

            if (shouldStop(CompileState.LOWER))
                return;

            //generate code for each class
            for (List<JCTree> l = cdefs; l.nonEmpty(); l = l.tail) {
                JCClassDecl cdef = (JCClassDecl)l.head;
                results.add(new Pair<>(env, cdef));
            }
        }
        finally {
            log.useSource(prev);
        }

    }

    /** Generates the source or class file for a list of classes.
     * The decision to generate a source file or a class file is
     * based upon the compiler's options.
     * Generation stops if an error occurs while writing files.
     */
    public void generate(Queue<Pair<Env<AttrContext>, JCClassDecl>> queue) {
        generate(queue, null);
    }

    public void generate(Queue<Pair<Env<AttrContext>, JCClassDecl>> queue, Queue<JavaFileObject> results) {
        if (shouldStop(CompileState.GENERATE))
            return;

        for (Pair<Env<AttrContext>, JCClassDecl> x: queue) {
            Env<AttrContext> env = x.fst;
            JCClassDecl cdef = x.snd;

            if (verboseCompilePolicy) {
                printNote("[generate " + (sourceOutput ? " source" : "code") + " " + cdef.sym + "]");
            }

            if (!taskListener.isEmpty()) {
                TaskEvent e = new TaskEvent(TaskEvent.Kind.GENERATE, env.toplevel, cdef.sym);
                taskListener.started(e);
            }

            JavaFileObject prev = log.useSource(env.enclClass.sym.sourcefile != null ?
                                      env.enclClass.sym.sourcefile :
                                      env.toplevel.sourcefile);
            try {
                JavaFileObject file;
                if (sourceOutput) {
                    file = printSource(env, cdef);
                } else {
                    if (fileManager.hasLocation(StandardLocation.NATIVE_HEADER_OUTPUT)
                            && jniWriter.needsHeader(cdef.sym)) {
                        jniWriter.write(cdef.sym);
                    }
                    file = genCode(env, cdef);
                }
                if (results != null && file != null)
                    results.add(file);
            } catch (IOException ex) {
                log.error(cdef.pos(), "class.cant.write",
                          cdef.sym, ex.getMessage());
                return;
            } finally {
                log.useSource(prev);
            }

            if (!taskListener.isEmpty()) {
                TaskEvent e = new TaskEvent(TaskEvent.Kind.GENERATE, env.toplevel, cdef.sym);
                taskListener.finished(e);
            }
        }
    }

        // where
        Map<JCCompilationUnit, Queue<Env<AttrContext>>> groupByFile(Queue<Env<AttrContext>> envs) {
            // use a LinkedHashMap to preserve the order of the original list as much as possible
            Map<JCCompilationUnit, Queue<Env<AttrContext>>> map = new LinkedHashMap<>();
            for (Env<AttrContext> env: envs) {
                Queue<Env<AttrContext>> sublist = map.get(env.toplevel);
                if (sublist == null) {
                    sublist = new ListBuffer<>();
                    map.put(env.toplevel, sublist);
                }
                sublist.add(env);
            }
            return map;
        }

        JCClassDecl removeMethodBodies(JCClassDecl cdef) {
            final boolean isInterface = (cdef.mods.flags & Flags.INTERFACE) != 0;
            class MethodBodyRemover extends TreeTranslator {
                @Override
                public void visitMethodDef(JCMethodDecl tree) {
                    tree.mods.flags &= ~Flags.SYNCHRONIZED;
                    for (JCVariableDecl vd : tree.params)
                        vd.mods.flags &= ~Flags.FINAL;
                    tree.body = null;
                    super.visitMethodDef(tree);
                }
                @Override
                public void visitVarDef(JCVariableDecl tree) {
                    if (tree.init != null && tree.init.type.constValue() == null)
                        tree.init = null;
                    super.visitVarDef(tree);
                }
                @Override
                public void visitClassDef(JCClassDecl tree) {
                    ListBuffer<JCTree> newdefs = new ListBuffer<>();
                    for (List<JCTree> it = tree.defs; it.tail != null; it = it.tail) {
                        JCTree t = it.head;
                        switch (t.getTag()) {
                        case CLASSDEF:
                            if (isInterface ||
                                (((JCClassDecl) t).mods.flags & (Flags.PROTECTED|Flags.PUBLIC)) != 0 ||
                                (((JCClassDecl) t).mods.flags & (Flags.PRIVATE)) == 0 && ((JCClassDecl) t).sym.packge().getQualifiedName() == names.java_lang)
                                newdefs.append(t);
                            break;
                        case METHODDEF:
                            if (isInterface ||
                                (((JCMethodDecl) t).mods.flags & (Flags.PROTECTED|Flags.PUBLIC)) != 0 ||
                                ((JCMethodDecl) t).sym.name == names.init ||
                                (((JCMethodDecl) t).mods.flags & (Flags.PRIVATE)) == 0 && ((JCMethodDecl) t).sym.packge().getQualifiedName() == names.java_lang)
                                newdefs.append(t);
                            break;
                        case VARDEF:
                            if (isInterface || (((JCVariableDecl) t).mods.flags & (Flags.PROTECTED|Flags.PUBLIC)) != 0 ||
                                (((JCVariableDecl) t).mods.flags & (Flags.PRIVATE)) == 0 && ((JCVariableDecl) t).sym.packge().getQualifiedName() == names.java_lang)
                                newdefs.append(t);
                            break;
                        default:
                            break;
                        }
                    }
                    tree.defs = newdefs.toList();
                    super.visitClassDef(tree);
                }
            }
            MethodBodyRemover r = new MethodBodyRemover();
            return r.translate(cdef);
        }

    public void reportDeferredDiagnostics() {
        if (errorCount() == 0
                && annotationProcessingOccurred
                && implicitSourceFilesRead
                && implicitSourcePolicy == ImplicitSourcePolicy.UNSET) {
            if (explicitAnnotationProcessingRequested())
                log.warning("proc.use.implicit");
            else
                log.warning("proc.use.proc.or.implicit");
        }
        chk.reportDeferredDiagnostics();
        if (log.compressedOutput) {
            log.mandatoryNote(null, "compressed.diags");
        }
    }

    public boolean isEnterDone() {
        return enterDone;
    }

    /** Close the compiler, flushing the logs
     */
    public void close() {
        rootClasses = null;
        finder = null;
        reader = null;
        make = null;
        writer = null;
        enter = null;
        if (todo != null)
            todo.clear();
        todo = null;
        parserFactory = null;
        syms = null;
        source = null;
        attr = null;
        chk = null;
        gen = null;
        flow = null;
        transTypes = null;
        lower = null;
        annotate = null;
        types = null;

        log.flush();
        try {
            fileManager.flush();
        } catch (IOException e) {
            throw new Abort(e);
        } finally {
            if (names != null)
                names.dispose();
            names = null;

            for (Closeable c: closeables) {
                try {
                    c.close();
                } catch (IOException e) {
                    // When javac uses JDK 7 as a baseline, this code would be
                    // better written to set any/all exceptions from all the
                    // Closeables as suppressed exceptions on the FatalError
                    // that is thrown.
                    JCDiagnostic msg = diagFactory.fragment("fatal.err.cant.close");
                    throw new FatalError(msg, e);
                }
            }
            closeables = List.nil();
        }
    }

    protected void printNote(String lines) {
        log.printRawLines(Log.WriterKind.NOTICE, lines);
    }

    /** Print numbers of errors and warnings.
     */
    public void printCount(String kind, int count) {
        if (count != 0) {
            String key;
            if (count == 1)
                key = "count." + kind;
            else
                key = "count." + kind + ".plural";
            log.printLines(WriterKind.ERROR, key, String.valueOf(count));
            log.flush(Log.WriterKind.ERROR);
        }
    }

    private static long now() {
        return System.currentTimeMillis();
    }

    private static long elapsed(long then) {
        return now() - then;
    }

    public void newRound() {
        inputFiles.clear();
        todo.clear();
    }
}<|MERGE_RESOLUTION|>--- conflicted
+++ resolved
@@ -1494,25 +1494,14 @@
             make.at(Position.FIRSTPOS);
             TreeMaker localMake = make.forToplevel(env.toplevel);
 
-<<<<<<< HEAD
-            if (env.tree.hasTag(JCTree.Tag.PACKAGEDEF)) {
+            if (env.tree.hasTag(JCTree.Tag.PACKAGEDEF) || env.tree.hasTag(JCTree.Tag.MODULEDEF)) {
                 if (!(sourceOutput)) {
-                    if (shouldStop(CompileState.LOWER))
-                       return;
-                    List<JCTree> pdef = lower.translateTopLevelClass(env, env.tree, localMake);
-                    if (pdef.head != null) {
-                        Assert.check(pdef.tail.isEmpty());
-                        results.add(new Pair<>(env, (JCClassDecl)pdef.head));
-=======
-            if (env.tree.hasTag(JCTree.Tag.PACKAGEDEF) || env.tree.hasTag(JCTree.Tag.MODULEDEF)) {
-                if (!(stubOutput || sourceOutput || printFlat)) {
                     if (shouldStop(CompileState.LOWER))
                         return;
                     List<JCTree> def = lower.translateTopLevelClass(env, env.tree, localMake);
                     if (def.head != null) {
                         Assert.check(def.tail.isEmpty());
                         results.add(new Pair<>(env, (JCClassDecl)def.head));
->>>>>>> 991372ac
                     }
                 }
                 return;
