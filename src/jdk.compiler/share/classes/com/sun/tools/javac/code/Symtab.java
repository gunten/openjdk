--- conflicted
+++ resolved
@@ -276,26 +276,14 @@
 
     public void synthesizeEmptyInterfaceIfMissing(final Type type) {
         final Completer completer = type.tsym.completer;
-<<<<<<< HEAD
-        if (completer != null) {
-            type.tsym.completer = new Completer() {
-                @Override
-                public void complete(Symbol sym) throws CompletionFailure {
-                    try {
-                        completer.complete(sym);
-                    } catch (CompletionFailure e) {
-                        sym.flags_field |= (PUBLIC | INTERFACE);
-                        ((ClassType) sym.type).supertype_field = objectType;
-                    }
-=======
         type.tsym.completer = new Completer() {
+            @Override
             public void complete(Symbol sym) throws CompletionFailure {
                 try {
                     completer.complete(sym);
                 } catch (CompletionFailure e) {
                     sym.flags_field |= (PUBLIC | INTERFACE);
                     ((ClassType) sym.type).supertype_field = objectType;
->>>>>>> c39c88cb
                 }
             }
 
@@ -309,32 +297,8 @@
     public void synthesizeBoxTypeIfMissing(final Type type) {
         ClassSymbol sym = enterClass(javaBase, boxedName[type.getTag().ordinal()]);
         final Completer completer = sym.completer;
-<<<<<<< HEAD
-        if (completer != null) {
-            sym.completer = new Completer() {
-                @Override
-                public void complete(Symbol sym) throws CompletionFailure {
-                    try {
-                        completer.complete(sym);
-                    } catch (CompletionFailure e) {
-                        sym.flags_field |= PUBLIC;
-                        ((ClassType) sym.type).supertype_field = objectType;
-                        MethodSymbol boxMethod =
-                            new MethodSymbol(PUBLIC | STATIC, names.valueOf,
-                                             new MethodType(List.of(type), sym.type,
-                                    List.<Type>nil(), methodClass),
-                                sym);
-                        sym.members().enter(boxMethod);
-                        MethodSymbol unboxMethod =
-                            new MethodSymbol(PUBLIC,
-                                type.tsym.name.append(names.Value), // x.intValue()
-                                new MethodType(List.<Type>nil(), type,
-                                    List.<Type>nil(), methodClass),
-                                sym);
-                        sym.members().enter(unboxMethod);
-                    }
-=======
         sym.completer = new Completer() {
+            @Override
             public void complete(Symbol sym) throws CompletionFailure {
                 try {
                     completer.complete(sym);
@@ -354,7 +318,6 @@
                                 List.<Type>nil(), methodClass),
                             sym);
                     sym.members().enter(unboxMethod);
->>>>>>> c39c88cb
                 }
             }
 
