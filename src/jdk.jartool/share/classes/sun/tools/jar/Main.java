--- conflicted
+++ resolved
@@ -1983,7 +1983,6 @@
                 .filter(mn -> modulesToHash.matcher(mn).find())
                 .collect(Collectors.toSet());
 
-<<<<<<< HEAD
             // use system module path unless it creates a modular JAR for
             // a module that is present in the system image e.g. upgradeable
             // module
@@ -1993,25 +1992,10 @@
                 system = ModuleFinder.of();
             } else {
                 system = ModuleFinder.ofSystem();
-=======
-            // a map from a module name to Path of the modular JAR
-            this.moduleNameToPath = moduleFinder.findAll().stream()
-                .map(ModuleReference::descriptor)
-                .map(ModuleDescriptor::name)
-                .collect(Collectors.toMap(Function.identity(), mn -> moduleToPath(mn)));
-
-            Configuration config = null;
-            try {
-                config = Configuration.empty()
-                    .resolve(ModuleFinder.ofSystem(), finder, modules);
-            } catch (ResolutionException e) {
-                // should it throw an error?  or emit a warning
-                System.out.println("warning: " + e.getMessage());
->>>>>>> 396b8e84
             }
             // get a resolved module graph
             Configuration config =
-                Configuration.empty().resolveRequires(system, finder, roots);
+                Configuration.empty().resolve(system, finder, roots);
 
             // filter modules resolved from the system module finder
             this.modules = config.modules().stream()
