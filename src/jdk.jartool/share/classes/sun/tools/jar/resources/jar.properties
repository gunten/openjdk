--- conflicted
+++ resolved
@@ -68,15 +68,15 @@
 error.versioned.info.name.notequal=\
         module-info.class in a versioned directory contains incorrect name
 error.versioned.info.requires.public=\
-        module-info.class in a versioned directory contains additional requires public
+        module-info.class in a versioned directory contains additional "requires public"
 error.versioned.info.requires.added=\
-        module-info.class in a versioned directory contains additional requires
+        module-info.class in a versioned directory contains additional "requires"
 error.versioned.info.requires.dropped=\
-        module-info.class in a versioned directory contains missing requires
+        module-info.class in a versioned directory contains missing "requires"
 error.versioned.info.exports.notequal=\
-        module-info.class in a versioned directory contains different exports
+        module-info.class in a versioned directory contains different "exports"
 error.versioned.info.provides.notequal=\
-        module-info.class in a versioned directory contains different provides
+        module-info.class in a versioned directory contains different "provides"
 error.invalid.versioned.module.attribute=\
         Invalid module descriptor attribute {0}
 error.missing.provider=\
@@ -233,11 +233,7 @@
 \                             directly or indirectly on a modular jar being\n\
 \                             created or a non-modular jar being updated
 main.help.opt.create.update.module-path=\
-<<<<<<< HEAD
 \  -p, --module-path          Location of module dependence for generating\n\
-=======
-\  -p, --module-path          Location of module dependence for generating
->>>>>>> 52343aa2
 \                             the hash
 main.help.opt.create.update.index=\
 \ Operation modifiers valid only in create, update, and generate-index mode:\n
