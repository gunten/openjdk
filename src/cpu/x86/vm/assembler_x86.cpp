--- conflicted
+++ resolved
@@ -2360,11 +2360,7 @@
 }
 
 void Assembler::prefetchr(Address src) {
-<<<<<<< HEAD
-  NOT_LP64(assert(VM_Version::supports_3dnow_prefetch(), "must support"));
-=======
   assert(VM_Version::supports_3dnow_prefetch(), "must support");
->>>>>>> 7b452e39
   InstructionMark im(this);
   prefetch_prefix(src);
   emit_byte(0x0D);
@@ -2396,11 +2392,7 @@
 }
 
 void Assembler::prefetchw(Address src) {
-<<<<<<< HEAD
-  NOT_LP64(assert(VM_Version::supports_3dnow_prefetch(), "must support"));
-=======
   assert(VM_Version::supports_3dnow_prefetch(), "must support");
->>>>>>> 7b452e39
   InstructionMark im(this);
   prefetch_prefix(src);
   emit_byte(0x0D);
@@ -2413,21 +2405,11 @@
 
 void Assembler::por(XMMRegister dst, XMMRegister src) {
   NOT_LP64(assert(VM_Version::supports_sse2(), ""));
-<<<<<<< HEAD
-
-  emit_byte(0x66);
-  int  encode = prefix_and_encode(dst->encoding(), src->encoding());
-  emit_byte(0x0F);
-
-=======
   int encode = simd_prefix_and_encode(dst, dst, src, VEX_SIMD_66);
->>>>>>> 7b452e39
   emit_byte(0xEB);
   emit_byte(0xC0 | encode);
 }
 
-<<<<<<< HEAD
-=======
 void Assembler::por(XMMRegister dst, Address src) {
   NOT_LP64(assert(VM_Version::supports_sse2(), ""));
   assert((UseAVX > 0), "SSE mode requires address alignment 16 bytes");
@@ -2437,7 +2419,6 @@
   emit_operand(dst, src);
 }
 
->>>>>>> 7b452e39
 void Assembler::pshufd(XMMRegister dst, XMMRegister src, int mode) {
   assert(isByte(mode), "invalid value");
   NOT_LP64(assert(VM_Version::supports_sse2(), ""));
@@ -9830,10 +9811,7 @@
 void MacroAssembler::string_compare(Register str1, Register str2,
                                     Register cnt1, Register cnt2, Register result,
                                     XMMRegister vec1) {
-<<<<<<< HEAD
-=======
   ShortBranchVerifier sbv(this);
->>>>>>> 7b452e39
   Label LENGTH_DIFF_LABEL, POP_LABEL, DONE_LABEL, WHILE_HEAD_LABEL;
 
   // Compute the minimum of the string lengths and the
