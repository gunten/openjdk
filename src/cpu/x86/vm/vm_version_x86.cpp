/*
<<<<<<< HEAD
 * Copyright (c) 1997, 2011, Oracle and/or its affiliates.  All Rights Reserved.
=======
 * Copyright (c) 1997, 2012, Oracle and/or its affiliates. All rights reserved.
>>>>>>> 7b452e39
 * DO NOT ALTER OR REMOVE COPYRIGHT NOTICES OR THIS FILE HEADER.
 *
 * This code is free software; you can redistribute it and/or modify it
 * under the terms of the GNU General Public License version 2 only, as
 * published by the Free Software Foundation.
 *
 * This code is distributed in the hope that it will be useful, but WITHOUT
 * ANY WARRANTY; without even the implied warranty of MERCHANTABILITY or
 * FITNESS FOR A PARTICULAR PURPOSE.  See the GNU General Public License
 * version 2 for more details (a copy is included in the LICENSE file that
 * accompanied this code).
 *
 * You should have received a copy of the GNU General Public License version
 * 2 along with this work; if not, write to the Free Software Foundation,
 * Inc., 51 Franklin St, Fifth Floor, Boston, MA 02110-1301 USA.
 *
 * Please contact Oracle, 500 Oracle Parkway, Redwood Shores, CA 94065 USA
 * or visit www.oracle.com if you need additional information or have any
 * questions.
 *
 */

#include "precompiled.hpp"
#include "assembler_x86.inline.hpp"
#include "memory/resourceArea.hpp"
#include "runtime/java.hpp"
#include "runtime/stubCodeGenerator.hpp"
#include "vm_version_x86.hpp"
#ifdef TARGET_OS_FAMILY_linux
# include "os_linux.inline.hpp"
#endif
#ifdef TARGET_OS_FAMILY_solaris
# include "os_solaris.inline.hpp"
#endif
#ifdef TARGET_OS_FAMILY_windows
# include "os_windows.inline.hpp"
#endif
#ifdef TARGET_OS_FAMILY_bsd
# include "os_bsd.inline.hpp"
#endif


int VM_Version::_cpu;
int VM_Version::_model;
int VM_Version::_stepping;
int VM_Version::_cpuFeatures;
const char*           VM_Version::_features_str = "";
VM_Version::CpuidInfo VM_Version::_cpuid_info   = { 0, };

static BufferBlob* stub_blob;
static const int stub_size = 550;

extern "C" {
  typedef void (*getPsrInfo_stub_t)(void*);
}
static getPsrInfo_stub_t getPsrInfo_stub = NULL;


class VM_Version_StubGenerator: public StubCodeGenerator {
 public:

  VM_Version_StubGenerator(CodeBuffer *c) : StubCodeGenerator(c) {}

  address generate_getPsrInfo() {
    // Flags to test CPU type.
    const uint32_t HS_EFL_AC           = 0x40000;
    const uint32_t HS_EFL_ID           = 0x200000;
    // Values for when we don't have a CPUID instruction.
    const int      CPU_FAMILY_SHIFT = 8;
    const uint32_t CPU_FAMILY_386   = (3 << CPU_FAMILY_SHIFT);
    const uint32_t CPU_FAMILY_486   = (4 << CPU_FAMILY_SHIFT);

    Label detect_486, cpu486, detect_586, std_cpuid1, std_cpuid4;
    Label sef_cpuid, ext_cpuid, ext_cpuid1, ext_cpuid5, ext_cpuid7, done;

    StubCodeMark mark(this, "VM_Version", "getPsrInfo_stub");
#   define __ _masm->

    address start = __ pc();

    //
    // void getPsrInfo(VM_Version::CpuidInfo* cpuid_info);
    //
    // LP64: rcx and rdx are first and second argument registers on windows

    __ push(rbp);
#ifdef _LP64
    __ mov(rbp, c_rarg0); // cpuid_info address
#else
    __ movptr(rbp, Address(rsp, 8)); // cpuid_info address
#endif
    __ push(rbx);
    __ push(rsi);
    __ pushf();          // preserve rbx, and flags
    __ pop(rax);
    __ push(rax);
    __ mov(rcx, rax);
    //
    // if we are unable to change the AC flag, we have a 386
    //
    __ xorl(rax, HS_EFL_AC);
    __ push(rax);
    __ popf();
    __ pushf();
    __ pop(rax);
    __ cmpptr(rax, rcx);
    __ jccb(Assembler::notEqual, detect_486);

    __ movl(rax, CPU_FAMILY_386);
    __ movl(Address(rbp, in_bytes(VM_Version::std_cpuid1_offset())), rax);
    __ jmp(done);

    //
    // If we are unable to change the ID flag, we have a 486 which does
    // not support the "cpuid" instruction.
    //
    __ bind(detect_486);
    __ mov(rax, rcx);
    __ xorl(rax, HS_EFL_ID);
    __ push(rax);
    __ popf();
    __ pushf();
    __ pop(rax);
    __ cmpptr(rcx, rax);
    __ jccb(Assembler::notEqual, detect_586);

    __ bind(cpu486);
    __ movl(rax, CPU_FAMILY_486);
    __ movl(Address(rbp, in_bytes(VM_Version::std_cpuid1_offset())), rax);
    __ jmp(done);

    //
    // At this point, we have a chip which supports the "cpuid" instruction
    //
    __ bind(detect_586);
    __ xorl(rax, rax);
    __ cpuid();
    __ orl(rax, rax);
    __ jcc(Assembler::equal, cpu486);   // if cpuid doesn't support an input
                                        // value of at least 1, we give up and
                                        // assume a 486
    __ lea(rsi, Address(rbp, in_bytes(VM_Version::std_cpuid0_offset())));
    __ movl(Address(rsi, 0), rax);
    __ movl(Address(rsi, 4), rbx);
    __ movl(Address(rsi, 8), rcx);
    __ movl(Address(rsi,12), rdx);

    __ cmpl(rax, 0xa);                  // Is cpuid(0xB) supported?
    __ jccb(Assembler::belowEqual, std_cpuid4);

    //
    // cpuid(0xB) Processor Topology
    //
    __ movl(rax, 0xb);
    __ xorl(rcx, rcx);   // Threads level
    __ cpuid();

    __ lea(rsi, Address(rbp, in_bytes(VM_Version::tpl_cpuidB0_offset())));
    __ movl(Address(rsi, 0), rax);
    __ movl(Address(rsi, 4), rbx);
    __ movl(Address(rsi, 8), rcx);
    __ movl(Address(rsi,12), rdx);

    __ movl(rax, 0xb);
    __ movl(rcx, 1);     // Cores level
    __ cpuid();
    __ push(rax);
    __ andl(rax, 0x1f);  // Determine if valid topology level
    __ orl(rax, rbx);    // eax[4:0] | ebx[0:15] == 0 indicates invalid level
    __ andl(rax, 0xffff);
    __ pop(rax);
    __ jccb(Assembler::equal, std_cpuid4);

    __ lea(rsi, Address(rbp, in_bytes(VM_Version::tpl_cpuidB1_offset())));
    __ movl(Address(rsi, 0), rax);
    __ movl(Address(rsi, 4), rbx);
    __ movl(Address(rsi, 8), rcx);
    __ movl(Address(rsi,12), rdx);

    __ movl(rax, 0xb);
    __ movl(rcx, 2);     // Packages level
    __ cpuid();
    __ push(rax);
    __ andl(rax, 0x1f);  // Determine if valid topology level
    __ orl(rax, rbx);    // eax[4:0] | ebx[0:15] == 0 indicates invalid level
    __ andl(rax, 0xffff);
    __ pop(rax);
    __ jccb(Assembler::equal, std_cpuid4);

    __ lea(rsi, Address(rbp, in_bytes(VM_Version::tpl_cpuidB2_offset())));
    __ movl(Address(rsi, 0), rax);
    __ movl(Address(rsi, 4), rbx);
    __ movl(Address(rsi, 8), rcx);
    __ movl(Address(rsi,12), rdx);

    //
    // cpuid(0x4) Deterministic cache params
    //
    __ bind(std_cpuid4);
    __ movl(rax, 4);
    __ cmpl(rax, Address(rbp, in_bytes(VM_Version::std_cpuid0_offset()))); // Is cpuid(0x4) supported?
    __ jccb(Assembler::greater, std_cpuid1);

    __ xorl(rcx, rcx);   // L1 cache
    __ cpuid();
    __ push(rax);
    __ andl(rax, 0x1f);  // Determine if valid cache parameters used
    __ orl(rax, rax);    // eax[4:0] == 0 indicates invalid cache
    __ pop(rax);
    __ jccb(Assembler::equal, std_cpuid1);

    __ lea(rsi, Address(rbp, in_bytes(VM_Version::dcp_cpuid4_offset())));
    __ movl(Address(rsi, 0), rax);
    __ movl(Address(rsi, 4), rbx);
    __ movl(Address(rsi, 8), rcx);
    __ movl(Address(rsi,12), rdx);

    //
    // Standard cpuid(0x1)
    //
    __ bind(std_cpuid1);
    __ movl(rax, 1);
    __ cpuid();
    __ lea(rsi, Address(rbp, in_bytes(VM_Version::std_cpuid1_offset())));
    __ movl(Address(rsi, 0), rax);
    __ movl(Address(rsi, 4), rbx);
    __ movl(Address(rsi, 8), rcx);
    __ movl(Address(rsi,12), rdx);

    //
    // Check if OS has enabled XGETBV instruction to access XCR0
    // (OSXSAVE feature flag) and CPU supports AVX
    //
    __ andl(rcx, 0x18000000);
    __ cmpl(rcx, 0x18000000);
    __ jccb(Assembler::notEqual, sef_cpuid);

    //
    // XCR0, XFEATURE_ENABLED_MASK register
    //
    __ xorl(rcx, rcx);   // zero for XCR0 register
    __ xgetbv();
    __ lea(rsi, Address(rbp, in_bytes(VM_Version::xem_xcr0_offset())));
    __ movl(Address(rsi, 0), rax);
    __ movl(Address(rsi, 4), rdx);

    //
    // cpuid(0x7) Structured Extended Features
    //
    __ bind(sef_cpuid);
    __ movl(rax, 7);
    __ cmpl(rax, Address(rbp, in_bytes(VM_Version::std_cpuid0_offset()))); // Is cpuid(0x7) supported?
    __ jccb(Assembler::greater, ext_cpuid);

    __ xorl(rcx, rcx);
    __ cpuid();
    __ lea(rsi, Address(rbp, in_bytes(VM_Version::sef_cpuid7_offset())));
    __ movl(Address(rsi, 0), rax);
    __ movl(Address(rsi, 4), rbx);

    //
    // Extended cpuid(0x80000000)
    //
    __ bind(ext_cpuid);
    __ movl(rax, 0x80000000);
    __ cpuid();
    __ cmpl(rax, 0x80000000);     // Is cpuid(0x80000001) supported?
    __ jcc(Assembler::belowEqual, done);
    __ cmpl(rax, 0x80000004);     // Is cpuid(0x80000005) supported?
    __ jccb(Assembler::belowEqual, ext_cpuid1);
    __ cmpl(rax, 0x80000006);     // Is cpuid(0x80000007) supported?
    __ jccb(Assembler::belowEqual, ext_cpuid5);
    __ cmpl(rax, 0x80000007);     // Is cpuid(0x80000008) supported?
    __ jccb(Assembler::belowEqual, ext_cpuid7);
    //
    // Extended cpuid(0x80000008)
    //
    __ movl(rax, 0x80000008);
    __ cpuid();
    __ lea(rsi, Address(rbp, in_bytes(VM_Version::ext_cpuid8_offset())));
    __ movl(Address(rsi, 0), rax);
    __ movl(Address(rsi, 4), rbx);
    __ movl(Address(rsi, 8), rcx);
    __ movl(Address(rsi,12), rdx);

    //
    // Extended cpuid(0x80000007)
    //
    __ bind(ext_cpuid7);
    __ movl(rax, 0x80000007);
    __ cpuid();
    __ lea(rsi, Address(rbp, in_bytes(VM_Version::ext_cpuid7_offset())));
    __ movl(Address(rsi, 0), rax);
    __ movl(Address(rsi, 4), rbx);
    __ movl(Address(rsi, 8), rcx);
    __ movl(Address(rsi,12), rdx);

    //
    // Extended cpuid(0x80000005)
    //
    __ bind(ext_cpuid5);
    __ movl(rax, 0x80000005);
    __ cpuid();
    __ lea(rsi, Address(rbp, in_bytes(VM_Version::ext_cpuid5_offset())));
    __ movl(Address(rsi, 0), rax);
    __ movl(Address(rsi, 4), rbx);
    __ movl(Address(rsi, 8), rcx);
    __ movl(Address(rsi,12), rdx);

    //
    // Extended cpuid(0x80000001)
    //
    __ bind(ext_cpuid1);
    __ movl(rax, 0x80000001);
    __ cpuid();
    __ lea(rsi, Address(rbp, in_bytes(VM_Version::ext_cpuid1_offset())));
    __ movl(Address(rsi, 0), rax);
    __ movl(Address(rsi, 4), rbx);
    __ movl(Address(rsi, 8), rcx);
    __ movl(Address(rsi,12), rdx);

    //
    // return
    //
    __ bind(done);
    __ popf();
    __ pop(rsi);
    __ pop(rbx);
    __ pop(rbp);
    __ ret(0);

#   undef __

    return start;
  };
};


void VM_Version::get_processor_features() {

  _cpu = 4; // 486 by default
  _model = 0;
  _stepping = 0;
  _cpuFeatures = 0;
  _logical_processors_per_package = 1;

  if (!Use486InstrsOnly) {
    // Get raw processor info
    getPsrInfo_stub(&_cpuid_info);
    assert_is_initialized();
    _cpu = extended_cpu_family();
    _model = extended_cpu_model();
    _stepping = cpu_stepping();

    if (cpu_family() > 4) { // it supports CPUID
      _cpuFeatures = feature_flags();
      // Logical processors are only available on P4s and above,
      // and only if hyperthreading is available.
      _logical_processors_per_package = logical_processor_count();
    }
  }

  _supports_cx8 = supports_cmpxchg8();

#ifdef _LP64
  // OS should support SSE for x64 and hardware should support at least SSE2.
  if (!VM_Version::supports_sse2()) {
    vm_exit_during_initialization("Unknown x64 processor: SSE2 not supported");
  }
  // in 64 bit the use of SSE2 is the minimum
  if (UseSSE < 2) UseSSE = 2;
#endif

#ifdef AMD64
  // flush_icache_stub have to be generated first.
  // That is why Icache line size is hard coded in ICache class,
  // see icache_x86.hpp. It is also the reason why we can't use
  // clflush instruction in 32-bit VM since it could be running
  // on CPU which does not support it.
  //
  // The only thing we can do is to verify that flushed
  // ICache::line_size has correct value.
  guarantee(_cpuid_info.std_cpuid1_edx.bits.clflush != 0, "clflush is not supported");
  // clflush_size is size in quadwords (8 bytes).
  guarantee(_cpuid_info.std_cpuid1_ebx.bits.clflush_size == 8, "such clflush size is not supported");
#endif

  // If the OS doesn't support SSE, we can't use this feature even if the HW does
  if (!os::supports_sse())
    _cpuFeatures &= ~(CPU_SSE|CPU_SSE2|CPU_SSE3|CPU_SSSE3|CPU_SSE4A|CPU_SSE4_1|CPU_SSE4_2);

  if (UseSSE < 4) {
    _cpuFeatures &= ~CPU_SSE4_1;
    _cpuFeatures &= ~CPU_SSE4_2;
  }

  if (UseSSE < 3) {
    _cpuFeatures &= ~CPU_SSE3;
    _cpuFeatures &= ~CPU_SSSE3;
    _cpuFeatures &= ~CPU_SSE4A;
  }

  if (UseSSE < 2)
    _cpuFeatures &= ~CPU_SSE2;

  if (UseSSE < 1)
    _cpuFeatures &= ~CPU_SSE;

  if (UseAVX < 2)
    _cpuFeatures &= ~CPU_AVX2;

  if (UseAVX < 1)
    _cpuFeatures &= ~CPU_AVX;

  if (logical_processors_per_package() == 1) {
    // HT processor could be installed on a system which doesn't support HT.
    _cpuFeatures &= ~CPU_HT;
  }

  char buf[256];
<<<<<<< HEAD
  jio_snprintf(buf, sizeof(buf), "(%u cores per cpu, %u threads per core) family %d model %d stepping %d%s%s%s%s%s%s%s%s%s%s%s%s%s%s%s%s",
=======
  jio_snprintf(buf, sizeof(buf), "(%u cores per cpu, %u threads per core) family %d model %d stepping %d%s%s%s%s%s%s%s%s%s%s%s%s%s%s%s%s%s%s%s%s%s",
>>>>>>> 7b452e39
               cores_per_cpu(), threads_per_core(),
               cpu_family(), _model, _stepping,
               (supports_cmov() ? ", cmov" : ""),
               (supports_cmpxchg8() ? ", cx8" : ""),
               (supports_fxsr() ? ", fxsr" : ""),
               (supports_mmx()  ? ", mmx"  : ""),
               (supports_sse()  ? ", sse"  : ""),
               (supports_sse2() ? ", sse2" : ""),
               (supports_sse3() ? ", sse3" : ""),
               (supports_ssse3()? ", ssse3": ""),
               (supports_sse4_1() ? ", sse4.1" : ""),
               (supports_sse4_2() ? ", sse4.2" : ""),
               (supports_popcnt() ? ", popcnt" : ""),
               (supports_avx()    ? ", avx" : ""),
               (supports_avx2()   ? ", avx2" : ""),
               (supports_mmx_ext() ? ", mmxext" : ""),
               (supports_3dnow_prefetch() ? ", 3dnowpref" : ""),
               (supports_lzcnt()   ? ", lzcnt": ""),
               (supports_sse4a()   ? ", sse4a": ""),
               (supports_ht() ? ", ht": ""),
               (supports_tsc() ? ", tsc": ""),
               (supports_tscinv_bit() ? ", tscinvbit": ""),
               (supports_tscinv() ? ", tscinv": ""));
  _features_str = strdup(buf);

  // UseSSE is set to the smaller of what hardware supports and what
  // the command line requires.  I.e., you cannot set UseSSE to 2 on
  // older Pentiums which do not support it.
  if (UseSSE > 4) UseSSE=4;
  if (UseSSE < 0) UseSSE=0;
  if (!supports_sse4_1()) // Drop to 3 if no SSE4 support
    UseSSE = MIN2((intx)3,UseSSE);
  if (!supports_sse3()) // Drop to 2 if no SSE3 support
    UseSSE = MIN2((intx)2,UseSSE);
  if (!supports_sse2()) // Drop to 1 if no SSE2 support
    UseSSE = MIN2((intx)1,UseSSE);
  if (!supports_sse ()) // Drop to 0 if no SSE  support
    UseSSE = 0;

  if (UseAVX > 2) UseAVX=2;
  if (UseAVX < 0) UseAVX=0;
  if (!supports_avx2()) // Drop to 1 if no AVX2 support
    UseAVX = MIN2((intx)1,UseAVX);
  if (!supports_avx ()) // Drop to 0 if no AVX  support
    UseAVX = 0;

  // On new cpus instructions which update whole XMM register should be used
  // to prevent partial register stall due to dependencies on high half.
  //
  // UseXmmLoadAndClearUpper == true  --> movsd(xmm, mem)
  // UseXmmLoadAndClearUpper == false --> movlpd(xmm, mem)
  // UseXmmRegToRegMoveAll == true  --> movaps(xmm, xmm), movapd(xmm, xmm).
  // UseXmmRegToRegMoveAll == false --> movss(xmm, xmm),  movsd(xmm, xmm).

  if( is_amd() ) { // AMD cpus specific settings
    if( supports_sse2() && FLAG_IS_DEFAULT(UseAddressNop) ) {
      // Use it on new AMD cpus starting from Opteron.
      UseAddressNop = true;
    }
    if( supports_sse2() && FLAG_IS_DEFAULT(UseNewLongLShift) ) {
      // Use it on new AMD cpus starting from Opteron.
      UseNewLongLShift = true;
    }
    if( FLAG_IS_DEFAULT(UseXmmLoadAndClearUpper) ) {
      if( supports_sse4a() ) {
        UseXmmLoadAndClearUpper = true; // use movsd only on '10h' Opteron
      } else {
        UseXmmLoadAndClearUpper = false;
      }
    }
    if( FLAG_IS_DEFAULT(UseXmmRegToRegMoveAll) ) {
      if( supports_sse4a() ) {
        UseXmmRegToRegMoveAll = true; // use movaps, movapd only on '10h'
      } else {
        UseXmmRegToRegMoveAll = false;
      }
    }
    if( FLAG_IS_DEFAULT(UseXmmI2F) ) {
      if( supports_sse4a() ) {
        UseXmmI2F = true;
      } else {
        UseXmmI2F = false;
      }
    }
    if( FLAG_IS_DEFAULT(UseXmmI2D) ) {
      if( supports_sse4a() ) {
        UseXmmI2D = true;
      } else {
        UseXmmI2D = false;
      }
    }
    if( FLAG_IS_DEFAULT(UseSSE42Intrinsics) ) {
      if( supports_sse4_2() && UseSSE >= 4 ) {
        UseSSE42Intrinsics = true;
      }
    }

    // Use count leading zeros count instruction if available.
    if (supports_lzcnt()) {
      if (FLAG_IS_DEFAULT(UseCountLeadingZerosInstruction)) {
        UseCountLeadingZerosInstruction = true;
      }
    }

    // some defaults for AMD family 15h
    if ( cpu_family() == 0x15 ) {
      // On family 15h processors default is no sw prefetch
      if (FLAG_IS_DEFAULT(AllocatePrefetchStyle)) {
        AllocatePrefetchStyle = 0;
      }
      // Also, if some other prefetch style is specified, default instruction type is PREFETCHW
      if (FLAG_IS_DEFAULT(AllocatePrefetchInstr)) {
        AllocatePrefetchInstr = 3;
      }
      // On family 15h processors use XMM and UnalignedLoadStores for Array Copy
      if( FLAG_IS_DEFAULT(UseXMMForArrayCopy) ) {
        UseXMMForArrayCopy = true;
      }
      if( FLAG_IS_DEFAULT(UseUnalignedLoadStores) && UseXMMForArrayCopy ) {
        UseUnalignedLoadStores = true;
      }
    }

  }

  if( is_intel() ) { // Intel cpus specific settings
    if( FLAG_IS_DEFAULT(UseStoreImmI16) ) {
      UseStoreImmI16 = false; // don't use it on Intel cpus
    }
    if( cpu_family() == 6 || cpu_family() == 15 ) {
      if( FLAG_IS_DEFAULT(UseAddressNop) ) {
        // Use it on all Intel cpus starting from PentiumPro
        UseAddressNop = true;
      }
    }
    if( FLAG_IS_DEFAULT(UseXmmLoadAndClearUpper) ) {
      UseXmmLoadAndClearUpper = true; // use movsd on all Intel cpus
    }
    if( FLAG_IS_DEFAULT(UseXmmRegToRegMoveAll) ) {
      if( supports_sse3() ) {
        UseXmmRegToRegMoveAll = true; // use movaps, movapd on new Intel cpus
      } else {
        UseXmmRegToRegMoveAll = false;
      }
    }
    if( cpu_family() == 6 && supports_sse3() ) { // New Intel cpus
#ifdef COMPILER2
      if( FLAG_IS_DEFAULT(MaxLoopPad) ) {
        // For new Intel cpus do the next optimization:
        // don't align the beginning of a loop if there are enough instructions
        // left (NumberOfLoopInstrToAlign defined in c2_globals.hpp)
        // in current fetch line (OptoLoopAlignment) or the padding
        // is big (> MaxLoopPad).
        // Set MaxLoopPad to 11 for new Intel cpus to reduce number of
        // generated NOP instructions. 11 is the largest size of one
        // address NOP instruction '0F 1F' (see Assembler::nop(i)).
        MaxLoopPad = 11;
      }
#endif // COMPILER2
      if( FLAG_IS_DEFAULT(UseXMMForArrayCopy) ) {
        UseXMMForArrayCopy = true; // use SSE2 movq on new Intel cpus
      }
      if( supports_sse4_2() && supports_ht() ) { // Newest Intel cpus
        if( FLAG_IS_DEFAULT(UseUnalignedLoadStores) && UseXMMForArrayCopy ) {
          UseUnalignedLoadStores = true; // use movdqu on newest Intel cpus
        }
      }
      if( supports_sse4_2() && UseSSE >= 4 ) {
        if( FLAG_IS_DEFAULT(UseSSE42Intrinsics)) {
          UseSSE42Intrinsics = true;
        }
      }
    }
  }

  // Use population count instruction if available.
  if (supports_popcnt()) {
    if (FLAG_IS_DEFAULT(UsePopCountInstruction)) {
      UsePopCountInstruction = true;
    }
  } else if (UsePopCountInstruction) {
    warning("POPCNT instruction is not available on this CPU");
    FLAG_SET_DEFAULT(UsePopCountInstruction, false);
  }

#ifdef COMPILER2
  if (UseFPUForSpilling) {
    if (UseSSE < 2) {
      // Only supported with SSE2+
      FLAG_SET_DEFAULT(UseFPUForSpilling, false);
    }
  }
#endif

  assert(0 <= ReadPrefetchInstr && ReadPrefetchInstr <= 3, "invalid value");
  assert(0 <= AllocatePrefetchInstr && AllocatePrefetchInstr <= 3, "invalid value");

  // set valid Prefetch instruction
  if( ReadPrefetchInstr < 0 ) ReadPrefetchInstr = 0;
  if( ReadPrefetchInstr > 3 ) ReadPrefetchInstr = 3;
  if( ReadPrefetchInstr == 3 && !supports_3dnow_prefetch() ) ReadPrefetchInstr = 0;
  if( !supports_sse() && supports_3dnow_prefetch() ) ReadPrefetchInstr = 3;

  if( AllocatePrefetchInstr < 0 ) AllocatePrefetchInstr = 0;
  if( AllocatePrefetchInstr > 3 ) AllocatePrefetchInstr = 3;
  if( AllocatePrefetchInstr == 3 && !supports_3dnow_prefetch() ) AllocatePrefetchInstr=0;
  if( !supports_sse() && supports_3dnow_prefetch() ) AllocatePrefetchInstr = 3;

  // Allocation prefetch settings
  intx cache_line_size = prefetch_data_size();
  if( cache_line_size > AllocatePrefetchStepSize )
    AllocatePrefetchStepSize = cache_line_size;

  assert(AllocatePrefetchLines > 0, "invalid value");
  if( AllocatePrefetchLines < 1 )     // set valid value in product VM
    AllocatePrefetchLines = 3;
  assert(AllocateInstancePrefetchLines > 0, "invalid value");
  if( AllocateInstancePrefetchLines < 1 ) // set valid value in product VM
    AllocateInstancePrefetchLines = 1;

  AllocatePrefetchDistance = allocate_prefetch_distance();
  AllocatePrefetchStyle    = allocate_prefetch_style();

  if( is_intel() && cpu_family() == 6 && supports_sse3() ) {
    if( AllocatePrefetchStyle == 2 ) { // watermark prefetching on Core
#ifdef _LP64
      AllocatePrefetchDistance = 384;
#else
      AllocatePrefetchDistance = 320;
#endif
    }
    if( supports_sse4_2() && supports_ht() ) { // Nehalem based cpus
      AllocatePrefetchDistance = 192;
      AllocatePrefetchLines = 4;
#ifdef COMPILER2
      if (AggressiveOpts && FLAG_IS_DEFAULT(UseFPUForSpilling)) {
        FLAG_SET_DEFAULT(UseFPUForSpilling, true);
      }
#endif
    }
  }
  assert(AllocatePrefetchDistance % AllocatePrefetchStepSize == 0, "invalid value");

#ifdef _LP64
  // Prefetch settings
  PrefetchCopyIntervalInBytes = prefetch_copy_interval_in_bytes();
  PrefetchScanIntervalInBytes = prefetch_scan_interval_in_bytes();
  PrefetchFieldsAhead         = prefetch_fields_ahead();
#endif

#ifndef PRODUCT
  if (PrintMiscellaneous && Verbose) {
    tty->print_cr("Logical CPUs per core: %u",
                  logical_processors_per_package());
<<<<<<< HEAD
    tty->print_cr("UseSSE=%d",UseSSE);
=======
    tty->print("UseSSE=%d",UseSSE);
    if (UseAVX > 0) {
      tty->print("  UseAVX=%d",UseAVX);
    }
    tty->cr();
>>>>>>> 7b452e39
    tty->print("Allocation");
    if (AllocatePrefetchStyle <= 0 || UseSSE == 0 && !supports_3dnow_prefetch()) {
      tty->print_cr(": no prefetching");
    } else {
      tty->print(" prefetching: ");
      if (UseSSE == 0 && supports_3dnow_prefetch()) {
        tty->print("PREFETCHW");
      } else if (UseSSE >= 1) {
        if (AllocatePrefetchInstr == 0) {
          tty->print("PREFETCHNTA");
        } else if (AllocatePrefetchInstr == 1) {
          tty->print("PREFETCHT0");
        } else if (AllocatePrefetchInstr == 2) {
          tty->print("PREFETCHT2");
        } else if (AllocatePrefetchInstr == 3) {
          tty->print("PREFETCHW");
        }
      }
      if (AllocatePrefetchLines > 1) {
        tty->print_cr(" at distance %d, %d lines of %d bytes", AllocatePrefetchDistance, AllocatePrefetchLines, AllocatePrefetchStepSize);
      } else {
        tty->print_cr(" at distance %d, one line of %d bytes", AllocatePrefetchDistance, AllocatePrefetchStepSize);
      }
    }

    if (PrefetchCopyIntervalInBytes > 0) {
      tty->print_cr("PrefetchCopyIntervalInBytes %d", PrefetchCopyIntervalInBytes);
    }
    if (PrefetchScanIntervalInBytes > 0) {
      tty->print_cr("PrefetchScanIntervalInBytes %d", PrefetchScanIntervalInBytes);
    }
    if (PrefetchFieldsAhead > 0) {
      tty->print_cr("PrefetchFieldsAhead %d", PrefetchFieldsAhead);
    }
  }
#endif // !PRODUCT
}

void VM_Version::initialize() {
  ResourceMark rm;
  // Making this stub must be FIRST use of assembler

  stub_blob = BufferBlob::create("getPsrInfo_stub", stub_size);
  if (stub_blob == NULL) {
    vm_exit_during_initialization("Unable to allocate getPsrInfo_stub");
  }
  CodeBuffer c(stub_blob);
  VM_Version_StubGenerator g(&c);
  getPsrInfo_stub = CAST_TO_FN_PTR(getPsrInfo_stub_t,
                                   g.generate_getPsrInfo());

  get_processor_features();
}<|MERGE_RESOLUTION|>--- conflicted
+++ resolved
@@ -1,9 +1,5 @@
 /*
-<<<<<<< HEAD
- * Copyright (c) 1997, 2011, Oracle and/or its affiliates.  All Rights Reserved.
-=======
  * Copyright (c) 1997, 2012, Oracle and/or its affiliates. All rights reserved.
->>>>>>> 7b452e39
  * DO NOT ALTER OR REMOVE COPYRIGHT NOTICES OR THIS FILE HEADER.
  *
  * This code is free software; you can redistribute it and/or modify it
@@ -424,11 +420,7 @@
   }
 
   char buf[256];
-<<<<<<< HEAD
-  jio_snprintf(buf, sizeof(buf), "(%u cores per cpu, %u threads per core) family %d model %d stepping %d%s%s%s%s%s%s%s%s%s%s%s%s%s%s%s%s",
-=======
   jio_snprintf(buf, sizeof(buf), "(%u cores per cpu, %u threads per core) family %d model %d stepping %d%s%s%s%s%s%s%s%s%s%s%s%s%s%s%s%s%s%s%s%s%s",
->>>>>>> 7b452e39
                cores_per_cpu(), threads_per_core(),
                cpu_family(), _model, _stepping,
                (supports_cmov() ? ", cmov" : ""),
@@ -683,15 +675,11 @@
   if (PrintMiscellaneous && Verbose) {
     tty->print_cr("Logical CPUs per core: %u",
                   logical_processors_per_package());
-<<<<<<< HEAD
-    tty->print_cr("UseSSE=%d",UseSSE);
-=======
     tty->print("UseSSE=%d",UseSSE);
     if (UseAVX > 0) {
       tty->print("  UseAVX=%d",UseAVX);
     }
     tty->cr();
->>>>>>> 7b452e39
     tty->print("Allocation");
     if (AllocatePrefetchStyle <= 0 || UseSSE == 0 && !supports_3dnow_prefetch()) {
       tty->print_cr(": no prefetching");
