/*
 * Copyright (c) 2015, 2016, Oracle and/or its affiliates. All rights reserved.
 * DO NOT ALTER OR REMOVE COPYRIGHT NOTICES OR THIS FILE HEADER.
 *
 * This code is free software; you can redistribute it and/or modify it
 * under the terms of the GNU General Public License version 2 only, as
 * published by the Free Software Foundation.  Oracle designates this
 * particular file as subject to the "Classpath" exception as provided
 * by Oracle in the LICENSE file that accompanied this code.
 *
 * This code is distributed in the hope that it will be useful, but WITHOUT
 * ANY WARRANTY; without even the implied warranty of MERCHANTABILITY or
 * FITNESS FOR A PARTICULAR PURPOSE.  See the GNU General Public License
 * version 2 for more details (a copy is included in the LICENSE file that
 * accompanied this code).
 *
 * You should have received a copy of the GNU General Public License version
 * 2 along with this work; if not, write to the Free Software Foundation,
 * Inc., 51 Franklin St, Fifth Floor, Boston, MA 02110-1301 USA.
 *
 * Please contact Oracle, 500 Oracle Parkway, Redwood Shores, CA 94065 USA
 * or visit www.oracle.com if you need additional information or have any
 * questions.
 */

package jdk.tools.jmod;

import java.io.ByteArrayInputStream;
import java.io.ByteArrayOutputStream;
import java.io.File;
import java.io.IOException;
import java.io.InputStream;
import java.io.OutputStream;
import java.io.PrintStream;
import java.io.UncheckedIOException;
import java.lang.module.Configuration;
import java.lang.module.ModuleReader;
import java.lang.module.ModuleReference;
import java.lang.module.ModuleFinder;
import java.lang.module.ModuleDescriptor;
import java.lang.module.ModuleDescriptor.Exports;
import java.lang.module.ModuleDescriptor.Provides;
import java.lang.module.ModuleDescriptor.Requires;
import java.lang.module.ModuleDescriptor.Version;
import java.lang.module.ResolutionException;
import java.lang.module.ResolvedModule;
import java.net.URI;
import java.nio.file.FileSystems;
import java.nio.file.FileVisitResult;
import java.nio.file.Files;
import java.nio.file.InvalidPathException;
import java.nio.file.Path;
import java.nio.file.PathMatcher;
import java.nio.file.Paths;
import java.nio.file.SimpleFileVisitor;
import java.nio.file.StandardCopyOption;
import java.nio.file.attribute.BasicFileAttributes;
import java.text.MessageFormat;
import java.util.ArrayDeque;
import java.util.ArrayList;
import java.util.Collection;
import java.util.Collections;
import java.util.Comparator;
import java.util.Deque;
import java.util.HashMap;
import java.util.HashSet;
import java.util.List;
import java.util.Locale;
import java.util.Map;
import java.util.MissingResourceException;
import java.util.Optional;
import java.util.ResourceBundle;
import java.util.Set;
import java.util.function.Consumer;
import java.util.function.Function;
import java.util.function.Predicate;
import java.util.function.Supplier;
import java.util.jar.JarEntry;
import java.util.jar.JarFile;
import java.util.jar.JarOutputStream;
import java.util.stream.Collectors;
import java.util.regex.Pattern;
import java.util.regex.PatternSyntaxException;
import java.util.stream.Stream;
import java.util.zip.ZipEntry;
import java.util.zip.ZipException;
import java.util.zip.ZipFile;

import jdk.internal.jmod.JmodFile;
import jdk.internal.jmod.JmodFile.Section;
import jdk.internal.joptsimple.BuiltinHelpFormatter;
import jdk.internal.joptsimple.NonOptionArgumentSpec;
import jdk.internal.joptsimple.OptionDescriptor;
import jdk.internal.joptsimple.OptionException;
import jdk.internal.joptsimple.OptionParser;
import jdk.internal.joptsimple.OptionSet;
import jdk.internal.joptsimple.OptionSpec;
import jdk.internal.joptsimple.ValueConverter;
import jdk.internal.loader.ResourceHelper;
import jdk.internal.misc.JavaLangModuleAccess;
import jdk.internal.misc.SharedSecrets;
import jdk.internal.module.ModuleHashes;
import jdk.internal.module.ModuleInfoExtender;
import jdk.tools.jlink.internal.Utils;

import static java.util.stream.Collectors.joining;

/**
 * Implementation for the jmod tool.
 */
public class JmodTask {

    static class CommandException extends RuntimeException {
        private static final long serialVersionUID = 0L;
        boolean showUsage;

        CommandException(String key, Object... args) {
            super(getMessageOrKey(key, args));
        }

        CommandException showUsage(boolean b) {
            showUsage = b;
            return this;
        }

        private static String getMessageOrKey(String key, Object... args) {
            try {
                return MessageFormat.format(ResourceBundleHelper.bundle.getString(key), args);
            } catch (MissingResourceException e) {
                return key;
            }
        }
    }

    private static final String PROGNAME = "jmod";
    private static final String MODULE_INFO = "module-info.class";

    private Options options;
    private PrintStream out = System.out;
    void setLog(PrintStream out) {
        this.out = out;
    }

    /* Result codes. */
    static final int EXIT_OK = 0, // Completed with no errors.
                     EXIT_ERROR = 1, // Completed but reported errors.
                     EXIT_CMDERR = 2, // Bad command-line arguments
                     EXIT_SYSERR = 3, // System error or resource exhaustion.
                     EXIT_ABNORMAL = 4;// terminated abnormally

    enum Mode {
        CREATE,
        LIST,
        DESCRIBE,
        HASH
    };

    static class Options {
        Mode mode;
        Path jmodFile;
        boolean help;
        boolean version;
        List<Path> otherFiles;
        List<Path> classpath;
        List<Path> cmds;
        List<Path> configs;
        List<Path> libs;
        ModuleFinder moduleFinder;
        Version moduleVersion;
        String mainClass;
        String osName;
        String osArch;
        String osVersion;
        Pattern modulesToHash;
        boolean dryrun;
        List<PathMatcher> excludes;
    }

    public int run(String[] args) {

        try {
            handleOptions(args);
            if (options == null) {
                showUsageSummary();
                return EXIT_CMDERR;
            }
            if (options.help) {
                showHelp();
                return EXIT_OK;
            }
            if (options.version) {
                showVersion();
                return EXIT_OK;
            }

            boolean ok;
            switch (options.mode) {
                case CREATE:
                    ok = create();
                    break;
                case LIST:
                    ok = list();
                    break;
                case DESCRIBE:
                    ok = describe();
                    break;
                case HASH:
                    ok = hashModules();
                    break;
                default:
                    throw new AssertionError("Unknown mode: " + options.mode.name());
            }

            return ok ? EXIT_OK : EXIT_ERROR;
        } catch (CommandException e) {
            reportError(e.getMessage());
            if (e.showUsage)
                showUsageSummary();
            return EXIT_CMDERR;
        } catch (Exception x) {
            reportError(x.getMessage());
            x.printStackTrace();
            return EXIT_ABNORMAL;
        } finally {
            out.flush();
        }
    }

    private boolean list() throws IOException {
        ZipFile zip = null;
        try {
            try {
                zip = new ZipFile(options.jmodFile.toFile());
            } catch (IOException x) {
                throw new IOException("error opening jmod file", x);
            }

            // Trivially print the archive entries for now, pending a more complete implementation
            zip.stream().forEach(e -> out.println(e.getName()));
            return true;
        } finally {
            if (zip != null)
                zip.close();
        }
    }

    private boolean hashModules() {
        return new Hasher(options.moduleFinder).run();
    }

    private boolean describe() throws IOException {
        try (JmodFile jf = new JmodFile(options.jmodFile)) {
            try (InputStream in = jf.getInputStream(Section.CLASSES, MODULE_INFO)) {
                ModuleDescriptor md = ModuleDescriptor.read(in);
                printModuleDescriptor(md);
                return true;
            } catch (IOException e) {
                throw new CommandException("err.module.descriptor.not.found");
            }
        }
    }

    static <T> String toString(Set<T> set) {
        if (set.isEmpty()) { return ""; }
        return set.stream().map(e -> e.toString().toLowerCase(Locale.ROOT))
                  .collect(joining(" "));
    }

    private static final JavaLangModuleAccess JLMA = SharedSecrets.getJavaLangModuleAccess();

    private void printModuleDescriptor(ModuleDescriptor md)
        throws IOException
    {
<<<<<<< HEAD
        StringBuilder sb = new StringBuilder();
        sb.append("\n").append(md.toNameAndVersion());

        md.requires().stream()
            .sorted(Comparator.comparing(Requires::name))
            .forEach(r -> {
                sb.append("\n  requires ");
                if (!r.modifiers().isEmpty())
                    sb.append(toString(r.modifiers())).append(" ");
                sb.append(r.name());
            });

        md.uses().stream().sorted()
            .forEach(s -> sb.append("\n  uses ").append(s));

        md.exports().stream()
            .sorted(Comparator.comparing(Exports::source))
            .forEach(p -> sb.append("\n  exports ").append(p));

        md.conceals().stream().sorted()
            .forEach(p -> sb.append("\n  conceals ").append(p));

        md.provides().values().stream()
            .sorted(Comparator.comparing(Provides::service))
            .forEach(p -> sb.append("\n  provides ").append(p.service())
                .append(" with ")
                .append(toString(p.providers())));

        md.mainClass().ifPresent(v -> sb.append("\n  main-class " + v));

        md.osName().ifPresent(v -> sb.append("\n  operating-system-name " + v));

        md.osArch().ifPresent(v -> sb.append("\n  operating-system-architecture " + v));

        md.osVersion().ifPresent(v -> sb.append("\n  operating-system-version " + v));

        JLMA.hashes(md).ifPresent(
            hashes -> hashes.names().stream().sorted().forEach(
                mod -> sb.append("\n  hashes ").append(mod).append(" ")
                    .append(hashes.algorithm()).append(" ")
                    .append(hashes.hashFor(mod))));

        out.println(sb.toString());
=======
        final String mi = Section.CLASSES.jmodDir() + "/" + MODULE_INFO;
        try (BufferedInputStream bis = new BufferedInputStream(in);
             ZipInputStream zis = new ZipInputStream(bis)) {

            ZipEntry e;
            while ((e = zis.getNextEntry()) != null) {
                if (e.getName().equals(mi)) {
                    ModuleDescriptor md = ModuleDescriptor.read(zis);
                    StringBuilder sb = new StringBuilder();
                    sb.append("\n").append(md.toNameAndVersion());

                    md.requires().stream()
                        .sorted(Comparator.comparing(Requires::name))
                        .forEach(r -> {
                            sb.append("\n  requires ");
                            if (!r.modifiers().isEmpty())
                                sb.append(toString(r.modifiers())).append(" ");
                            sb.append(r.name());
                        });

                    md.uses().stream().sorted()
                        .forEach(s -> sb.append("\n  uses ").append(s));

                    md.exports().stream()
                        .sorted(Comparator.comparing(Exports::source))
                        .forEach(p -> sb.append("\n  exports ").append(p));

                    Set<String> concealed = new HashSet<>(md.packages());
                    md.exports().stream().map(Exports::source).forEach(concealed::remove);
                    concealed.stream().sorted()
                        .forEach(p -> sb.append("\n  contains ").append(p));

                    md.provides().values().stream()
                        .sorted(Comparator.comparing(Provides::service))
                        .forEach(p -> sb.append("\n  provides ").append(p.service())
                                        .append(" with ")
                                        .append(toString(p.providers())));

                    md.mainClass().ifPresent(v -> sb.append("\n  main-class " + v));

                    md.osName().ifPresent(v -> sb.append("\n  operating-system-name " + v));

                    md.osArch().ifPresent(v -> sb.append("\n  operating-system-architecture " + v));

                    md.osVersion().ifPresent(v -> sb.append("\n  operating-system-version " + v));

                    JLMA.hashes(md).ifPresent(
                            hashes -> hashes.names().stream().sorted().forEach(
                                    mod -> sb.append("\n  hashes ").append(mod).append(" ")
                                             .append(hashes.algorithm()).append(" ")
                                             .append(hashes.hashFor(mod))));

                    out.println(sb.toString());
                    return true;
                }
            }
        }
        return false;
>>>>>>> 9e46ed0a
    }

    private boolean create() throws IOException {
        JmodFileWriter jmod = new JmodFileWriter();

        // create jmod with temporary name to avoid it being examined
        // when scanning the module path
        Path target = options.jmodFile;
        Path tempTarget = target.resolveSibling(target.getFileName() + ".tmp");
        try {
            try (JmodOutputStream jos = JmodOutputStream.newOutputStream(tempTarget)) {
                jmod.write(jos);
            }
            Files.move(tempTarget, target);
        } catch (Exception e) {
            if (Files.exists(tempTarget)) {
                try {
                    Files.delete(tempTarget);
                } catch (IOException ioe) {
                    e.addSuppressed(ioe);
                }
            }
            throw e;
        }
        return true;
    }

    private class JmodFileWriter {
        final List<Path> otherFiles = options.otherFiles;
        final List<Path> cmds = options.cmds;
        final List<Path> libs = options.libs;
        final List<Path> configs = options.configs;
        final List<Path> classpath = options.classpath;
        final Version moduleVersion = options.moduleVersion;
        final String mainClass = options.mainClass;
        final String osName = options.osName;
        final String osArch = options.osArch;
        final String osVersion = options.osVersion;
        final List<PathMatcher> excludes = options.excludes;
        final Hasher hasher = hasher();

        JmodFileWriter() { }

        /**
         * Writes the jmod to the given output stream.
         */
        void write(JmodOutputStream out) throws IOException {
            // module-info.class
            writeModuleInfo(out, findPackages(classpath));

            // classes
            processClasses(out, classpath);

<<<<<<< HEAD
            processSection(out, Section.NATIVE_CMDS, cmds);
            processSection(out, Section.NATIVE_LIBS, libs);
            processSection(out, Section.CONFIG, configs);
=======
                // classes
                processClasses(zos, classpath);

                processSection(zos, Section.NATIVE_CMDS, cmds);
                processSection(zos, Section.NATIVE_LIBS, libs);
                processSection(zos, Section.CONFIG, configs);
                processSection(zos, Section.OTHER_FILES, otherFiles);

            }
>>>>>>> 9e46ed0a
        }

        /**
         * Returns a supplier of an input stream to the module-info.class
         * on the class path of directories and JAR files.
         */
        Supplier<InputStream> newModuleInfoSupplier() throws IOException {
            ByteArrayOutputStream baos = new ByteArrayOutputStream();
            for (Path e: classpath) {
                if (Files.isDirectory(e)) {
                    Path mi = e.resolve(MODULE_INFO);
                    if (Files.isRegularFile(mi)) {
                        Files.copy(mi, baos);
                        break;
                    }
                } else if (Files.isRegularFile(e) && e.toString().endsWith(".jar")) {
                    try (JarFile jf = new JarFile(e.toFile())) {
                        ZipEntry entry = jf.getEntry(MODULE_INFO);
                        if (entry != null) {
                            jf.getInputStream(entry).transferTo(baos);
                            break;
                        }
                    } catch (ZipException x) {
                        // Skip. Do nothing. No packages will be added.
                    }
                }
            }
            if (baos.size() == 0) {
                return null;
            } else {
                byte[] bytes = baos.toByteArray();
                return () -> new ByteArrayInputStream(bytes);
            }
        }

        /**
         * Writes the updated module-info.class to the ZIP output stream.
         *
         * The updated module-info.class will have a Packages attribute
         * with the set of module-private/non-exported packages.
         *
         * If --module-version, --main-class, or other options were provided
         * then the corresponding class file attributes are added to the
         * module-info here.
         */
        void writeModuleInfo(JmodOutputStream out, Set<String> packages)
            throws IOException
        {
            Supplier<InputStream> miSupplier = newModuleInfoSupplier();
            if (miSupplier == null) {
                throw new IOException(MODULE_INFO + " not found");
            }

            ModuleDescriptor descriptor;
            try (InputStream in = miSupplier.get()) {
                descriptor = ModuleDescriptor.read(in);
            }

            // copy the module-info.class into the jmod with the additional
            // attributes for the version, main class and other meta data
            try (InputStream in = miSupplier.get()) {
                ModuleInfoExtender extender = ModuleInfoExtender.newExtender(in);

                // Add (or replace) the Packages attribute
                if (packages != null) {
                    extender.packages(packages);
                }

                // --main-class
                if (mainClass != null)
                    extender.mainClass(mainClass);

                // --os-name, --os-arch, --os-version
                if (osName != null || osArch != null || osVersion != null)
                    extender.targetPlatform(osName, osArch, osVersion);

                // --module-version
                if (moduleVersion != null)
                    extender.version(moduleVersion);

                if (hasher != null) {
                    ModuleHashes moduleHashes = hasher.computeHashes(descriptor.name());
                    if (moduleHashes != null) {
                        extender.hashes(moduleHashes);
                    } else {
                        warning("warn.no.module.hashes", descriptor.name());
                    }
                }

                // write the (possibly extended or modified) module-info.class
                out.writeEntry(extender.toByteArray(), Section.CLASSES, MODULE_INFO);
            }
        }

        /*
         * Hasher resolves a module graph using the --hash-modules PATTERN
         * as the roots.
         *
         * The jmod file is being created and does not exist in the
         * given modulepath.
         */
        private Hasher hasher() {
            if (options.modulesToHash == null)
                return null;

            try {
                Supplier<InputStream> miSupplier = newModuleInfoSupplier();
                if (miSupplier == null) {
                    throw new IOException(MODULE_INFO + " not found");
                }

                ModuleDescriptor descriptor;
                try (InputStream in = miSupplier.get()) {
                    descriptor = ModuleDescriptor.read(in);
                }

                URI uri = options.jmodFile.toUri();
                ModuleReference mref = new ModuleReference(descriptor, uri, new Supplier<>() {
                    @Override
                    public ModuleReader get() {
                        throw new UnsupportedOperationException();
                    }
                });

                // compose a module finder with the module path and also
                // a module finder that can find the jmod file being created
                ModuleFinder finder = ModuleFinder.compose(options.moduleFinder,
                    new ModuleFinder() {
                        @Override
                        public Optional<ModuleReference> find(String name) {
                            if (descriptor.name().equals(name))
                                return Optional.of(mref);
                            else return Optional.empty();
                        }

                        @Override
                        public Set<ModuleReference> findAll() {
                            return Collections.singleton(mref);
                        }
                    });

                return new Hasher(finder);
            } catch (IOException e) {
                throw new UncheckedIOException(e);
            }
        }

        /**
         * Returns the set of all packages on the given class path.
         */
        Set<String> findPackages(List<Path> classpath) {
            Set<String> packages = new HashSet<>();
            for (Path path : classpath) {
                if (Files.isDirectory(path)) {
                    packages.addAll(findPackages(path));
                } else if (Files.isRegularFile(path) && path.toString().endsWith(".jar")) {
                    try (JarFile jf = new JarFile(path.toString())) {
                        packages.addAll(findPackages(jf));
                    } catch (ZipException x) {
                        // Skip. Do nothing. No packages will be added.
                    } catch (IOException ioe) {
                        throw new UncheckedIOException(ioe);
                    }
                }
            }
            return packages;
        }

        /**
         * Returns the set of packages in the given directory tree.
         */
        Set<String> findPackages(Path dir) {
            try {
                return Files.find(dir, Integer.MAX_VALUE,
                                  ((path, attrs) -> attrs.isRegularFile()))
                        .map(dir::relativize)
                        .filter(path -> isResource(path.toString()))
                        .map(path -> toPackageName(path))
                        .filter(pkg -> pkg.length() > 0)
                        .distinct()
                        .collect(Collectors.toSet());
            } catch (IOException ioe) {
                throw new UncheckedIOException(ioe);
            }
        }

        /**
         * Returns the set of packages in the given JAR file.
         */
        Set<String> findPackages(JarFile jf) {
            return jf.stream()
                     .filter(e -> !e.isDirectory() && isResource(e.getName()))
                     .map(e -> toPackageName(e))
                     .filter(pkg -> pkg.length() > 0)
                     .distinct()
                     .collect(Collectors.toSet());
        }

        /**
         * Returns true if it's a .class or a resource with an effective
         * package name.
         */
        boolean isResource(String name) {
            name = name.replace(File.separatorChar, '/');
            return name.endsWith(".class") || !ResourceHelper.isSimpleResource(name);
        }


        String toPackageName(Path path) {
            String name = path.toString();
            int index = name.lastIndexOf(File.separatorChar);
            if (index != -1)
                return name.substring(0, index).replace(File.separatorChar, '.');

            if (name.endsWith(".class") && !name.equals(MODULE_INFO)) {
                IOException e = new IOException(name  + " in the unnamed package");
                throw new UncheckedIOException(e);
            }
            return "";
        }

        String toPackageName(ZipEntry entry) {
            String name = entry.getName();
            int index = name.lastIndexOf("/");
            if (index != -1)
                return name.substring(0, index).replace('/', '.');

            if (name.endsWith(".class") && !name.equals(MODULE_INFO)) {
                IOException e = new IOException(name  + " in the unnamed package");
                throw new UncheckedIOException(e);
            }
            return "";
        }

        void processClasses(JmodOutputStream zos, List<Path> classpaths)
            throws IOException
        {
            if (classpaths == null)
                return;

            for (Path p : classpaths) {
                if (Files.isDirectory(p)) {
                    processSection(zos, Section.CLASSES, p);
                } else if (Files.isRegularFile(p) && p.toString().endsWith(".jar")) {
                    try (JarFile jf = new JarFile(p.toFile())) {
                        JarEntryConsumer jec = new JarEntryConsumer(zos, jf);
                        jf.stream().filter(jec).forEach(jec);
                    }
                }
            }
        }

        void processSection(JmodOutputStream zos, Section section, List<Path> paths)
            throws IOException
        {
            if (paths == null)
                return;

            for (Path p : paths)
                processSection(zos, section, p);
        }

        void processSection(JmodOutputStream out, Section section, Path top)
            throws IOException
        {
            Files.walkFileTree(top, new SimpleFileVisitor<Path>() {
                @Override
                public FileVisitResult visitFile(Path file, BasicFileAttributes attrs)
                    throws IOException
                {
                    Path relPath = top.relativize(file);
                    if (relPath.toString().equals(MODULE_INFO)
                        && !Section.CLASSES.equals(section))
                        warning("warn.ignore.entry", MODULE_INFO, section);

                    if (!relPath.toString().equals(MODULE_INFO)
                        && !matches(relPath, excludes)) {
                        try (InputStream in = Files.newInputStream(file)) {
                            out.writeEntry(in, section, relPath.toString());
                        } catch (IOException x) {
                            if (x.getMessage().contains("duplicate entry")) {
                                warning("warn.ignore.duplicate.entry", relPath.toString(), section);
                                return FileVisitResult.CONTINUE;
                            }
                            throw x;
                        }
                    }
                    return FileVisitResult.CONTINUE;
                }
            });
        }

        boolean matches(Path path, List<PathMatcher> matchers) {
            if (matchers != null) {
                for (PathMatcher pm : matchers) {
                    if (pm.matches(path))
                        return true;
                }
            }
            return false;
        }

        class JarEntryConsumer implements Consumer<JarEntry>, Predicate<JarEntry> {
            final JmodOutputStream out;
            final JarFile jarfile;
            JarEntryConsumer(JmodOutputStream out, JarFile jarfile) {
                this.out = out;
                this.jarfile = jarfile;
            }
            @Override
            public void accept(JarEntry je) {
                try (InputStream in = jarfile.getInputStream(je)) {
                    out.writeEntry(in, Section.CLASSES, je.getName());
                } catch (IOException e) {
                    throw new UncheckedIOException(e);
                }
            }
            @Override
            public boolean test(JarEntry je) {
                String name = je.getName();
                // ## no support for excludes. Is it really needed?
                return !name.endsWith(MODULE_INFO) && !je.isDirectory();
            }
        }
    }

    /**
     * Compute and record hashes
     */
    private class Hasher {
        final ModuleFinder moduleFinder;
        final Map<String, Path> moduleNameToPath;
        final Set<String> modules;
        final Configuration configuration;
        final boolean dryrun = options.dryrun;
        Hasher(ModuleFinder finder) {
            this.moduleFinder = finder;
            // Determine the modules that matches the pattern {@code modulesToHash}
            this.modules = moduleFinder.findAll().stream()
                .map(mref -> mref.descriptor().name())
                .filter(mn -> options.modulesToHash.matcher(mn).find())
                .collect(Collectors.toSet());

            // a map from a module name to Path of the packaged module
            this.moduleNameToPath = moduleFinder.findAll().stream()
                .map(mref -> mref.descriptor().name())
                .collect(Collectors.toMap(Function.identity(), mn -> moduleToPath(mn)));

            // get a resolved module graph
            Configuration config = null;
            try {
                config = Configuration.empty()
                    .resolveRequires(ModuleFinder.ofSystem(), moduleFinder, modules);
            } catch (ResolutionException e) {
                warning("warn.module.resolution.fail", e.getMessage());
            }
            this.configuration = config;
        }

        /**
         * This method is for jmod hash command.
         *
         * Identify the base modules in the module graph, i.e. no outgoing edge
         * to any of the modules to be hashed.
         *
         * For each base module M, compute the hashes of all modules that depend
         * upon M directly or indirectly.  Then update M's module-info.class
         * to record the hashes.
         */
        boolean run() {
            if (configuration == null)
                return false;

            // transposed graph containing the the packaged modules and
            // its transitive dependences matching --hash-modules
            Map<String, Set<String>> graph = new HashMap<>();
            for (String root : modules) {
                Deque<String> deque = new ArrayDeque<>();
                deque.add(root);
                Set<String> visited = new HashSet<>();
                while (!deque.isEmpty()) {
                    String mn = deque.pop();
                    if (!visited.contains(mn)) {
                        visited.add(mn);

                        if (modules.contains(mn))
                            graph.computeIfAbsent(mn, _k -> new HashSet<>());

                        ResolvedModule resolvedModule = configuration.findModule(mn).get();
                        for (ResolvedModule dm : resolvedModule.reads()) {
                            String name = dm.name();
                            if (!visited.contains(name)) {
                                deque.push(name);
                            }

                            // reverse edge
                            if (modules.contains(name) && modules.contains(mn)) {
                                graph.computeIfAbsent(name, _k -> new HashSet<>()).add(mn);
                            }
                        }
                    }
                }
            }

            if (dryrun)
                out.println("Dry run:");

            // each node in a transposed graph is a matching packaged module
            // in which the hash of the modules that depend upon it is recorded
            graph.entrySet().stream()
                .filter(e -> !e.getValue().isEmpty())
                .forEach(e -> {
                    String mn = e.getKey();
                    Map<String, Path> modulesForHash = e.getValue().stream()
                            .collect(Collectors.toMap(Function.identity(),
                                                      moduleNameToPath::get));
                    ModuleHashes hashes = ModuleHashes.generate(modulesForHash, "SHA-256");
                    if (dryrun) {
                        out.format("%s%n", mn);
                        hashes.names().stream()
                              .sorted()
                              .forEach(name -> out.format("  hashes %s %s %s%n",
                                  name, hashes.algorithm(), hashes.hashFor(name)));
                    } else {
                        try {
                            updateModuleInfo(mn, hashes);
                        } catch (IOException ex) {
                            throw new UncheckedIOException(ex);
                        }
                    }
                });
            return true;
        }

        /**
         * Compute hashes of the specified module.
         *
         * It records the hashing modules that depend upon the specified
         * module directly or indirectly.
         */
        ModuleHashes computeHashes(String name) {
            if (configuration == null)
                return null;

            // the transposed graph includes all modules in the resolved graph
            Map<String, Set<String>> graph = transpose();

            // find the modules that transitively depend upon the specified name
            Deque<String> deque = new ArrayDeque<>();
            deque.add(name);
            Set<String> mods = visitNodes(graph, deque);

            // filter modules matching the pattern specified --hash-modules
            // as well as itself as the jmod file is being generated
            Map<String, Path> modulesForHash = mods.stream()
                .filter(mn -> !mn.equals(name) && modules.contains(mn))
                .collect(Collectors.toMap(Function.identity(), moduleNameToPath::get));

            if (modulesForHash.isEmpty())
                return null;

           return ModuleHashes.generate(modulesForHash, "SHA-256");
        }

        /**
         * Returns all nodes traversed from the given roots.
         */
        private Set<String> visitNodes(Map<String, Set<String>> graph,
                                       Deque<String> roots) {
            Set<String> visited = new HashSet<>();
            while (!roots.isEmpty()) {
                String mn = roots.pop();
                if (!visited.contains(mn)) {
                    visited.add(mn);
                    // the given roots may not be part of the graph
                    if (graph.containsKey(mn)) {
                        for (String dm : graph.get(mn)) {
                            if (!visited.contains(dm)) {
                                roots.push(dm);
                            }
                        }
                    }
                }
            }
            return visited;
        }

        /**
         * Returns a transposed graph from the resolved module graph.
         */
        private Map<String, Set<String>> transpose() {
            Map<String, Set<String>> transposedGraph = new HashMap<>();
            Deque<String> deque = new ArrayDeque<>(modules);

            Set<String> visited = new HashSet<>();
            while (!deque.isEmpty()) {
                String mn = deque.pop();
                if (!visited.contains(mn)) {
                    visited.add(mn);

                    transposedGraph.computeIfAbsent(mn, _k -> new HashSet<>());

                    ResolvedModule resolvedModule = configuration.findModule(mn).get();
                    for (ResolvedModule dm : resolvedModule.reads()) {
                        String name = dm.name();
                        if (!visited.contains(name)) {
                            deque.push(name);
                        }

                        // reverse edge
                        transposedGraph.computeIfAbsent(name, _k -> new HashSet<>())
                                .add(mn);
                    }
                }
            }
            return transposedGraph;
        }

        /**
         * Reads the given input stream of module-info.class and write
         * the extended module-info.class with the given ModuleHashes
         *
         * @param in       InputStream of module-info.class
         * @param out      OutputStream to write the extended module-info.class
         * @param hashes   ModuleHashes
         */
        private void recordHashes(InputStream in, OutputStream out, ModuleHashes hashes)
            throws IOException
        {
            ModuleInfoExtender extender = ModuleInfoExtender.newExtender(in);
            extender.hashes(hashes);
            extender.write(out);
        }

        private void updateModuleInfo(String name, ModuleHashes moduleHashes)
            throws IOException
        {
            Path target = moduleNameToPath.get(name);
            Path tempTarget = target.resolveSibling(target.getFileName() + ".tmp");
            try {
                if (target.getFileName().toString().endsWith(".jmod")) {
                    updateJmodFile(target, tempTarget, moduleHashes);
                } else {
                    updateModularJar(target, tempTarget, moduleHashes);
                }
            } catch (IOException|RuntimeException e) {
                if (Files.exists(tempTarget)) {
                    try {
                        Files.delete(tempTarget);
                    } catch (IOException ioe) {
                        e.addSuppressed(ioe);
                    }
                }
                throw e;
            }

            out.println(getMessage("module.hashes.recorded", name));
            Files.move(tempTarget, target, StandardCopyOption.REPLACE_EXISTING);
        }

        private void updateModularJar(Path target, Path tempTarget,
                                      ModuleHashes moduleHashes)
            throws IOException
        {
            try (JarFile jf = new JarFile(target.toFile());
                 OutputStream out = Files.newOutputStream(tempTarget);
                 JarOutputStream jos = new JarOutputStream(out))
            {
                jf.stream().forEach(e -> {
                    try (InputStream in = jf.getInputStream(e)) {
                        if (e.getName().equals(MODULE_INFO)) {
                            // what about module-info.class in versioned entries?
                            ZipEntry ze = new ZipEntry(e.getName());
                            ze.setTime(System.currentTimeMillis());
                            jos.putNextEntry(ze);
                            recordHashes(in, jos, moduleHashes);
                            jos.closeEntry();
                        } else {
                            jos.putNextEntry(e);
                            jos.write(in.readAllBytes());
                            jos.closeEntry();
                        }
                    } catch (IOException x) {
                        throw new UncheckedIOException(x);
                    }
                });
            }
        }

        private void updateJmodFile(Path target, Path tempTarget,
                                    ModuleHashes moduleHashes)
            throws IOException
        {

            try (JmodFile jf = new JmodFile(target);
                 JmodOutputStream jos = JmodOutputStream.newOutputStream(tempTarget))
            {
                jf.stream().forEach(e -> {
                    try (InputStream in = jf.getInputStream(e.section(), e.name())) {
                        if (e.name().equals(MODULE_INFO)) {
                            // replace module-info.class
                            ModuleInfoExtender extender =
                                ModuleInfoExtender.newExtender(in);
                            extender.hashes(moduleHashes);
                            jos.writeEntry(extender.toByteArray(), e.section(), e.name());
                        } else {
                            jos.writeEntry(in, e);
                        }
                    } catch (IOException x) {
                        throw new UncheckedIOException(x);
                    }
                });
            }
        }

        private Path moduleToPath(String name) {
            ModuleReference mref = moduleFinder.find(name).orElseThrow(
                () -> new InternalError("Selected module " + name + " not on module path"));

            URI uri = mref.location().get();
            Path path = Paths.get(uri);
            String fn = path.getFileName().toString();
            if (!fn.endsWith(".jar") && !fn.endsWith(".jmod")) {
                throw new InternalError(path + " is not a modular JAR or jmod file");
            }
            return path;
        }
    }

<<<<<<< HEAD
=======
    enum Section {
        NATIVE_LIBS("native"),
        NATIVE_CMDS("bin"),
        CLASSES("classes"),
        CONFIG("conf"),
        OTHER_FILES("top"),
        UNKNOWN("unknown");

        private final String jmodDir;

        Section(String jmodDir) {
            this.jmodDir = jmodDir;
        }

        String jmodDir() { return jmodDir; }
    }

>>>>>>> 9e46ed0a
    static class ClassPathConverter implements ValueConverter<Path> {
        static final ValueConverter<Path> INSTANCE = new ClassPathConverter();

        private static final Path CWD = Paths.get("");

        @Override
        public Path convert(String value) {
            try {
                Path path = CWD.resolve(value);
                if (Files.notExists(path))
                    throw new CommandException("err.path.not.found", path);
                if (! (Files.isDirectory(path) ||
                       (Files.isRegularFile(path) && path.toString().endsWith(".jar"))))
                    throw new CommandException("err.invalid.class.path.entry", path);
                return path;
            } catch (InvalidPathException x) {
                throw new CommandException("err.path.not.valid", value);
            }
        }

        @Override  public Class<Path> valueType() { return Path.class; }

        @Override  public String valuePattern() { return "path"; }
    }

    static class DirPathConverter implements ValueConverter<Path> {
        static final ValueConverter<Path> INSTANCE = new DirPathConverter();

        private static final Path CWD = Paths.get("");

        @Override
        public Path convert(String value) {
            try {
                Path path = CWD.resolve(value);
                if (Files.notExists(path))
                    throw new CommandException("err.path.not.found", path);
                if (!Files.isDirectory(path))
                    throw new CommandException("err.path.not.a.dir", path);
                return path;
            } catch (InvalidPathException x) {
                throw new CommandException("err.path.not.valid", value);
            }
        }

        @Override  public Class<Path> valueType() { return Path.class; }

        @Override  public String valuePattern() { return "path"; }
    }

    static class ModuleVersionConverter implements ValueConverter<Version> {
        @Override
        public Version convert(String value) {
            try {
                return Version.parse(value);
            } catch (IllegalArgumentException x) {
                throw new CommandException("err.invalid.version", x.getMessage());
            }
        }

        @Override public Class<Version> valueType() { return Version.class; }

        @Override public String valuePattern() { return "module-version"; }
    }

    static class PatternConverter implements ValueConverter<Pattern> {
        @Override
        public Pattern convert(String value) {
            try {
                if (value.startsWith("regex:")) {
                    value = value.substring("regex:".length()).trim();
                }

                return Pattern.compile(value);
            } catch (PatternSyntaxException e) {
                throw new CommandException("err.bad.pattern", value);
            }
        }

        @Override public Class<Pattern> valueType() { return Pattern.class; }

        @Override public String valuePattern() { return "regex-pattern"; }
    }

    static class PathMatcherConverter implements ValueConverter<PathMatcher> {
        @Override
        public PathMatcher convert(String pattern) {
            try {
                return Utils.getPathMatcher(FileSystems.getDefault(), pattern);
            } catch (PatternSyntaxException e) {
                throw new CommandException("err.bad.pattern", pattern);
            }
        }

        @Override public Class<PathMatcher> valueType() { return PathMatcher.class; }

        @Override public String valuePattern() { return "pattern-list"; }
    }

    /* Support for @<file> in jmod help */
    private static final String CMD_FILENAME = "@<filename>";

    /**
     * This formatter is adding the @filename option and does the required
     * formatting.
     */
    private static final class JmodHelpFormatter extends BuiltinHelpFormatter {

        private JmodHelpFormatter() { super(80, 2); }

        @Override
        public String format(Map<String, ? extends OptionDescriptor> options) {
            Map<String, OptionDescriptor> all = new HashMap<>();
            all.putAll(options);
            all.put(CMD_FILENAME, new OptionDescriptor() {
                @Override
                public Collection<String> options() {
                    List<String> ret = new ArrayList<>();
                    ret.add(CMD_FILENAME);
                    return ret;
                }
                @Override
                public String description() { return getMessage("main.opt.cmdfile"); }
                @Override
                public List<?> defaultValues() { return Collections.emptyList(); }
                @Override
                public boolean isRequired() { return false; }
                @Override
                public boolean acceptsArguments() { return false; }
                @Override
                public boolean requiresArgument() { return false; }
                @Override
                public String argumentDescription() { return null; }
                @Override
                public String argumentTypeIndicator() { return null; }
                @Override
                public boolean representsNonOptions() { return false; }
            });
            String content = super.format(all);
            StringBuilder builder = new StringBuilder();

            builder.append(getMessage("main.opt.mode")).append("\n  ");
            builder.append(getMessage("main.opt.mode.create")).append("\n  ");
            builder.append(getMessage("main.opt.mode.list")).append("\n  ");
            builder.append(getMessage("main.opt.mode.describe")).append("\n  ");
            builder.append(getMessage("main.opt.mode.hash")).append("\n\n");

            String cmdfile = null;
            String[] lines = content.split("\n");
            for (String line : lines) {
                if (line.startsWith("--@")) {
                    cmdfile = line.replace("--" + CMD_FILENAME, CMD_FILENAME + "  ");
                } else if (line.startsWith("Option") || line.startsWith("------")) {
                    builder.append(" ").append(line).append("\n");
                } else if (!line.matches("Non-option arguments")){
                    builder.append("  ").append(line).append("\n");
                }
            }
            if (cmdfile != null) {
                builder.append("  ").append(cmdfile).append("\n");
            }
            return builder.toString();
        }
    }

    private final OptionParser parser = new OptionParser("hp");

    private void handleOptions(String[] args) {
        parser.formatHelpWith(new JmodHelpFormatter());

        OptionSpec<Path> classPath
                = parser.accepts("class-path", getMessage("main.opt.class-path"))
                        .withRequiredArg()
                        .withValuesSeparatedBy(File.pathSeparatorChar)
                        .withValuesConvertedBy(ClassPathConverter.INSTANCE);

        OptionSpec<Path> cmds
                = parser.accepts("cmds", getMessage("main.opt.cmds"))
                        .withRequiredArg()
                        .withValuesSeparatedBy(File.pathSeparatorChar)
                        .withValuesConvertedBy(DirPathConverter.INSTANCE);

        OptionSpec<Path> config
                = parser.accepts("config", getMessage("main.opt.config"))
                        .withRequiredArg()
                        .withValuesSeparatedBy(File.pathSeparatorChar)
                        .withValuesConvertedBy(DirPathConverter.INSTANCE);

        OptionSpec<Path> otherFiles
            = parser.accepts("other-files", getMessage("main.opt.other-files"))
                        .withRequiredArg()
                        .withValuesSeparatedBy(File.pathSeparatorChar)
                        .withValuesConvertedBy(DirPathConverter.INSTANCE);

        OptionSpec<Void> dryrun
            = parser.accepts("dry-run", getMessage("main.opt.dry-run"));

        OptionSpec<PathMatcher> excludes
                = parser.accepts("exclude", getMessage("main.opt.exclude"))
                        .withRequiredArg()
                        .withValuesConvertedBy(new PathMatcherConverter());

        OptionSpec<Pattern> hashModules
                = parser.accepts("hash-modules", getMessage("main.opt.hash-modules"))
                        .withRequiredArg()
                        .withValuesConvertedBy(new PatternConverter());

        OptionSpec<Void> help
                = parser.acceptsAll(Set.of("h", "help"), getMessage("main.opt.help"))
                        .forHelp();

        OptionSpec<Path> libs
                = parser.accepts("libs", getMessage("main.opt.libs"))
                        .withRequiredArg()
                        .withValuesSeparatedBy(File.pathSeparatorChar)
                        .withValuesConvertedBy(DirPathConverter.INSTANCE);

        OptionSpec<String> mainClass
                = parser.accepts("main-class", getMessage("main.opt.main-class"))
                        .withRequiredArg()
                        .describedAs(getMessage("main.opt.main-class.arg"));

        OptionSpec<Path> modulePath
                = parser.acceptsAll(Set.of("p", "module-path"),
                                    getMessage("main.opt.module-path"))
                        .withRequiredArg()
                        .withValuesSeparatedBy(File.pathSeparatorChar)
                        .withValuesConvertedBy(DirPathConverter.INSTANCE);

        OptionSpec<Version> moduleVersion
                = parser.accepts("module-version", getMessage("main.opt.module-version"))
                        .withRequiredArg()
                        .withValuesConvertedBy(new ModuleVersionConverter());

        OptionSpec<String> osName
                = parser.accepts("os-name", getMessage("main.opt.os-name"))
                        .withRequiredArg()
                        .describedAs(getMessage("main.opt.os-name.arg"));

        OptionSpec<String> osArch
                = parser.accepts("os-arch", getMessage("main.opt.os-arch"))
                        .withRequiredArg()
                        .describedAs(getMessage("main.opt.os-arch.arg"));

        OptionSpec<String> osVersion
                = parser.accepts("os-version", getMessage("main.opt.os-version"))
                        .withRequiredArg()
                        .describedAs(getMessage("main.opt.os-version.arg"));

        OptionSpec<Void> version
                = parser.accepts("version", getMessage("main.opt.version"));

        NonOptionArgumentSpec<String> nonOptions
                = parser.nonOptions();

        try {
            OptionSet opts = parser.parse(args);

            if (opts.has(help) || opts.has(version)) {
                options = new Options();
                options.help = opts.has(help);
                options.version = opts.has(version);
                return;  // informational message will be shown
            }

            List<String> words = opts.valuesOf(nonOptions);
            if (words.isEmpty())
                throw new CommandException("err.missing.mode").showUsage(true);
            String verb = words.get(0);
            options = new Options();
            try {
                options.mode = Enum.valueOf(Mode.class, verb.toUpperCase());
            } catch (IllegalArgumentException e) {
                throw new CommandException("err.invalid.mode", verb).showUsage(true);
            }

            if (opts.has(classPath))
                options.classpath = opts.valuesOf(classPath);
            if (opts.has(cmds))
                options.cmds = opts.valuesOf(cmds);
            if (opts.has(config))
                options.configs = opts.valuesOf(config);
            if (opts.has(otherFiles))
                options.otherFiles = opts.valuesOf(otherFiles);
            if (opts.has(dryrun))
                options.dryrun = true;
            if (opts.has(excludes))
                options.excludes = opts.valuesOf(excludes);
            if (opts.has(libs))
                options.libs = opts.valuesOf(libs);
            if (opts.has(modulePath)) {
                Path[] dirs = opts.valuesOf(modulePath).toArray(new Path[0]);
                options.moduleFinder = JLMA.newModulePath(Runtime.version(), true, dirs);
            }
            if (opts.has(moduleVersion))
                options.moduleVersion = opts.valueOf(moduleVersion);
            if (opts.has(mainClass))
                options.mainClass = opts.valueOf(mainClass);
            if (opts.has(osName))
                options.osName = opts.valueOf(osName);
            if (opts.has(osArch))
                options.osArch = opts.valueOf(osArch);
            if (opts.has(osVersion))
                options.osVersion = opts.valueOf(osVersion);
            if (opts.has(hashModules)) {
                options.modulesToHash = opts.valueOf(hashModules);
                // if storing hashes then the module path is required
                if (options.moduleFinder == null)
                    throw new CommandException("err.modulepath.must.be.specified")
                            .showUsage(true);
            }

            if (options.mode.equals(Mode.HASH)) {
                if (options.moduleFinder == null || options.modulesToHash == null)
                    throw new CommandException("err.modulepath.must.be.specified")
                            .showUsage(true);
            } else {
                if (words.size() <= 1)
                    throw new CommandException("err.jmod.must.be.specified").showUsage(true);
                Path path = Paths.get(words.get(1));

                if (options.mode.equals(Mode.CREATE) && Files.exists(path))
                    throw new CommandException("err.file.already.exists", path);
                else if ((options.mode.equals(Mode.LIST) ||
                            options.mode.equals(Mode.DESCRIBE))
                         && Files.notExists(path))
                    throw new CommandException("err.jmod.not.found", path);

                if (options.dryrun) {
                    throw new CommandException("err.invalid.dryrun.option");
                }
                options.jmodFile = path;

                if (words.size() > 2)
                    throw new CommandException("err.unknown.option",
                            words.subList(2, words.size())).showUsage(true);
            }

            if (options.mode.equals(Mode.CREATE) && options.classpath == null)
                throw new CommandException("err.classpath.must.be.specified").showUsage(true);
            if (options.mainClass != null && !isValidJavaIdentifier(options.mainClass))
                throw new CommandException("err.invalid.main-class", options.mainClass);

            // check other files that should not conflict with well-known paths
            // in an image
            checkOtherFilePaths(options.otherFiles);
        } catch (OptionException e) {
             throw new CommandException(e.getMessage());
        }
    }

    static void checkOtherFilePaths(List<Path> paths) {
        if (paths == null)
            return;;

        for (Path path : paths) {
            try (Stream<Path> dirs = Files.walk(path, 1).filter(Files::isDirectory)) {
                dirs.forEach(p -> {
                    Path name = p.getFileName();
                    if (name.equals("conf") || name.equals("lib") || name.equals("bin")) {
                        throw new CommandException("Invalid path in top level section: " + p);
                    }
                });
            } catch (IOException e) {
                throw new UncheckedIOException(e);
            }
        }
    }

    /**
     * Returns true if, and only if, the given main class is a legal.
     */
    static boolean isValidJavaIdentifier(String mainClass) {
        if (mainClass.length() == 0)
            return false;

        if (!Character.isJavaIdentifierStart(mainClass.charAt(0)))
            return false;

        int n = mainClass.length();
        for (int i=1; i < n; i++) {
            char c = mainClass.charAt(i);
            if (!Character.isJavaIdentifierPart(c) && c != '.')
                return false;
        }
        if (mainClass.charAt(n-1) == '.')
            return false;

        return true;
    }

    private void reportError(String message) {
        out.println(getMessage("error.prefix") + " " + message);
    }

    private void warning(String key, Object... args) {
        out.println(getMessage("warn.prefix") + " " + getMessage(key, args));
    }

    private void showUsageSummary() {
        out.println(getMessage("main.usage.summary", PROGNAME));
    }

    private void showHelp() {
        out.println(getMessage("main.usage", PROGNAME));
        try {
            parser.printHelpOn(out);
        } catch (IOException x) {
            throw new AssertionError(x);
        }
    }

    private void showVersion() {
        out.println(version());
    }

    private String version() {
        return System.getProperty("java.version");
    }

    private static String getMessage(String key, Object... args) {
        try {
            return MessageFormat.format(ResourceBundleHelper.bundle.getString(key), args);
        } catch (MissingResourceException e) {
            throw new InternalError("Missing message: " + key);
        }
    }

    private static class ResourceBundleHelper {
        static final ResourceBundle bundle;

        static {
            Locale locale = Locale.getDefault();
            try {
                bundle = ResourceBundle.getBundle("jdk.tools.jmod.resources.jmod", locale);
            } catch (MissingResourceException e) {
                throw new InternalError("Cannot find jmod resource bundle for locale " + locale);
            }
        }
    }
}<|MERGE_RESOLUTION|>--- conflicted
+++ resolved
@@ -271,7 +271,6 @@
     private void printModuleDescriptor(ModuleDescriptor md)
         throws IOException
     {
-<<<<<<< HEAD
         StringBuilder sb = new StringBuilder();
         sb.append("\n").append(md.toNameAndVersion());
 
@@ -291,14 +290,16 @@
             .sorted(Comparator.comparing(Exports::source))
             .forEach(p -> sb.append("\n  exports ").append(p));
 
-        md.conceals().stream().sorted()
-            .forEach(p -> sb.append("\n  conceals ").append(p));
+        Set<String> concealed = new HashSet<>(md.packages());
+        md.exports().stream().map(Exports::source).forEach(concealed::remove);
+        concealed.stream().sorted()
+                 .forEach(p -> sb.append("\n  contains ").append(p));
 
         md.provides().values().stream()
             .sorted(Comparator.comparing(Provides::service))
             .forEach(p -> sb.append("\n  provides ").append(p.service())
-                .append(" with ")
-                .append(toString(p.providers())));
+                            .append(" with ")
+                            .append(toString(p.providers())));
 
         md.mainClass().ifPresent(v -> sb.append("\n  main-class " + v));
 
@@ -311,70 +312,10 @@
         JLMA.hashes(md).ifPresent(
             hashes -> hashes.names().stream().sorted().forEach(
                 mod -> sb.append("\n  hashes ").append(mod).append(" ")
-                    .append(hashes.algorithm()).append(" ")
-                    .append(hashes.hashFor(mod))));
+                         .append(hashes.algorithm()).append(" ")
+                         .append(hashes.hashFor(mod))));
 
         out.println(sb.toString());
-=======
-        final String mi = Section.CLASSES.jmodDir() + "/" + MODULE_INFO;
-        try (BufferedInputStream bis = new BufferedInputStream(in);
-             ZipInputStream zis = new ZipInputStream(bis)) {
-
-            ZipEntry e;
-            while ((e = zis.getNextEntry()) != null) {
-                if (e.getName().equals(mi)) {
-                    ModuleDescriptor md = ModuleDescriptor.read(zis);
-                    StringBuilder sb = new StringBuilder();
-                    sb.append("\n").append(md.toNameAndVersion());
-
-                    md.requires().stream()
-                        .sorted(Comparator.comparing(Requires::name))
-                        .forEach(r -> {
-                            sb.append("\n  requires ");
-                            if (!r.modifiers().isEmpty())
-                                sb.append(toString(r.modifiers())).append(" ");
-                            sb.append(r.name());
-                        });
-
-                    md.uses().stream().sorted()
-                        .forEach(s -> sb.append("\n  uses ").append(s));
-
-                    md.exports().stream()
-                        .sorted(Comparator.comparing(Exports::source))
-                        .forEach(p -> sb.append("\n  exports ").append(p));
-
-                    Set<String> concealed = new HashSet<>(md.packages());
-                    md.exports().stream().map(Exports::source).forEach(concealed::remove);
-                    concealed.stream().sorted()
-                        .forEach(p -> sb.append("\n  contains ").append(p));
-
-                    md.provides().values().stream()
-                        .sorted(Comparator.comparing(Provides::service))
-                        .forEach(p -> sb.append("\n  provides ").append(p.service())
-                                        .append(" with ")
-                                        .append(toString(p.providers())));
-
-                    md.mainClass().ifPresent(v -> sb.append("\n  main-class " + v));
-
-                    md.osName().ifPresent(v -> sb.append("\n  operating-system-name " + v));
-
-                    md.osArch().ifPresent(v -> sb.append("\n  operating-system-architecture " + v));
-
-                    md.osVersion().ifPresent(v -> sb.append("\n  operating-system-version " + v));
-
-                    JLMA.hashes(md).ifPresent(
-                            hashes -> hashes.names().stream().sorted().forEach(
-                                    mod -> sb.append("\n  hashes ").append(mod).append(" ")
-                                             .append(hashes.algorithm()).append(" ")
-                                             .append(hashes.hashFor(mod))));
-
-                    out.println(sb.toString());
-                    return true;
-                }
-            }
-        }
-        return false;
->>>>>>> 9e46ed0a
     }
 
     private boolean create() throws IOException {
@@ -428,21 +369,11 @@
             // classes
             processClasses(out, classpath);
 
-<<<<<<< HEAD
             processSection(out, Section.NATIVE_CMDS, cmds);
             processSection(out, Section.NATIVE_LIBS, libs);
             processSection(out, Section.CONFIG, configs);
-=======
-                // classes
-                processClasses(zos, classpath);
-
-                processSection(zos, Section.NATIVE_CMDS, cmds);
-                processSection(zos, Section.NATIVE_LIBS, libs);
-                processSection(zos, Section.CONFIG, configs);
-                processSection(zos, Section.OTHER_FILES, otherFiles);
-
-            }
->>>>>>> 9e46ed0a
+            processSection(out, Section.OTHER_FILES, otherFiles);
+
         }
 
         /**
@@ -1072,26 +1003,6 @@
         }
     }
 
-<<<<<<< HEAD
-=======
-    enum Section {
-        NATIVE_LIBS("native"),
-        NATIVE_CMDS("bin"),
-        CLASSES("classes"),
-        CONFIG("conf"),
-        OTHER_FILES("top"),
-        UNKNOWN("unknown");
-
-        private final String jmodDir;
-
-        Section(String jmodDir) {
-            this.jmodDir = jmodDir;
-        }
-
-        String jmodDir() { return jmodDir; }
-    }
-
->>>>>>> 9e46ed0a
     static class ClassPathConverter implements ValueConverter<Path> {
         static final ValueConverter<Path> INSTANCE = new ClassPathConverter();
 
