/*
 * Copyright (c) 1997, 2012, Oracle and/or its affiliates. All rights reserved.
 * DO NOT ALTER OR REMOVE COPYRIGHT NOTICES OR THIS FILE HEADER.
 *
 * This code is free software; you can redistribute it and/or modify it
 * under the terms of the GNU General Public License version 2 only, as
 * published by the Free Software Foundation.  Oracle designates this
 * particular file as subject to the "Classpath" exception as provided
 * by Oracle in the LICENSE file that accompanied this code.
 *
 * This code is distributed in the hope that it will be useful, but WITHOUT
 * ANY WARRANTY; without even the implied warranty of MERCHANTABILITY or
 * FITNESS FOR A PARTICULAR PURPOSE.  See the GNU General Public License
 * version 2 for more details (a copy is included in the LICENSE file that
 * accompanied this code).
 *
 * You should have received a copy of the GNU General Public License version
 * 2 along with this work; if not, write to the Free Software Foundation,
 * Inc., 51 Franklin St, Fifth Floor, Boston, MA 02110-1301 USA.
 *
 * Please contact Oracle, 500 Oracle Parkway, Redwood Shores, CA 94065 USA
 * or visit www.oracle.com if you need additional information or have any
 * questions.
 */

#include "jlong.h"
#include "awtmsg.h"
#include "awt_AWTEvent.h"
#include "awt_Component.h"
#include "awt_Toolkit.h"
#include "locale_str.h"
#include <sun_awt_windows_WInputMethod.h>
#include <sun_awt_windows_WInputMethodDescriptor.h>
#include <java_awt_event_InputMethodEvent.h>

const UINT SYSCOMMAND_IMM = 0xF000 - 100;

/************************************************************************
 * WInputMethod native methods
 */

extern "C" {

jobject CreateLocaleObject(JNIEnv *env, const char * name);
HKL getDefaultKeyboardLayout();

extern BOOL g_bUserHasChangedInputLang;

/*
 * Class:     sun_awt_windows_WInputMethod
 * Method:    createNativeContext
 * Signature: ()I
 */
JNIEXPORT jint JNICALL
Java_sun_awt_windows_WInputMethod_createNativeContext(JNIEnv *env, jobject self)
{
    TRY;

    // use special message to call ImmCreateContext() in main thread.
    return (jint)AwtToolkit::GetInstance().SendMessage(WM_AWT_CREATECONTEXT);

    CATCH_BAD_ALLOC_RET(0);
}


/*
 * Class:     sun_awt_windows_WInputMethod
 * Method:    destroyNativeContext
 * Signature: (I)V
 */
JNIEXPORT void JNICALL
Java_sun_awt_windows_WInputMethod_destroyNativeContext(JNIEnv *env, jobject self, jint context)
{
    TRY_NO_VERIFY;

    // use special message to call ImmDestroyContext() in main thread.
    AwtToolkit::GetInstance().SendMessage(WM_AWT_DESTROYCONTEXT, context, 0);

    CATCH_BAD_ALLOC;
}


/*
 * Class:     sun_awt_windows_WInputMethod
 * Method:    enableNativeIME
 * Signature: (Lsun/awt/windows/WComponentPeer;I)V
 */
JNIEXPORT void JNICALL
Java_sun_awt_windows_WInputMethod_enableNativeIME(JNIEnv *env, jobject self, jobject peer,
                                                  jint context, jboolean useNativeCompWindow)
{
    TRY;

    jobject selfGlobalRef = env->NewGlobalRef(self);
    jobject peerGlobalRef = env->NewGlobalRef(peer);

    EnableNativeIMEStruct *enis = new EnableNativeIMEStruct;

    enis->self = selfGlobalRef;
    enis->peer = peerGlobalRef;
    enis->context = context;
    enis->useNativeCompWindow = useNativeCompWindow;

    AwtToolkit::GetInstance().SendMessage(WM_AWT_ASSOCIATECONTEXT,
                                          reinterpret_cast<WPARAM>(enis), (LPARAM)0);
    // global refs are deleted in message handler

    CATCH_BAD_ALLOC;
}


/*
 * Class:     sun_awt_windows_WInputMethod
 * Method:    disableNativeIME
 * Signature: (Lsun/awt/windows/WComponentPeer;)V
 */
JNIEXPORT void JNICALL
Java_sun_awt_windows_WInputMethod_disableNativeIME(JNIEnv *env, jobject self, jobject peer)
{
    TRY_NO_VERIFY;

    jobject peerGlobalRef = env->NewGlobalRef(peer);
    // self reference is not used

    EnableNativeIMEStruct *enis = new EnableNativeIMEStruct;
    enis->self = NULL;
    enis->peer = peerGlobalRef;
    enis->context = NULL;
    enis->useNativeCompWindow = JNI_TRUE;

    AwtToolkit::GetInstance().SendMessage(WM_AWT_ASSOCIATECONTEXT,
                                          reinterpret_cast<WPARAM>(enis), (LPARAM)0);
    // global refs are deleted in message handler

    CATCH_BAD_ALLOC;
}


/*
 * Class:     sun_awt_windows_WComponentPeer
 * Method:    handleEvent
 * Signature: (Lsun/awt/windows/WComponentPeer;Ljava/awt/AWTEvent;)V
 */
JNIEXPORT void JNICALL
Java_sun_awt_windows_WInputMethod_handleNativeIMEEvent(JNIEnv *env, jobject self,
                                                       jobject peer, jobject event)
{
    TRY;

    PDATA pData;
    JNI_CHECK_PEER_RETURN(peer);
    AwtComponent* p = (AwtComponent *)pData;

    JNI_CHECK_NULL_RETURN(event, "null AWTEvent");
    if (env->EnsureLocalCapacity(1) < 0) {
        return;
    }
    jbyteArray bdata = (jbyteArray)(env)->GetObjectField(event, AwtAWTEvent::bdataID);
    if (bdata == 0) {
        return;
    }
    MSG msg;
    (env)->GetByteArrayRegion(bdata, 0, sizeof(MSG), (jbyte *)&msg);
    (env)->DeleteLocalRef(bdata);
    BOOL isConsumed =
      (BOOL)(env)->GetBooleanField(event, AwtAWTEvent::consumedID);
    int id = (env)->GetIntField(event, AwtAWTEvent::idID);
    DASSERT(!safe_ExceptionOccurred(env));

    if (isConsumed || p==NULL)  return;

    if (id >= java_awt_event_InputMethodEvent_INPUT_METHOD_FIRST &&
        id <= java_awt_event_InputMethodEvent_INPUT_METHOD_LAST)
    {
        jobject peerGlobalRef = env->NewGlobalRef(peer);

        // use special message to access pData on the toolkit thread
        AwtToolkit::GetInstance().SendMessage(WM_AWT_HANDLE_NATIVE_IME_EVENT,
                                              reinterpret_cast<WPARAM>(peerGlobalRef),
                                              reinterpret_cast<LPARAM>(&msg));
        // global ref is deleted in message handler

        (env)->SetBooleanField(event, AwtAWTEvent::consumedID, JNI_TRUE);
    }

    CATCH_BAD_ALLOC;
}

/*
 * Class:     sun_awt_windows_WInputMethod
 * Method:    notifyNativeIME
 * Signature: (Lsun/awt/windows/WComponentPeer;I)V
 */
JNIEXPORT void JNICALL
Java_sun_awt_windows_WInputMethod_endCompositionNative(JNIEnv *env, jobject self,
                                                       jint context, jboolean flag)
{
    TRY;

    // TODO: currently the flag parameter is ignored and the outstanding input is
    //       always discarded.
    //       If the flag value is Java_sun_awt_windows_WInputMethod_COMMIT_INPUT,
    //       then input text should be committed. Otherwise, should be discarded.
    //
    // 10/29/98 - Changed to commit it according to the flag.

    // use special message to call ImmNotifyIME() in main thread.
    AwtToolkit::GetInstance().SendMessage(WM_AWT_ENDCOMPOSITION, context,
        (LPARAM)(flag != sun_awt_windows_WInputMethod_DISCARD_INPUT));

    CATCH_BAD_ALLOC;
}

/*
 * Class:     sun_awt_windows_WInputMethod
 * Method:    setConversionStatus
 * Signature: (II)V
 */
JNIEXPORT void JNICALL
Java_sun_awt_windows_WInputMethod_setConversionStatus(JNIEnv *env, jobject self, jint context, jint request)
{
    TRY;

    // use special message to call ImmSetConversionStatus() in main thread.
    AwtToolkit::GetInstance().SendMessage(WM_AWT_SETCONVERSIONSTATUS,
                                          context,
                                          MAKELPARAM((WORD)request, (WORD)0));

    CATCH_BAD_ALLOC;
}

/*
 * Class:     sun_awt_windows_WInputMethod
 * Method:    getConversionStatus
 * Signature: (I)I
 */
JNIEXPORT jint JNICALL
Java_sun_awt_windows_WInputMethod_getConversionStatus(JNIEnv *env, jobject self, jint context)
{
    TRY;

    // use special message to call ImmSetConversionStatus() in main thread.
    return (jint) AwtToolkit::GetInstance().SendMessage(
        WM_AWT_GETCONVERSIONSTATUS, context, 0);

    CATCH_BAD_ALLOC_RET(0);
}

/*
 * Class:     sun_awt_windows_WInputMethod
 * Method:    setOpenStatus
 * Signature: (IZ)V
 */
JNIEXPORT void JNICALL
Java_sun_awt_windows_WInputMethod_setOpenStatus(JNIEnv *env, jobject self, jint context, jboolean flag)
{
    TRY;

    // use special message to call ImmSetConversionStatus() in main thread.
    AwtToolkit::GetInstance().SendMessage(WM_AWT_SETOPENSTATUS,
                                          context, flag);

    CATCH_BAD_ALLOC;
}

/*
 * Class:     sun_awt_windows_WInputMethod
 * Method:    getConversionStatus
 * Signature: (I)Z
 */
JNIEXPORT jboolean JNICALL
Java_sun_awt_windows_WInputMethod_getOpenStatus(JNIEnv *env, jobject self, jint context)
{
    TRY;

    // use special message to call ImmSetConversionStatus() in main thread.
    return (jboolean)(AwtToolkit::GetInstance().SendMessage(
                                                       WM_AWT_GETOPENSTATUS,
                                                       context, 0));
    CATCH_BAD_ALLOC_RET(0);
}

/*
 * Class:     sun_awt_windows_WInputMethod
 * Method:    getNativeLocale
 * Signature: ()Ljava/util/Locale;
 */
JNIEXPORT jobject JNICALL Java_sun_awt_windows_WInputMethod_getNativeLocale
  (JNIEnv *env, jclass cls)
{
    TRY;

    const char * javaLocaleName = getJavaIDFromLangID(AwtComponent::GetInputLanguage());
    if (javaLocaleName != NULL) {
        // Now WInputMethod.currentLocale and AwtComponent::m_idLang are get sync'ed,
        // so we can reset this flag.
        g_bUserHasChangedInputLang = FALSE;

        jobject ret = CreateLocaleObject(env, javaLocaleName);
        free((void *)javaLocaleName);
        return ret;
    } else {
        return NULL;
    }

    CATCH_BAD_ALLOC_RET(NULL);
}

/*
 * Class:     sun_awt_windows_WInputMethod
 * Method:    setNativeLocale
 * Signature: (Ljava/lang/String;Z)Z
 */
JNIEXPORT jboolean JNICALL Java_sun_awt_windows_WInputMethod_setNativeLocale
  (JNIEnv *env, jclass cls, jstring localeString, jboolean onActivate)
{
    TRY;

    // check if current language ID is the requested one.  Note that the
    // current language ID (returned from 'getJavaIDFromLangID') is in
    // ASCII encoding, so we use 'GetStringUTFChars' to retrieve requested
    // language ID from the 'localeString' object.
    const char * current = getJavaIDFromLangID(AwtComponent::GetInputLanguage());
    jboolean isCopy;
    const char * requested = env->GetStringUTFChars(localeString, &isCopy);
    if ((current != NULL) && (strcmp(current, requested) == 0)) {
        env->ReleaseStringUTFChars(localeString, requested);
        free((void *)current);
        return JNI_TRUE;
    }

    // get list of available HKLs.  Adding the user's preferred layout on top of the layout
    // list which is returned by GetKeyboardLayoutList ensures to match first when
    // looking up suitable layout.
    int layoutCount = ::GetKeyboardLayoutList(0, NULL) + 1;  // +1 for user's preferred HKL
    HKL FAR * hKLList = (HKL FAR *)SAFE_SIZE_ARRAY_ALLOC(safe_Malloc, sizeof(HKL), layoutCount);
    DASSERT(!safe_ExceptionOccurred(env));
    ::GetKeyboardLayoutList(layoutCount - 1, &(hKLList[1]));
    hKLList[0] = getDefaultKeyboardLayout(); // put user's preferred layout on top of the list

    // lookup matching LangID
    jboolean retValue = JNI_FALSE;
    for (int i = 0; i < layoutCount; i++) {
        const char * supported = getJavaIDFromLangID(LOWORD(hKLList[i]));
        if ((supported != NULL) && (strcmp(supported, requested) == 0)) {
            // use special message to call ActivateKeyboardLayout() in main thread.
            if (AwtToolkit::GetInstance().SendMessage(WM_AWT_ACTIVATEKEYBOARDLAYOUT, (WPARAM)onActivate, (LPARAM)hKLList[i])) {
                //also need to change the same keyboard layout for the Java AWT-EventQueue thread
                AwtToolkit::activateKeyboardLayout(hKLList[i]);
                retValue = JNI_TRUE;
            }
            break;
        }
    }

    env->ReleaseStringUTFChars(localeString, requested);
    free(hKLList);
    free((void *)current);
    return retValue;

    CATCH_BAD_ALLOC_RET(JNI_FALSE);
}

/*
 * Class:     sun_awt_windows_WInputMethod
 * Method:    hideWindowsNative
 * Signature: (Lsun/awt/windows/WComponentPeer;Z)V
 */
JNIEXPORT void JNICALL Java_sun_awt_windows_WInputMethod_setStatusWindowVisible
  (JNIEnv *env, jobject self, jobject peer, jboolean visible)
{
    /* Retrieve the default input method Window handler from AwtToolkit.
       Windows system creates a default input method window for the
       toolkit thread.
    */

    HWND defaultIMEHandler = AwtToolkit::GetInstance().GetInputMethodWindow();

    if (defaultIMEHandler == NULL)
    {
        jobject peerGlobalRef = env->NewGlobalRef(peer);

        // use special message to access pData on the toolkit thread
        LRESULT res = AwtToolkit::GetInstance().SendMessage(WM_AWT_GET_DEFAULT_IME_HANDLER,
                                          reinterpret_cast<WPARAM>(peerGlobalRef), 0);
        // global ref is deleted in message handler

        if (res == TRUE) {
            defaultIMEHandler = AwtToolkit::GetInstance().GetInputMethodWindow();
        }
    }

    if (defaultIMEHandler != NULL) {
        ::SendMessage(defaultIMEHandler, WM_IME_CONTROL,
                      visible ? IMC_OPENSTATUSWINDOW : IMC_CLOSESTATUSWINDOW, 0);
    }
}

/*
 * Class:     sun_awt_windows_WInputMethod
 * Method:    openCandidateWindow
 * Signature: (Lsun/awt/windows/WComponentPeer;II)V
 */
JNIEXPORT void JNICALL Java_sun_awt_windows_WInputMethod_openCandidateWindow
  (JNIEnv *env, jobject self, jobject peer, jint x, jint y)
{
    TRY;

    PDATA pData;
    JNI_CHECK_PEER_RETURN(peer);

    jobject peerGlobalRef = env->NewGlobalRef(peer);

    // WARNING! MAKELONG macro treats the given values as unsigned.
    //   This may lead to some bugs in multiscreen configurations, as
    //   coordinates can be negative numbers. So, while handling
    //   WM_AWT_OPENCANDIDATEWINDOW message in AwtToolkit, we should
    //   carefully extract right x and y values using GET_X_LPARAM and
    //   GET_Y_LPARAM, not LOWORD and HIWORD
    // See CR 4805862, AwtToolkit::WndProc

    // use special message to open candidate window in main thread.
    AwtToolkit::GetInstance().SendMessage(WM_AWT_OPENCANDIDATEWINDOW,
                                          (WPARAM)peerGlobalRef, MAKELONG(x, y));
    // global ref is deleted in message handler

    CATCH_BAD_ALLOC;
}


/************************************************************************
 * WInputMethodDescriptor native methods
 */

/*
 * Class:     sun_awt_windows_WInputMethodDescriptor
 * Method:    getNativeAvailableLocales
 * Signature: ()[Ljava/util/Locale;
 */
JNIEXPORT jobjectArray JNICALL Java_sun_awt_windows_WInputMethodDescriptor_getNativeAvailableLocales
  (JNIEnv *env, jclass self)
{
    TRY;

    // get list of available HKLs
    int layoutCount = ::GetKeyboardLayoutList(0, NULL);
    HKL FAR * hKLList = (HKL FAR *)SAFE_SIZE_ARRAY_ALLOC(safe_Malloc, sizeof(HKL), layoutCount);
    DASSERT(!safe_ExceptionOccurred(env));
    ::GetKeyboardLayoutList(layoutCount, hKLList);

    // get list of Java locale names while getting rid of duplicates
    int srcIndex = 0;
    int destIndex = 0;
    int javaLocaleNameCount = 0;
    int current = 0;
    const char ** javaLocaleNames = (const char **)SAFE_SIZE_ARRAY_ALLOC(safe_Malloc, sizeof(char *), layoutCount);
    DASSERT(!safe_ExceptionOccurred(env));
    for (; srcIndex < layoutCount; srcIndex++) {
        const char * srcLocaleName = getJavaIDFromLangID(LOWORD(hKLList[srcIndex]));

        if (srcLocaleName == NULL) {
            // could not find corresponding Java locale name for this HKL.
            continue;
        }

        for (current = 0; current < destIndex; current++) {
            if (strcmp(javaLocaleNames[current], srcLocaleName) == 0) {
                // duplicated. ignore this HKL
                break;
            }
        }

        if (current == destIndex) {
            javaLocaleNameCount++;
            destIndex++;
            javaLocaleNames[current] = srcLocaleName;
        }
    }

    // convert it to an array of Java locale objects
    jclass localeClass = env->FindClass("java/util/Locale");
    jobjectArray locales = env->NewObjectArray(javaLocaleNameCount, localeClass, NULL);
    for (current = 0; current < javaLocaleNameCount; current++) {
        env->SetObjectArrayElement(locales,
                                   current,
                                   CreateLocaleObject(env, javaLocaleNames[current]));
        free((void *)javaLocaleNames[current]);
    }
    DASSERT(!safe_ExceptionOccurred(env));

    env->DeleteLocalRef(localeClass);
    free(hKLList);
    free(javaLocaleNames);
    return locales;

    CATCH_BAD_ALLOC_RET(NULL);
}

/**
 * Class:     sun_awt_windows_WInputMethod
 * Method:    getNativeIMMDescription
 * Signature: ()Ljava/lang/String;
 *
 * This method tries to get the information about the input method associated with
 * the current active thread.
 *
 */
JNIEXPORT jstring JNICALL Java_sun_awt_windows_WInputMethod_getNativeIMMDescription
  (JNIEnv *env, jobject self) {

    TRY;

    // Get the keyboard layout of the active thread.
    HKL hkl = AwtComponent::GetKeyboardLayout();
    LPTSTR szImmDescription = NULL;
    UINT buffSize = 0;
    jstring infojStr = NULL;

    if ((buffSize = ::ImmGetDescription(hkl, szImmDescription, 0)) > 0) {
<<<<<<< HEAD
        szImmDescription = (LPTSTR) SAFE_SIZE_ARRAY_ALLOC(safe_Malloc, (buffSize+1), sizeof(TCHAR));
=======
        szImmDescription = (LPTSTR) safe_Malloc((buffSize+1) * sizeof(TCHAR));
>>>>>>> bfcf5a75

        if (szImmDescription != NULL) {
            ImmGetDescription(hkl, szImmDescription, (buffSize+1));

            infojStr = JNU_NewStringPlatform(env, szImmDescription);

            free(szImmDescription);
        }
    }

    return infojStr;

    CATCH_BAD_ALLOC_RET(NULL);
}

/*
 * Create a Java locale object from its name string
 */
jobject CreateLocaleObject(JNIEnv *env, const char * name)
{
    TRY;

    // create Locale object
    jobject langtagObj = env->NewStringUTF(name);
    jobject localeObj = JNU_CallStaticMethodByName(env,
                                                   NULL,
                                                   "java/util/Locale",
                                                   "forLanguageTag",
                                                   "(Ljava/lang/String;)Ljava/util/Locale;",
                                                   langtagObj).l;
    env->DeleteLocalRef(langtagObj);

    return localeObj;

    CATCH_BAD_ALLOC_RET(NULL);
}


/*
 * Gets user's preferred keyboard layout
 * Warning: This is version dependent code
 */
HKL getDefaultKeyboardLayout() {
    LONG ret;
    HKL hkl = 0;
    HKEY hKey;
    BYTE szHKL[16];
    DWORD cbHKL = 16;
    LPTSTR end;

    ret = ::RegOpenKeyEx(HKEY_CURRENT_USER, TEXT("Keyboard Layout\\Preload"), NULL, KEY_READ, &hKey);

    if (ret == ERROR_SUCCESS) {
        ret = ::RegQueryValueEx(hKey, TEXT("1"), 0, 0, szHKL, &cbHKL);

        if (ret == ERROR_SUCCESS) {
            hkl = reinterpret_cast<HKL>(static_cast<INT_PTR>(
                _tcstoul((LPCTSTR)szHKL, &end, 16)));
        }

        ::RegCloseKey(hKey);
    }

    return hkl;
}
} /* extern "C" */<|MERGE_RESOLUTION|>--- conflicted
+++ resolved
@@ -517,11 +517,7 @@
     jstring infojStr = NULL;
 
     if ((buffSize = ::ImmGetDescription(hkl, szImmDescription, 0)) > 0) {
-<<<<<<< HEAD
         szImmDescription = (LPTSTR) SAFE_SIZE_ARRAY_ALLOC(safe_Malloc, (buffSize+1), sizeof(TCHAR));
-=======
-        szImmDescription = (LPTSTR) safe_Malloc((buffSize+1) * sizeof(TCHAR));
->>>>>>> bfcf5a75
 
         if (szImmDescription != NULL) {
             ImmGetDescription(hkl, szImmDescription, (buffSize+1));
