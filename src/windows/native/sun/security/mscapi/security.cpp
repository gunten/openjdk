/*
 * Copyright (c) 2005, 2014, Oracle and/or its affiliates. All rights reserved.
 * DO NOT ALTER OR REMOVE COPYRIGHT NOTICES OR THIS FILE HEADER.
 *
 * This code is free software; you can redistribute it and/or modify it
 * under the terms of the GNU General Public License version 2 only, as
 * published by the Free Software Foundation.  Oracle designates this
 * particular file as subject to the "Classpath" exception as provided
 * by Oracle in the LICENSE file that accompanied this code.
 *
 * This code is distributed in the hope that it will be useful, but WITHOUT
 * ANY WARRANTY; without even the implied warranty of MERCHANTABILITY or
 * FITNESS FOR A PARTICULAR PURPOSE.  See the GNU General Public License
 * version 2 for more details (a copy is included in the LICENSE file that
 * accompanied this code).
 *
 * You should have received a copy of the GNU General Public License version
 * 2 along with this work; if not, write to the Free Software Foundation,
 * Inc., 51 Franklin St, Fifth Floor, Boston, MA 02110-1301 USA.
 *
 * Please contact Oracle, 500 Oracle Parkway, Redwood Shores, CA 94065 USA
 * or visit www.oracle.com if you need additional information or have any
 * questions.
 */

//=--------------------------------------------------------------------------=
// security.cpp    by Stanley Man-Kit Ho
//=--------------------------------------------------------------------------=
//

#include <jni.h>
#include <stdlib.h>
#include <string.h>
#include <windows.h>
#include <BaseTsd.h>
#include <wincrypt.h>
#include <stdio.h>


#define OID_EKU_ANY         "2.5.29.37.0"

#define CERTIFICATE_PARSING_EXCEPTION \
                            "java/security/cert/CertificateParsingException"
#define INVALID_KEY_EXCEPTION \
                            "java/security/InvalidKeyException"
#define KEY_EXCEPTION       "java/security/KeyException"
#define KEYSTORE_EXCEPTION  "java/security/KeyStoreException"
#define PROVIDER_EXCEPTION  "java/security/ProviderException"
#define SIGNATURE_EXCEPTION "java/security/SignatureException"

extern "C" {

/*
 * Throws an arbitrary Java exception.
 * The exception message is a Windows system error message.
 */
void ThrowException(JNIEnv *env, char *exceptionName, DWORD dwError)
{
    char szMessage[1024];
    szMessage[0] = '\0';

    DWORD res = FormatMessageA(FORMAT_MESSAGE_FROM_SYSTEM, NULL, dwError,
        NULL, szMessage, sizeof(szMessage), NULL);
    if (res == 0) {
        strcpy(szMessage, "Unknown error");
    }

    jclass exceptionClazz = env->FindClass(exceptionName);
    if (exceptionClazz != NULL) {
        env->ThrowNew(exceptionClazz, szMessage);
    }
}


/*
 * Maps the name of a hash algorithm to an algorithm identifier.
 */
ALG_ID MapHashAlgorithm(JNIEnv *env, jstring jHashAlgorithm) {

    const char* pszHashAlgorithm = NULL;
    ALG_ID algId = 0;

    if ((pszHashAlgorithm = env->GetStringUTFChars(jHashAlgorithm, NULL))
        == NULL) {
        return algId;
    }

    if ((strcmp("SHA", pszHashAlgorithm) == 0) ||
        (strcmp("SHA1", pszHashAlgorithm) == 0) ||
        (strcmp("SHA-1", pszHashAlgorithm) == 0)) {

        algId = CALG_SHA1;
    } else if (strcmp("SHA1+MD5", pszHashAlgorithm) == 0) {
        algId = CALG_SSL3_SHAMD5; // a 36-byte concatenation of SHA-1 and MD5
    } else if (strcmp("SHA-256", pszHashAlgorithm) == 0) {
        algId = CALG_SHA_256;
    } else if (strcmp("SHA-384", pszHashAlgorithm) == 0) {
        algId = CALG_SHA_384;
    } else if (strcmp("SHA-512", pszHashAlgorithm) == 0) {
        algId = CALG_SHA_512;
    } else if (strcmp("MD5", pszHashAlgorithm) == 0) {
        algId = CALG_MD5;
    } else if (strcmp("MD2", pszHashAlgorithm) == 0) {
        algId = CALG_MD2;
    }

    if (pszHashAlgorithm)
        env->ReleaseStringUTFChars(jHashAlgorithm, pszHashAlgorithm);

   return algId;
}


/*
 * Returns a certificate chain context given a certificate context and key
 * usage identifier.
 */
bool GetCertificateChain(LPSTR lpszKeyUsageIdentifier, PCCERT_CONTEXT pCertContext, PCCERT_CHAIN_CONTEXT* ppChainContext)
{
    CERT_ENHKEY_USAGE        EnhkeyUsage;
    CERT_USAGE_MATCH         CertUsage;
    CERT_CHAIN_PARA          ChainPara;
    DWORD                    dwFlags = 0;
    LPSTR                    szUsageIdentifierArray[1];

    szUsageIdentifierArray[0] = lpszKeyUsageIdentifier;
    EnhkeyUsage.cUsageIdentifier = 1;
    EnhkeyUsage.rgpszUsageIdentifier = szUsageIdentifierArray;
    CertUsage.dwType = USAGE_MATCH_TYPE_AND;
    CertUsage.Usage  = EnhkeyUsage;
    ChainPara.cbSize = sizeof(CERT_CHAIN_PARA);
    ChainPara.RequestedUsage=CertUsage;

    // Build a chain using CertGetCertificateChain
    // and the certificate retrieved.
    return (::CertGetCertificateChain(NULL,     // use the default chain engine
                pCertContext,   // pointer to the end certificate
                NULL,           // use the default time
                NULL,           // search no additional stores
                &ChainPara,     // use AND logic and enhanced key usage
                                //  as indicated in the ChainPara
                                //  data structure
                dwFlags,
                NULL,           // currently reserved
                ppChainContext) == TRUE);       // return a pointer to the chain created
}


/////////////////////////////////////////////////////////////////////////////
//

/*
 * Class:     sun_security_mscapi_PRNG
 * Method:    generateSeed
 * Signature: (I[B)[B
 */
JNIEXPORT jbyteArray JNICALL Java_sun_security_mscapi_PRNG_generateSeed
  (JNIEnv *env, jclass clazz, jint length, jbyteArray seed)
{

    HCRYPTPROV hCryptProv = NULL;
    BYTE*      pbData = NULL;
    jbyte*     reseedBytes = NULL;
    jbyte*     seedBytes = NULL;
    jbyteArray result = NULL;

    __try
    {
        //  Acquire a CSP context.
        if(::CryptAcquireContext(
           &hCryptProv,
           NULL,
           NULL,
           PROV_RSA_FULL,
           CRYPT_VERIFYCONTEXT) == FALSE)
        {
            ThrowException(env, PROVIDER_EXCEPTION, GetLastError());
            __leave;
        }

        /*
         * If length is negative then use the supplied seed to re-seed the
         * generator and return null.
         * If length is non-zero then generate a new seed according to the
         * requested length and return the new seed.
         * If length is zero then overwrite the supplied seed with a new
         * seed of the same length and return the seed.
         */
        if (length < 0) {
            length = env->GetArrayLength(seed);
            if ((reseedBytes = env->GetByteArrayElements(seed, 0)) == NULL) {
                __leave;
            }

            if (::CryptGenRandom(
                hCryptProv,
                length,
                (BYTE *) reseedBytes) == FALSE) {

                ThrowException(env, PROVIDER_EXCEPTION, GetLastError());
                __leave;
            }

            result = NULL;

        } else if (length > 0) {

            pbData = new BYTE[length];

            if (::CryptGenRandom(
                hCryptProv,
                length,
                pbData) == FALSE) {

                ThrowException(env, PROVIDER_EXCEPTION, GetLastError());
                __leave;
            }

            result = env->NewByteArray(length);
            env->SetByteArrayRegion(result, 0, length, (jbyte*) pbData);

        } else { // length == 0

            length = env->GetArrayLength(seed);
            if ((seedBytes = env->GetByteArrayElements(seed, 0)) == NULL) {
                __leave;
            }

            if (::CryptGenRandom(
                hCryptProv,
                length,
                (BYTE *) seedBytes) == FALSE) {

                ThrowException(env, PROVIDER_EXCEPTION, GetLastError());
                __leave;
            }

            result = seed; // seed will be updated when seedBytes gets released
        }
    }
    __finally
    {
        //--------------------------------------------------------------------
        // Clean up.

        if (reseedBytes)
            env->ReleaseByteArrayElements(seed, reseedBytes, JNI_ABORT);

        if (pbData)
            delete [] pbData;

        if (seedBytes)
            env->ReleaseByteArrayElements(seed, seedBytes, 0); // update orig

        if (hCryptProv)
            ::CryptReleaseContext(hCryptProv, 0);
    }

    return result;
}


/*
 * Class:     sun_security_mscapi_KeyStore
 * Method:    loadKeysOrCertificateChains
 * Signature: (Ljava/lang/String;Ljava/util/Collection;)V
 */
JNIEXPORT void JNICALL Java_sun_security_mscapi_KeyStore_loadKeysOrCertificateChains
  (JNIEnv *env, jobject obj, jstring jCertStoreName, jobject jCollections)
{
    /**
     * Certificate in cert store has enhanced key usage extension
     * property (or EKU property) that is not part of the certificate itself. To determine
     * if the certificate should be returned, both the enhanced key usage in certificate
     * extension block and the extension property stored along with the certificate in
     * certificate store should be examined. Otherwise, we won't be able to determine
     * the proper key usage from the Java side because the information is not stored as
     * part of the encoded certificate.
     */

    const char* pszCertStoreName = NULL;
    HCERTSTORE hCertStore = NULL;
    PCCERT_CONTEXT pCertContext = NULL;
    char* pszNameString = NULL; // certificate's friendly name
    DWORD cchNameString = 0;


    __try
    {
        // Open a system certificate store.
        if ((pszCertStoreName = env->GetStringUTFChars(jCertStoreName, NULL))
            == NULL) {
            __leave;
        }
        if ((hCertStore = ::CertOpenSystemStore(NULL, pszCertStoreName))
            == NULL) {

            ThrowException(env, KEYSTORE_EXCEPTION, GetLastError());
            __leave;
        }

        // Determine clazz and method ID to generate certificate
        jclass clazzArrayList = env->FindClass("java/util/ArrayList");
        if (clazzArrayList == NULL) {
            __leave;
        }

        jmethodID mNewArrayList = env->GetMethodID(clazzArrayList, "<init>", "()V");
        if (mNewArrayList == NULL) {
            __leave;
        }

        jclass clazzOfThis = env->GetObjectClass(obj);
        if (clazzOfThis == NULL) {
            __leave;
        }

        jmethodID mGenCert = env->GetMethodID(clazzOfThis,
                                              "generateCertificate",
                                              "([BLjava/util/Collection;)V");
        if (mGenCert == NULL) {
            __leave;
        }

        // Determine method ID to generate certificate chain
        jmethodID mGenCertChain = env->GetMethodID(clazzOfThis,
                                                   "generateCertificateChain",
                                                   "(Ljava/lang/String;Ljava/util/Collection;Ljava/util/Collection;)V");
        if (mGenCertChain == NULL) {
            __leave;
        }

        // Determine method ID to generate RSA certificate chain
        jmethodID mGenRSAKeyAndCertChain = env->GetMethodID(clazzOfThis,
                                                   "generateRSAKeyAndCertificateChain",
                                                   "(Ljava/lang/String;JJILjava/util/Collection;Ljava/util/Collection;)V");
        if (mGenRSAKeyAndCertChain == NULL) {
            __leave;
        }

        // Use CertEnumCertificatesInStore to get the certificates
        // from the open store. pCertContext must be reset to
        // NULL to retrieve the first certificate in the store.
        while (pCertContext = ::CertEnumCertificatesInStore(hCertStore, pCertContext))
        {
            // Check if private key available - client authentication certificate
            // must have private key available.
            HCRYPTPROV hCryptProv = NULL;
            DWORD dwKeySpec = 0;
            HCRYPTKEY hUserKey = NULL;
            BOOL bCallerFreeProv = FALSE;
            BOOL bHasNoPrivateKey = FALSE;
            DWORD dwPublicKeyLength = 0;

            if (::CryptAcquireCertificatePrivateKey(pCertContext, NULL, NULL,
                                                    &hCryptProv, &dwKeySpec, &bCallerFreeProv) == FALSE)
            {
                bHasNoPrivateKey = TRUE;

            } else {
                // Private key is available

            BOOL bGetUserKey = ::CryptGetUserKey(hCryptProv, dwKeySpec, &hUserKey);

            // Skip certificate if cannot find private key
            if (bGetUserKey == FALSE)
            {
                if (bCallerFreeProv)
                    ::CryptReleaseContext(hCryptProv, NULL);

                continue;
            }

            // Set cipher mode to ECB
            DWORD dwCipherMode = CRYPT_MODE_ECB;
            ::CryptSetKeyParam(hUserKey, KP_MODE, (BYTE*)&dwCipherMode, NULL);


            // If the private key is present in smart card, we may not be able to
            // determine the key length by using the private key handle. However,
            // since public/private key pairs must have the same length, we could
            // determine the key length of the private key by using the public key
            // in the certificate.
            dwPublicKeyLength = ::CertGetPublicKeyLength(X509_ASN_ENCODING | PKCS_7_ASN_ENCODING,
                                                               &(pCertContext->pCertInfo->SubjectPublicKeyInfo));

}
            PCCERT_CHAIN_CONTEXT pCertChainContext = NULL;

            // Build certificate chain by using system certificate store.
            // Add cert chain into collection for any key usage.
            //
            if (GetCertificateChain(OID_EKU_ANY, pCertContext,
                &pCertChainContext))
            {

                for (unsigned int i=0; i < pCertChainContext->cChain; i++)
                {
                    // Found cert chain
                    PCERT_SIMPLE_CHAIN rgpChain =
                        pCertChainContext->rgpChain[i];

                    // Create ArrayList to store certs in each chain
                    jobject jArrayList =
                        env->NewObject(clazzArrayList, mNewArrayList);

                    for (unsigned int j=0; j < rgpChain->cElement; j++)
                    {
                        PCERT_CHAIN_ELEMENT rgpElement =
                            rgpChain->rgpElement[j];
                        PCCERT_CONTEXT pc = rgpElement->pCertContext;

                        // Retrieve the friendly name of the first certificate
                        // in the chain
                        if (j == 0) {

                            // If the cert's name cannot be retrieved then
                            // pszNameString remains set to NULL.
                            // (An alias name will be generated automatically
                            // when storing this cert in the keystore.)

                            // Get length of friendly name
                            if ((cchNameString = CertGetNameString(pc,
                                CERT_NAME_FRIENDLY_DISPLAY_TYPE, 0, NULL,
                                NULL, 0)) > 1) {

                                // Found friendly name
                                pszNameString = new char[cchNameString];
                                CertGetNameString(pc,
                                    CERT_NAME_FRIENDLY_DISPLAY_TYPE, 0, NULL,
                                    pszNameString, cchNameString);
                            }
                        }

                        BYTE* pbCertEncoded = pc->pbCertEncoded;
                        DWORD cbCertEncoded = pc->cbCertEncoded;

                        // Allocate and populate byte array
                        jbyteArray byteArray = env->NewByteArray(cbCertEncoded);
                        env->SetByteArrayRegion(byteArray, 0, cbCertEncoded,
                            (jbyte*) pbCertEncoded);

                        // Generate certificate from byte array and store into
                        // cert collection
                        env->CallVoidMethod(obj, mGenCert, byteArray, jArrayList);
                    }
                    if (bHasNoPrivateKey)
                    {
                        // Generate certificate chain and store into cert chain
                        // collection
                        env->CallVoidMethod(obj, mGenCertChain,
                            env->NewStringUTF(pszNameString),
                            jArrayList, jCollections);
                    }
                    else
                    {
                    // Determine key type: RSA or DSA
                    DWORD dwData = CALG_RSA_KEYX;
                    DWORD dwSize = sizeof(DWORD);
                    ::CryptGetKeyParam(hUserKey, KP_ALGID, (BYTE*)&dwData,
                        &dwSize, NULL);

                    if ((dwData & ALG_TYPE_RSA) == ALG_TYPE_RSA)
                    {
                        // Generate RSA certificate chain and store into cert
                        // chain collection
                        env->CallVoidMethod(obj, mGenRSAKeyAndCertChain,
                            env->NewStringUTF(pszNameString),
                            (jlong) hCryptProv, (jlong) hUserKey,
                            dwPublicKeyLength, jArrayList, jCollections);
                    }
}
                }

                // Free cert chain
                if (pCertChainContext)
                    ::CertFreeCertificateChain(pCertChainContext);
            }
        }
    }
    __finally
    {
        if (hCertStore)
            ::CertCloseStore(hCertStore, 0);

        if (pszCertStoreName)
            env->ReleaseStringUTFChars(jCertStoreName, pszCertStoreName);

        if (pszNameString)
            delete [] pszNameString;
    }
}


/*
 * Class:     sun_security_mscapi_Key
 * Method:    cleanUp
 * Signature: (JJ)V
 */
JNIEXPORT void JNICALL Java_sun_security_mscapi_Key_cleanUp
  (JNIEnv *env, jclass clazz, jlong hCryptProv, jlong hCryptKey)
{
    if (hCryptKey != NULL)
        ::CryptDestroyKey((HCRYPTKEY) hCryptKey);

    if (hCryptProv != NULL)
        ::CryptReleaseContext((HCRYPTPROV) hCryptProv, NULL);
}


/*
 * Class:     sun_security_mscapi_RSASignature
 * Method:    signHash
 * Signature: (Z[BILjava/lang/String;JJ)[B
 */
JNIEXPORT jbyteArray JNICALL Java_sun_security_mscapi_RSASignature_signHash
  (JNIEnv *env, jclass clazz, jboolean noHashOID, jbyteArray jHash,
        jint jHashSize, jstring jHashAlgorithm, jlong hCryptProv,
        jlong hCryptKey)
{
    HCRYPTHASH hHash = NULL;
    jbyte* pHashBuffer = NULL;
    jbyte* pSignedHashBuffer = NULL;
    jbyteArray jSignedHash = NULL;
    HCRYPTPROV hCryptProvAlt = NULL;

    __try
    {
        // Map hash algorithm
        ALG_ID algId = MapHashAlgorithm(env, jHashAlgorithm);

        // Acquire a hash object handle.
        if (::CryptCreateHash(HCRYPTPROV(hCryptProv), algId, 0, 0, &hHash) == FALSE)
        {
            // Failover to using the PROV_RSA_AES CSP

            DWORD cbData = 256;
            BYTE pbData[256];
            pbData[0] = '\0';

            // Get name of the key container
            ::CryptGetProvParam((HCRYPTPROV)hCryptProv, PP_CONTAINER,
                (BYTE *)pbData, &cbData, 0);

            // Acquire an alternative CSP handle
            if (::CryptAcquireContext(&hCryptProvAlt, LPCSTR(pbData), NULL,
                PROV_RSA_AES, 0) == FALSE)
            {

                ThrowException(env, SIGNATURE_EXCEPTION, GetLastError());
                __leave;
            }

            // Acquire a hash object handle.
            if (::CryptCreateHash(HCRYPTPROV(hCryptProvAlt), algId, 0, 0,
                &hHash) == FALSE)
            {
                ThrowException(env, SIGNATURE_EXCEPTION, GetLastError());
                __leave;
            }
        }

        // Copy hash from Java to native buffer
        pHashBuffer = new jbyte[jHashSize];
        env->GetByteArrayRegion(jHash, 0, jHashSize, pHashBuffer);

        // Set hash value in the hash object
        if (::CryptSetHashParam(hHash, HP_HASHVAL, (BYTE*)pHashBuffer, NULL) == FALSE)
        {
            ThrowException(env, SIGNATURE_EXCEPTION, GetLastError());
            __leave;
        }

        // Determine key spec.
        DWORD dwKeySpec = AT_SIGNATURE;
        ALG_ID dwAlgId;
        DWORD dwAlgIdLen = sizeof(ALG_ID);

        if (! ::CryptGetKeyParam((HCRYPTKEY) hCryptKey, KP_ALGID, (BYTE*)&dwAlgId, &dwAlgIdLen, 0)) {
            ThrowException(env, SIGNATURE_EXCEPTION, GetLastError());
            __leave;

        }
        if (CALG_RSA_KEYX == dwAlgId) {
            dwKeySpec = AT_KEYEXCHANGE;
        }

        // Determine size of buffer
        DWORD dwBufLen = 0;
        DWORD dwFlags = 0;

        if (noHashOID == JNI_TRUE) {
            dwFlags = CRYPT_NOHASHOID; // omit hash OID in NONEwithRSA signature
        }

        if (::CryptSignHash(hHash, dwKeySpec, NULL, dwFlags, NULL, &dwBufLen) == FALSE)
        {
            ThrowException(env, SIGNATURE_EXCEPTION, GetLastError());
            __leave;
        }

        pSignedHashBuffer = new jbyte[dwBufLen];
        if (::CryptSignHash(hHash, dwKeySpec, NULL, dwFlags, (BYTE*)pSignedHashBuffer, &dwBufLen) == FALSE)
        {
            ThrowException(env, SIGNATURE_EXCEPTION, GetLastError());
            __leave;
        }

        // Create new byte array
        jbyteArray temp = env->NewByteArray(dwBufLen);

        // Copy data from native buffer
        env->SetByteArrayRegion(temp, 0, dwBufLen, pSignedHashBuffer);

        jSignedHash = temp;
    }
    __finally
    {
        if (pSignedHashBuffer)
            delete [] pSignedHashBuffer;

        if (pHashBuffer)
            delete [] pHashBuffer;

        if (hHash)
            ::CryptDestroyHash(hHash);

        if (hCryptProvAlt)
            ::CryptReleaseContext(hCryptProvAlt, 0);
    }

    return jSignedHash;
}

/*
 * Class:     sun_security_mscapi_RSASignature
 * Method:    verifySignedHash
 * Signature: ([BIL/java/lang/String;[BIJJ)Z
 */
JNIEXPORT jboolean JNICALL Java_sun_security_mscapi_RSASignature_verifySignedHash
  (JNIEnv *env, jclass clazz, jbyteArray jHash, jint jHashSize,
        jstring jHashAlgorithm, jbyteArray jSignedHash, jint jSignedHashSize,
        jlong hCryptProv, jlong hCryptKey)
{
    HCRYPTHASH hHash = NULL;
    jbyte* pHashBuffer = NULL;
    jbyte* pSignedHashBuffer = NULL;
    DWORD dwSignedHashBufferLen = jSignedHashSize;
    jboolean result = JNI_FALSE;
    HCRYPTPROV hCryptProvAlt = NULL;

    __try
    {
        // Map hash algorithm
        ALG_ID algId = MapHashAlgorithm(env, jHashAlgorithm);

        // Acquire a hash object handle.
        if (::CryptCreateHash(HCRYPTPROV(hCryptProv), algId, 0, 0, &hHash)
            == FALSE)
        {
            // Failover to using the PROV_RSA_AES CSP

            DWORD cbData = 256;
            BYTE pbData[256];
            pbData[0] = '\0';

            // Get name of the key container
            ::CryptGetProvParam((HCRYPTPROV)hCryptProv, PP_CONTAINER,
                (BYTE *)pbData, &cbData, 0);

            // Acquire an alternative CSP handle
            if (::CryptAcquireContext(&hCryptProvAlt, LPCSTR(pbData), NULL,
                PROV_RSA_AES, 0) == FALSE)
            {

                ThrowException(env, SIGNATURE_EXCEPTION, GetLastError());
                __leave;
            }

            // Acquire a hash object handle.
            if (::CryptCreateHash(HCRYPTPROV(hCryptProvAlt), algId, 0, 0,
                &hHash) == FALSE)
            {
                ThrowException(env, SIGNATURE_EXCEPTION, GetLastError());
                __leave;
            }
        }

        // Copy hash and signedHash from Java to native buffer
        pHashBuffer = new jbyte[jHashSize];
        env->GetByteArrayRegion(jHash, 0, jHashSize, pHashBuffer);
        pSignedHashBuffer = new jbyte[jSignedHashSize];
        env->GetByteArrayRegion(jSignedHash, 0, jSignedHashSize,
            pSignedHashBuffer);

        // Set hash value in the hash object
        if (::CryptSetHashParam(hHash, HP_HASHVAL, (BYTE*) pHashBuffer, NULL)
            == FALSE)
        {
            ThrowException(env, SIGNATURE_EXCEPTION, GetLastError());
            __leave;
        }

        // For RSA, the hash encryption algorithm is normally the same as the
        // public key algorithm, so AT_SIGNATURE is used.

        // Verify the signature
        if (::CryptVerifySignatureA(hHash, (BYTE *) pSignedHashBuffer,
            dwSignedHashBufferLen, (HCRYPTKEY) hCryptKey, NULL, 0) == TRUE)
        {
            result = JNI_TRUE;
        }
    }

    __finally
    {
        if (pSignedHashBuffer)
            delete [] pSignedHashBuffer;

        if (pHashBuffer)
            delete [] pHashBuffer;

        if (hHash)
            ::CryptDestroyHash(hHash);

        if (hCryptProvAlt)
            ::CryptReleaseContext(hCryptProvAlt, 0);
    }

    return result;
}

/*
 * Class:     sun_security_mscapi_RSAKeyPairGenerator
 * Method:    generateRSAKeyPair
 * Signature: (ILjava/lang/String;)Lsun/security/mscapi/RSAKeyPair;
 */
JNIEXPORT jobject JNICALL Java_sun_security_mscapi_RSAKeyPairGenerator_generateRSAKeyPair
  (JNIEnv *env, jclass clazz, jint keySize, jstring keyContainerName)
{
    HCRYPTPROV hCryptProv = NULL;
    HCRYPTKEY hKeyPair;
    DWORD dwFlags = (keySize << 16) | CRYPT_EXPORTABLE;
    jobject keypair = NULL;
    const char* pszKeyContainerName = NULL; // UUID

    __try
    {
        if ((pszKeyContainerName =
            env->GetStringUTFChars(keyContainerName, NULL)) == NULL) {
            __leave;
        }

        // Acquire a CSP context (create a new key container).
        // Prefer a PROV_RSA_AES CSP, when available, due to its support
        // for SHA-2-based signatures.
        if (::CryptAcquireContext(
            &hCryptProv,
            pszKeyContainerName,
            NULL,
            PROV_RSA_AES,
            CRYPT_NEWKEYSET) == FALSE)
        {
            // Failover to using the default CSP (PROV_RSA_FULL)

            if (::CryptAcquireContext(
                &hCryptProv,
                pszKeyContainerName,
                NULL,
                PROV_RSA_FULL,
                CRYPT_NEWKEYSET) == FALSE)
            {
                ThrowException(env, KEY_EXCEPTION, GetLastError());
                __leave;
            }
        }

        // Generate an RSA keypair
        if(::CryptGenKey(
           hCryptProv,
           AT_KEYEXCHANGE,
           dwFlags,
           &hKeyPair) == FALSE)
        {
            ThrowException(env, KEY_EXCEPTION, GetLastError());
            __leave;
        }

        // Get the method ID for the RSAKeyPair constructor
        jclass clazzRSAKeyPair =
            env->FindClass("sun/security/mscapi/RSAKeyPair");
        if (clazzRSAKeyPair == NULL) {
            __leave;
        }

        jmethodID mNewRSAKeyPair =
            env->GetMethodID(clazzRSAKeyPair, "<init>", "(JJI)V");
        if (mNewRSAKeyPair == NULL) {
            __leave;
        }

        // Create a new RSA keypair
        keypair = env->NewObject(clazzRSAKeyPair, mNewRSAKeyPair,
            (jlong) hCryptProv, (jlong) hKeyPair, keySize);

    }
    __finally
    {
        //--------------------------------------------------------------------
        // Clean up.

        if (pszKeyContainerName)
            env->ReleaseStringUTFChars(keyContainerName, pszKeyContainerName);
    }

    return keypair;
}

/*
 * Class:     sun_security_mscapi_Key
 * Method:    getContainerName
 * Signature: (J)Ljava/lang/String;
 */
JNIEXPORT jstring JNICALL Java_sun_security_mscapi_Key_getContainerName
  (JNIEnv *env, jclass jclazz, jlong hCryptProv)
{
    DWORD cbData = 256;
    BYTE pbData[256];
    pbData[0] = '\0';

    ::CryptGetProvParam(
        (HCRYPTPROV)hCryptProv,
        PP_CONTAINER,
        (BYTE *)pbData,
        &cbData,
        0);

    return env->NewStringUTF((const char*)pbData);
}

/*
 * Class:     sun_security_mscapi_Key
 * Method:    getKeyType
 * Signature: (J)Ljava/lang/String;
 */
JNIEXPORT jstring JNICALL Java_sun_security_mscapi_Key_getKeyType
  (JNIEnv *env, jclass jclazz, jlong hCryptKey)
{
    ALG_ID dwAlgId;
    DWORD dwAlgIdLen = sizeof(ALG_ID);

    if (::CryptGetKeyParam((HCRYPTKEY) hCryptKey, KP_ALGID, (BYTE*)&dwAlgId, &dwAlgIdLen, 0)) {

        if (CALG_RSA_SIGN == dwAlgId) {
            return env->NewStringUTF("Signature");

        } else if (CALG_RSA_KEYX == dwAlgId) {
            return env->NewStringUTF("Exchange");

        } else {
            char buffer[64];
            if (sprintf(buffer, "%lu", dwAlgId)) {
                return env->NewStringUTF(buffer);
            }
        }
    }

    return env->NewStringUTF("<Unknown>");
}

/*
 * Class:     sun_security_mscapi_KeyStore
 * Method:    storeCertificate
 * Signature: (Ljava/lang/String;Ljava/lang/String;[BIJJ)V
 */
JNIEXPORT void JNICALL Java_sun_security_mscapi_KeyStore_storeCertificate
  (JNIEnv *env, jobject obj, jstring jCertStoreName, jstring jCertAliasName,
        jbyteArray jCertEncoding, jint jCertEncodingSize, jlong hCryptProv,
        jlong hCryptKey)
{
    const char* pszCertStoreName = NULL;
    HCERTSTORE hCertStore = NULL;
    PCCERT_CONTEXT pCertContext = NULL;
    PWCHAR pszCertAliasName = NULL;
    jbyte* pbCertEncoding = NULL;
    const jchar* jCertAliasChars = NULL;
    const char* pszContainerName = NULL;
    const char* pszProviderName = NULL;
    WCHAR * pwszContainerName = NULL;
    WCHAR * pwszProviderName = NULL;

    __try
    {
        // Open a system certificate store.
        if ((pszCertStoreName = env->GetStringUTFChars(jCertStoreName, NULL))
            == NULL) {
            __leave;
        }
        if ((hCertStore = ::CertOpenSystemStore(NULL, pszCertStoreName)) == NULL) {
            ThrowException(env, KEYSTORE_EXCEPTION, GetLastError());
            __leave;
        }

        // Copy encoding from Java to native buffer
        pbCertEncoding = new jbyte[jCertEncodingSize];
        env->GetByteArrayRegion(jCertEncoding, 0, jCertEncodingSize, pbCertEncoding);

        // Create a certificate context from the encoded cert
        if (!(pCertContext = ::CertCreateCertificateContext(X509_ASN_ENCODING,
            (BYTE*) pbCertEncoding, jCertEncodingSize))) {

            ThrowException(env, CERTIFICATE_PARSING_EXCEPTION, GetLastError());
            __leave;
        }

        // Set the certificate's friendly name
        int size = env->GetStringLength(jCertAliasName);
        pszCertAliasName = new WCHAR[size + 1];

        jCertAliasChars = env->GetStringChars(jCertAliasName, NULL);
        memcpy(pszCertAliasName, jCertAliasChars, size * sizeof(WCHAR));
        pszCertAliasName[size] = 0; // append the string terminator

        CRYPT_DATA_BLOB friendlyName = {
            sizeof(WCHAR) * (size + 1),
            (BYTE *) pszCertAliasName
        };

        env->ReleaseStringChars(jCertAliasName, jCertAliasChars);

        if (! ::CertSetCertificateContextProperty(pCertContext,
            CERT_FRIENDLY_NAME_PROP_ID, 0, &friendlyName)) {

            ThrowException(env, KEYSTORE_EXCEPTION, GetLastError());
            __leave;
        }

        // Attach the certificate's private key (if supplied)
        if (hCryptProv != 0 && hCryptKey != 0) {

            CRYPT_KEY_PROV_INFO keyProviderInfo;
            DWORD dwDataLen;

            // Get the name of the key container
            if (! ::CryptGetProvParam(
                (HCRYPTPROV) hCryptProv,
                PP_CONTAINER,
                NULL,
                &dwDataLen,
                0)) {

                ThrowException(env, KEYSTORE_EXCEPTION, GetLastError());
                __leave;
            }

            pszContainerName = new char[dwDataLen];

            if (! ::CryptGetProvParam(
                (HCRYPTPROV) hCryptProv,
                PP_CONTAINER,
                (BYTE *) pszContainerName,
                &dwDataLen,
                0)) {

                ThrowException(env, KEYSTORE_EXCEPTION, GetLastError());
                __leave;
            }

            // Convert to a wide char string
            pwszContainerName = new WCHAR[dwDataLen];

            if (mbstowcs(pwszContainerName, pszContainerName, dwDataLen) == 0) {
                ThrowException(env, KEYSTORE_EXCEPTION, GetLastError());
                __leave;
            }

            // Set the name of the key container
            keyProviderInfo.pwszContainerName = pwszContainerName;


            // Get the name of the provider
            if (! ::CryptGetProvParam(
                (HCRYPTPROV) hCryptProv,
                PP_NAME,
                NULL,
                &dwDataLen,
                0)) {

                ThrowException(env, KEYSTORE_EXCEPTION, GetLastError());
                __leave;
            }

            pszProviderName = new char[dwDataLen];

            if (! ::CryptGetProvParam(
                (HCRYPTPROV) hCryptProv,
                PP_NAME,
                (BYTE *) pszProviderName,
                &dwDataLen,
                0)) {

                ThrowException(env, KEYSTORE_EXCEPTION, GetLastError());
                __leave;
            }

            // Convert to a wide char string
            pwszProviderName = new WCHAR[dwDataLen];

            if (mbstowcs(pwszProviderName, pszProviderName, dwDataLen) == 0) {
                ThrowException(env, KEYSTORE_EXCEPTION, GetLastError());
                __leave;
            }

            // Set the name of the provider
            keyProviderInfo.pwszProvName = pwszProviderName;

            // Get and set the type of the provider
            if (! ::CryptGetProvParam(
                (HCRYPTPROV) hCryptProv,
                PP_PROVTYPE,
                (LPBYTE) &keyProviderInfo.dwProvType,
                &dwDataLen,
                0)) {

                ThrowException(env, KEYSTORE_EXCEPTION, GetLastError());
                __leave;
            }

            // Set no provider flags
            keyProviderInfo.dwFlags = 0;

            // Set no provider parameters
            keyProviderInfo.cProvParam = 0;
            keyProviderInfo.rgProvParam = NULL;

            // Get the key's algorithm ID
            if (! ::CryptGetKeyParam(
                (HCRYPTKEY) hCryptKey,
                KP_ALGID,
                (LPBYTE) &keyProviderInfo.dwKeySpec,
                &dwDataLen,
                0)) {

                ThrowException(env, KEYSTORE_EXCEPTION, GetLastError());
                __leave;
            }
            // Set the key spec (using the algorithm ID).
            switch (keyProviderInfo.dwKeySpec) {
            case CALG_RSA_KEYX:
            case CALG_DH_SF:
                keyProviderInfo.dwKeySpec = AT_KEYEXCHANGE;
                break;

            case CALG_RSA_SIGN:
            case CALG_DSS_SIGN:
                keyProviderInfo.dwKeySpec = AT_SIGNATURE;
                break;

            default:
                ThrowException(env, KEYSTORE_EXCEPTION, NTE_BAD_ALGID);
                __leave;
            }

            if (! ::CertSetCertificateContextProperty(pCertContext,
                CERT_KEY_PROV_INFO_PROP_ID, 0, &keyProviderInfo)) {

                ThrowException(env, KEYSTORE_EXCEPTION, GetLastError());
                __leave;
            }
        }

        // Import encoded certificate
        if (!::CertAddCertificateContextToStore(hCertStore, pCertContext,
            CERT_STORE_ADD_REPLACE_EXISTING, NULL))
        {
            ThrowException(env, KEYSTORE_EXCEPTION, GetLastError());
            __leave;
        }

    }
    __finally
    {
        //--------------------------------------------------------------------
        // Clean up.

        if (hCertStore)
            ::CertCloseStore(hCertStore, 0);

        if (pszCertStoreName)
            env->ReleaseStringUTFChars(jCertStoreName, pszCertStoreName);

        if (pbCertEncoding)
            delete [] pbCertEncoding;

        if (pszCertAliasName)
            delete [] pszCertAliasName;

        if (pszContainerName)
            delete [] pszContainerName;

        if (pwszContainerName)
            delete [] pwszContainerName;

        if (pszProviderName)
            delete [] pszProviderName;

        if (pwszProviderName)
            delete [] pwszProviderName;

        if (pCertContext)
            ::CertFreeCertificateContext(pCertContext);
    }
}

/*
 * Class:     sun_security_mscapi_KeyStore
 * Method:    removeCertificate
 * Signature: (Ljava/lang/String;Ljava/lang/String;[BI)V
 */
JNIEXPORT void JNICALL Java_sun_security_mscapi_KeyStore_removeCertificate
  (JNIEnv *env, jobject obj, jstring jCertStoreName, jstring jCertAliasName,
  jbyteArray jCertEncoding, jint jCertEncodingSize) {

    const char* pszCertStoreName = NULL;
    const char* pszCertAliasName = NULL;
    HCERTSTORE hCertStore = NULL;
    PCCERT_CONTEXT pCertContext = NULL;
    PCCERT_CONTEXT pTBDCertContext = NULL;
    jbyte* pbCertEncoding = NULL;
    DWORD cchNameString = 0;
    char* pszNameString = NULL; // certificate's friendly name
    BOOL bDeleteAttempted = FALSE;

    __try
    {
        // Open a system certificate store.
        if ((pszCertStoreName = env->GetStringUTFChars(jCertStoreName, NULL))
            == NULL) {
            __leave;
        }
        if ((hCertStore = ::CertOpenSystemStore(NULL, pszCertStoreName)) == NULL) {
            ThrowException(env, KEYSTORE_EXCEPTION, GetLastError());
            __leave;
        }

        // Copy encoding from Java to native buffer
        pbCertEncoding = new jbyte[jCertEncodingSize];
        env->GetByteArrayRegion(jCertEncoding, 0, jCertEncodingSize, pbCertEncoding);

        // Create a certificate context from the encoded cert
        if (!(pCertContext = ::CertCreateCertificateContext(X509_ASN_ENCODING,
            (BYTE*) pbCertEncoding, jCertEncodingSize))) {

            ThrowException(env, CERTIFICATE_PARSING_EXCEPTION, GetLastError());
            __leave;
        }

        // Find the certificate to be deleted
        if (!(pTBDCertContext = ::CertFindCertificateInStore(hCertStore,
            X509_ASN_ENCODING, 0, CERT_FIND_EXISTING, pCertContext, NULL))) {

            ThrowException(env, KEYSTORE_EXCEPTION, GetLastError());
            __leave;
        }

        // Check that its friendly name matches the supplied alias
        if ((cchNameString = ::CertGetNameString(pTBDCertContext,
                CERT_NAME_FRIENDLY_DISPLAY_TYPE, 0, NULL, NULL, 0)) > 1) {

            pszNameString = new char[cchNameString];

            ::CertGetNameString(pTBDCertContext,
                CERT_NAME_FRIENDLY_DISPLAY_TYPE, 0, NULL, pszNameString,
                cchNameString);

            // Compare the certificate's friendly name with supplied alias name
            if ((pszCertAliasName = env->GetStringUTFChars(jCertAliasName, NULL))
                == NULL) {
                __leave;
            }
            if (strcmp(pszCertAliasName, pszNameString) == 0) {

                // Only delete the certificate if the alias names matches
                if (! ::CertDeleteCertificateFromStore(pTBDCertContext)) {

                    // pTBDCertContext is always freed by the
                    //  CertDeleteCertificateFromStore method
                    bDeleteAttempted = TRUE;

                    ThrowException(env, KEYSTORE_EXCEPTION, GetLastError());
                    __leave;
                }
            }
        }

    }
    __finally
    {
        //--------------------------------------------------------------------
        // Clean up.

        if (hCertStore)
            ::CertCloseStore(hCertStore, 0);

        if (pszCertStoreName)
            env->ReleaseStringUTFChars(jCertStoreName, pszCertStoreName);

        if (pszCertAliasName)
            env->ReleaseStringUTFChars(jCertAliasName, pszCertAliasName);

        if (pbCertEncoding)
            delete [] pbCertEncoding;

        if (pszNameString)
            delete [] pszNameString;

        if (pCertContext)
            ::CertFreeCertificateContext(pCertContext);

        if (bDeleteAttempted && pTBDCertContext)
            ::CertFreeCertificateContext(pTBDCertContext);
    }
}

/*
 * Class:     sun_security_mscapi_KeyStore
 * Method:    destroyKeyContainer
 * Signature: (Ljava/lang/String;)V
 */
JNIEXPORT void JNICALL Java_sun_security_mscapi_KeyStore_destroyKeyContainer
  (JNIEnv *env, jclass clazz, jstring keyContainerName)
{
    HCRYPTPROV hCryptProv = NULL;
    const char* pszKeyContainerName = NULL;

    __try
    {
        if ((pszKeyContainerName =
            env->GetStringUTFChars(keyContainerName, NULL)) == NULL) {
            __leave;
        }

        // Destroying the default key container is not permitted
        // (because it may contain more one keypair).
        if (pszKeyContainerName == NULL) {

            ThrowException(env, KEYSTORE_EXCEPTION, NTE_BAD_KEYSET_PARAM);
            __leave;
        }

        // Acquire a CSP context (to the key container).
        if (::CryptAcquireContext(
            &hCryptProv,
            pszKeyContainerName,
            NULL,
            PROV_RSA_FULL,
            CRYPT_DELETEKEYSET) == FALSE)
        {
            ThrowException(env, KEYSTORE_EXCEPTION, GetLastError());
            __leave;
        }

    }
    __finally
    {
        //--------------------------------------------------------------------
        // Clean up.

        if (pszKeyContainerName)
            env->ReleaseStringUTFChars(keyContainerName, pszKeyContainerName);
    }
}




/*
 * Class:     sun_security_mscapi_RSACipher
 * Method:    findCertificateUsingAlias
 * Signature: (Ljava/lang/String;Ljava/lang/String;)J
 */
JNIEXPORT jlong JNICALL Java_sun_security_mscapi_RSACipher_findCertificateUsingAlias
  (JNIEnv *env, jobject obj, jstring jCertStoreName, jstring jCertAliasName)
{
    const char* pszCertStoreName = NULL;
    const char* pszCertAliasName = NULL;
    HCERTSTORE hCertStore = NULL;
    PCCERT_CONTEXT pCertContext = NULL;
    char* pszNameString = NULL; // certificate's friendly name
    DWORD cchNameString = 0;

    __try
    {
        if ((pszCertStoreName = env->GetStringUTFChars(jCertStoreName, NULL))
            == NULL) {
            __leave;
        }
        if ((pszCertAliasName = env->GetStringUTFChars(jCertAliasName, NULL))
            == NULL) {
            __leave;
        }

        // Open a system certificate store.
        if ((hCertStore = ::CertOpenSystemStore(NULL, pszCertStoreName)) == NULL) {
            ThrowException(env, KEYSTORE_EXCEPTION, GetLastError());
            __leave;
        }

        // Use CertEnumCertificatesInStore to get the certificates
        // from the open store. pCertContext must be reset to
        // NULL to retrieve the first certificate in the store.
        while (pCertContext = ::CertEnumCertificatesInStore(hCertStore, pCertContext))
        {
            if ((cchNameString = ::CertGetNameString(pCertContext,
                CERT_NAME_FRIENDLY_DISPLAY_TYPE, 0, NULL, NULL, 0)) == 1) {

                continue; // not found
            }

            pszNameString = new char[cchNameString];

            if (::CertGetNameString(pCertContext,
                CERT_NAME_FRIENDLY_DISPLAY_TYPE, 0, NULL, pszNameString,
                cchNameString) == 1) {

                continue; // not found
            }

            // Compare the certificate's friendly name with supplied alias name
            if (strcmp(pszCertAliasName, pszNameString) == 0) {
                delete [] pszNameString;
                break;

            } else {
                delete [] pszNameString;
            }
        }
    }
    __finally
    {
        if (hCertStore)
            ::CertCloseStore(hCertStore, 0);

        if (pszCertStoreName)
            env->ReleaseStringUTFChars(jCertStoreName, pszCertStoreName);

        if (pszCertAliasName)
            env->ReleaseStringUTFChars(jCertAliasName, pszCertAliasName);
    }

    return (jlong) pCertContext;
}

/*
 * Class:     sun_security_mscapi_RSACipher
 * Method:    getKeyFromCert
 * Signature: (JZ)J
 */
JNIEXPORT jlong JNICALL Java_sun_security_mscapi_RSACipher_getKeyFromCert
  (JNIEnv *env, jobject obj, jlong pCertContext, jboolean usePrivateKey)
{
    HCRYPTPROV hCryptProv = NULL;
    HCRYPTKEY hKey = NULL;
    DWORD dwKeySpec;

    __try
    {
        if (usePrivateKey == JNI_TRUE) {
            // Locate the key container for the certificate's private key
            if (!(::CryptAcquireCertificatePrivateKey(
                (PCCERT_CONTEXT) pCertContext, 0, NULL, &hCryptProv,
                &dwKeySpec, NULL))) {

                ThrowException(env, KEYSTORE_EXCEPTION, GetLastError());
                __leave;
            }

            // Get a handle to the private key
            if (!(::CryptGetUserKey(hCryptProv, dwKeySpec, &hKey))) {
                ThrowException(env, KEY_EXCEPTION, GetLastError());
                __leave;
            }

        } else { // use public key

            //  Acquire a CSP context.
            if(::CryptAcquireContext(
               &hCryptProv,
               "J2SE",
               NULL,
               PROV_RSA_FULL,
               0) == FALSE)
            {
                // If CSP context hasn't been created, create one.
                //
                if (::CryptAcquireContext(
                    &hCryptProv,
                    "J2SE",
                    NULL,
                    PROV_RSA_FULL,
                    CRYPT_NEWKEYSET) == FALSE)
                {
                    ThrowException(env, KEYSTORE_EXCEPTION, GetLastError());
                    __leave;
                }
            }

            // Import the certificate's public key into the key container
            if (!(::CryptImportPublicKeyInfo(hCryptProv, X509_ASN_ENCODING,
                &(((PCCERT_CONTEXT) pCertContext)->pCertInfo->SubjectPublicKeyInfo),
                &hKey))) {

                ThrowException(env, KEY_EXCEPTION, GetLastError());
                __leave;
            }
        }
    }
    __finally
    {
        //--------------------------------------------------------------------
        // Clean up.

        if (hCryptProv)
            ::CryptReleaseContext(hCryptProv, 0);
    }

    return hKey;        // TODO - when finished with this key, call
                        //              CryptDestroyKey(hKey)
}

/*
 * Class:     sun_security_mscapi_KeyStore
 * Method:    getKeyLength
 * Signature: (J)I
 */
JNIEXPORT jint JNICALL Java_sun_security_mscapi_KeyStore_getKeyLength
  (JNIEnv *env, jobject obj, jlong hKey)
{
    DWORD dwDataLen = sizeof(DWORD);
    BYTE pbData[sizeof(DWORD)];
    DWORD length = 0;

    __try
    {
        // Get key length (in bits)
        //TODO - may need to use KP_BLOCKLEN instead?
        if (!(::CryptGetKeyParam((HCRYPTKEY) hKey, KP_KEYLEN, (BYTE *)pbData, &dwDataLen,
            0))) {

            ThrowException(env, KEY_EXCEPTION, GetLastError());
            __leave;
        }
        length = (DWORD) pbData;
    }
    __finally
    {
        // no cleanup required
    }

    return (jint) length;
}

/*
 * Class:     sun_security_mscapi_RSACipher
 * Method:    encryptDecrypt
 * Signature: ([BIJZ)[B
 */
JNIEXPORT jbyteArray JNICALL Java_sun_security_mscapi_RSACipher_encryptDecrypt
  (JNIEnv *env, jclass clazz, jbyteArray jData, jint jDataSize, jlong hKey,
   jboolean doEncrypt)
{
    jbyteArray result = NULL;
    jbyte* pData = NULL;
    DWORD dwDataLen = jDataSize;
    DWORD dwBufLen = env->GetArrayLength(jData);
    DWORD i;
    BYTE tmp;

    __try
    {
        // Copy data from Java buffer to native buffer
        pData = new jbyte[dwBufLen];
        env->GetByteArrayRegion(jData, 0, dwBufLen, pData);

        if (doEncrypt == JNI_TRUE) {
            // encrypt
            if (! ::CryptEncrypt((HCRYPTKEY) hKey, 0, TRUE, 0, (BYTE *)pData,
                &dwDataLen, dwBufLen)) {

                ThrowException(env, KEY_EXCEPTION, GetLastError());
                __leave;
            }
            dwBufLen = dwDataLen;

            // convert from little-endian
            for (i = 0; i < dwBufLen / 2; i++) {
                tmp = pData[i];
                pData[i] = pData[dwBufLen - i -1];
                pData[dwBufLen - i - 1] = tmp;
            }
        } else {
            // convert to little-endian
            for (i = 0; i < dwBufLen / 2; i++) {
                tmp = pData[i];
                pData[i] = pData[dwBufLen - i -1];
                pData[dwBufLen - i - 1] = tmp;
            }

            // decrypt
            if (! ::CryptDecrypt((HCRYPTKEY) hKey, 0, TRUE, 0, (BYTE *)pData,
                &dwBufLen)) {

                ThrowException(env, KEY_EXCEPTION, GetLastError());
                __leave;
            }
        }

        // Create new byte array
        result = env->NewByteArray(dwBufLen);

        // Copy data from native buffer to Java buffer
        env->SetByteArrayRegion(result, 0, dwBufLen, (jbyte*) pData);
    }
    __finally
    {
        if (pData)
            delete [] pData;
    }

    return result;
}

/*
 * Class:     sun_security_mscapi_RSAPublicKey
 * Method:    getPublicKeyBlob
 * Signature: (J)[B
 */
JNIEXPORT jbyteArray JNICALL Java_sun_security_mscapi_RSAPublicKey_getPublicKeyBlob
    (JNIEnv *env, jclass clazz, jlong hCryptKey) {

    jbyteArray blob = NULL;
    DWORD dwBlobLen;
    BYTE* pbKeyBlob = NULL;

    __try
    {

        // Determine the size of the blob
        if (! ::CryptExportKey((HCRYPTKEY) hCryptKey, 0, PUBLICKEYBLOB, 0, NULL,
            &dwBlobLen)) {

            ThrowException(env, KEY_EXCEPTION, GetLastError());
            __leave;
        }

        pbKeyBlob = new BYTE[dwBlobLen];

        // Generate key blob
        if (! ::CryptExportKey((HCRYPTKEY) hCryptKey, 0, PUBLICKEYBLOB, 0,
            pbKeyBlob, &dwBlobLen)) {

            ThrowException(env, KEY_EXCEPTION, GetLastError());
            __leave;
        }

        // Create new byte array
        blob = env->NewByteArray(dwBlobLen);

        // Copy data from native buffer to Java buffer
        env->SetByteArrayRegion(blob, 0, dwBlobLen, (jbyte*) pbKeyBlob);
    }
    __finally
    {
        if (pbKeyBlob)
            delete [] pbKeyBlob;
    }

    return blob;
}

/*
 * Class:     sun_security_mscapi_RSAPublicKey
 * Method:    getExponent
 * Signature: ([B)[B
 */
JNIEXPORT jbyteArray JNICALL Java_sun_security_mscapi_RSAPublicKey_getExponent
    (JNIEnv *env, jclass clazz, jbyteArray jKeyBlob) {

    jbyteArray exponent = NULL;
    jbyte*     exponentBytes = NULL;
    jbyte*     keyBlob = NULL;

    __try {

        jsize length = env->GetArrayLength(jKeyBlob);
        if ((keyBlob = env->GetByteArrayElements(jKeyBlob, 0)) == NULL) {
            __leave;
        }

        PUBLICKEYSTRUC* pPublicKeyStruc = (PUBLICKEYSTRUC *) keyBlob;

        // Check BLOB type
        if (pPublicKeyStruc->bType != PUBLICKEYBLOB) {
            ThrowException(env, KEY_EXCEPTION, NTE_BAD_TYPE);
            __leave;
        }

        RSAPUBKEY* pRsaPubKey =
            (RSAPUBKEY *) (keyBlob + sizeof(PUBLICKEYSTRUC));
        int len = sizeof(pRsaPubKey->pubexp);
        exponentBytes = new jbyte[len];

        // convert from little-endian while copying from blob
        for (int i = 0, j = len - 1; i < len; i++, j--) {
            exponentBytes[i] = ((BYTE*) &pRsaPubKey->pubexp)[j];
        }

        exponent = env->NewByteArray(len);
        env->SetByteArrayRegion(exponent, 0, len, exponentBytes);
    }
    __finally
    {
        if (keyBlob)
            env->ReleaseByteArrayElements(jKeyBlob, keyBlob, JNI_ABORT);

        if (exponentBytes)
            delete [] exponentBytes;
    }

    return exponent;
}

/*
 * Class:     sun_security_mscapi_RSAPublicKey
 * Method:    getModulus
 * Signature: ([B)[B
 */
JNIEXPORT jbyteArray JNICALL Java_sun_security_mscapi_RSAPublicKey_getModulus
    (JNIEnv *env, jclass clazz, jbyteArray jKeyBlob) {

    jbyteArray modulus = NULL;
    jbyte*     modulusBytes = NULL;
    jbyte*     keyBlob = NULL;

    __try {

        jsize length = env->GetArrayLength(jKeyBlob);
        if ((keyBlob = env->GetByteArrayElements(jKeyBlob, 0)) == NULL) {
            __leave;
        }

        PUBLICKEYSTRUC* pPublicKeyStruc = (PUBLICKEYSTRUC *) keyBlob;

        // Check BLOB type
        if (pPublicKeyStruc->bType != PUBLICKEYBLOB) {
            ThrowException(env, KEY_EXCEPTION, NTE_BAD_TYPE);
            __leave;
        }

        RSAPUBKEY* pRsaPubKey =
            (RSAPUBKEY *) (keyBlob + sizeof(PUBLICKEYSTRUC));
        int len = pRsaPubKey->bitlen / 8;

        modulusBytes = new jbyte[len];
        BYTE * pbModulus =
            (BYTE *) (keyBlob + sizeof(PUBLICKEYSTRUC) + sizeof(RSAPUBKEY));

        // convert from little-endian while copying from blob
        for (int i = 0, j = len - 1; i < len; i++, j--) {
            modulusBytes[i] = pbModulus[j];
        }

        modulus = env->NewByteArray(len);
        env->SetByteArrayRegion(modulus, 0, len, modulusBytes);
    }
    __finally
    {
        if (keyBlob)
            env->ReleaseByteArrayElements(jKeyBlob, keyBlob, JNI_ABORT);

        if (modulusBytes)
            delete [] modulusBytes;
    }

    return modulus;
}

/*
 * Convert an array in big-endian byte order into little-endian byte order.
 */
int convertToLittleEndian(JNIEnv *env, jbyteArray source, jbyte* destination,
    int destinationLength) {

    int sourceLength = env->GetArrayLength(source);

    jbyte* sourceBytes = env->GetByteArrayElements(source, 0);
    if (sourceBytes == NULL) {
        return -1;
    }

    int copyLen = sourceLength;
    if (sourceLength > destinationLength) {
        // source might include an extra sign byte
        if (sourceLength == destinationLength + 1 && sourceBytes[0] == 0) {
            copyLen--;
        } else {
            return -1;
        }
    }

    // Copy bytes from the end of the source array to the beginning of the
    // destination array (until the destination array is full).
    // This ensures that the sign byte from the source array will be excluded.
    for (int i = 0; i < copyLen; i++) {
        destination[i] = sourceBytes[sourceLength - 1 - i];
<<<<<<< HEAD
    }
    if (copyLen < destinationLength) {
        memset(destination + copyLen, 0, destinationLength - copyLen);
    }

    env->ReleaseByteArrayElements(source, sourceBytes, JNI_ABORT);

=======
    }
    if (copyLen < destinationLength) {
        memset(destination + copyLen, 0, destinationLength - copyLen);
    }

    env->ReleaseByteArrayElements(source, sourceBytes, JNI_ABORT);

>>>>>>> b4774eb2
    return destinationLength;
}

/*
 * The Microsoft Base Cryptographic Provider supports public-key BLOBs
 * that have the following format:
 *
 *     PUBLICKEYSTRUC publickeystruc;
 *     RSAPUBKEY rsapubkey;
 *     BYTE modulus[rsapubkey.bitlen/8];
 *
 * and private-key BLOBs that have the following format:
 *
 *     PUBLICKEYSTRUC publickeystruc;
 *     RSAPUBKEY rsapubkey;
 *     BYTE modulus[rsapubkey.bitlen/8];
 *     BYTE prime1[rsapubkey.bitlen/16];
 *     BYTE prime2[rsapubkey.bitlen/16];
 *     BYTE exponent1[rsapubkey.bitlen/16];
 *     BYTE exponent2[rsapubkey.bitlen/16];
 *     BYTE coefficient[rsapubkey.bitlen/16];
 *     BYTE privateExponent[rsapubkey.bitlen/8];
 *
 * This method generates such BLOBs from the key elements supplied.
 */
jbyteArray generateKeyBlob(
        JNIEnv *env,
        jint jKeyBitLength,
        jbyteArray jModulus,
        jbyteArray jPublicExponent,
        jbyteArray jPrivateExponent,
        jbyteArray jPrimeP,
        jbyteArray jPrimeQ,
        jbyteArray jExponentP,
        jbyteArray jExponentQ,
        jbyteArray jCrtCoefficient)
{
    jsize jKeyByteLength = jKeyBitLength / 8;
    jsize jBlobLength;
    BOOL bGeneratePrivateKeyBlob;

    // Determine whether to generate a public-key or a private-key BLOB
    if (jPrivateExponent != NULL &&
        jPrimeP != NULL &&
        jPrimeQ != NULL &&
        jExponentP != NULL &&
        jExponentQ != NULL &&
        jCrtCoefficient != NULL) {

        bGeneratePrivateKeyBlob = TRUE;
        jBlobLength = sizeof(BLOBHEADER) +
                        sizeof(RSAPUBKEY) +
                        ((jKeyBitLength / 8) * 4) +
                        (jKeyBitLength / 16);

    } else {
        bGeneratePrivateKeyBlob = FALSE;
        jBlobLength = sizeof(BLOBHEADER) +
                        sizeof(RSAPUBKEY) +
                        (jKeyBitLength / 8);
    }

    jbyte* jBlobBytes = new jbyte[jBlobLength];
    jbyte* jBlobElement;
    jbyteArray jBlob = NULL;
    jsize  jElementLength;

    __try {

        BLOBHEADER *pBlobHeader = (BLOBHEADER *) jBlobBytes;
        if (bGeneratePrivateKeyBlob) {
            pBlobHeader->bType = PRIVATEKEYBLOB;  // 0x07
        } else {
            pBlobHeader->bType = PUBLICKEYBLOB;   // 0x06
        }
        pBlobHeader->bVersion = CUR_BLOB_VERSION; // 0x02
        pBlobHeader->reserved = 0;                // 0x0000
        pBlobHeader->aiKeyAlg = CALG_RSA_KEYX;    // 0x0000a400

        RSAPUBKEY *pRsaPubKey =
            (RSAPUBKEY *) (jBlobBytes + sizeof(PUBLICKEYSTRUC));
        if (bGeneratePrivateKeyBlob) {
            pRsaPubKey->magic = 0x32415352;       // "RSA2"
        } else {
            pRsaPubKey->magic = 0x31415352;       // "RSA1"
        }
        pRsaPubKey->bitlen = jKeyBitLength;
        pRsaPubKey->pubexp = 0; // init

        // Sanity check
        jsize jPublicExponentLength = env->GetArrayLength(jPublicExponent);
        if (jPublicExponentLength > sizeof(pRsaPubKey->pubexp)) {
            ThrowException(env, INVALID_KEY_EXCEPTION, NTE_BAD_TYPE);
            __leave;
        }
        // The length argument must be the smaller of jPublicExponentLength
        // and sizeof(pRsaPubKey->pubkey)
        if ((jElementLength = convertToLittleEndian(env, jPublicExponent,
            (jbyte *) &(pRsaPubKey->pubexp), jPublicExponentLength)) < 0) {
            __leave;
        }

        // Modulus n
        jBlobElement =
            (jbyte *) (jBlobBytes + sizeof(PUBLICKEYSTRUC) + sizeof(RSAPUBKEY));
        if ((jElementLength = convertToLittleEndian(env, jModulus, jBlobElement,
            jKeyByteLength)) < 0) {
            __leave;
        }

        if (bGeneratePrivateKeyBlob) {
            // Prime p
            jBlobElement += jElementLength;
            if ((jElementLength = convertToLittleEndian(env, jPrimeP,
                jBlobElement, jKeyByteLength / 2)) < 0) {
                __leave;
            }

            // Prime q
            jBlobElement += jElementLength;
            if ((jElementLength = convertToLittleEndian(env, jPrimeQ,
                jBlobElement, jKeyByteLength / 2)) < 0) {
                __leave;
            }

            // Prime exponent p
            jBlobElement += jElementLength;
            if ((jElementLength = convertToLittleEndian(env, jExponentP,
                jBlobElement, jKeyByteLength / 2)) < 0) {
                __leave;
            }

            // Prime exponent q
            jBlobElement += jElementLength;
            if ((jElementLength = convertToLittleEndian(env, jExponentQ,
                jBlobElement, jKeyByteLength / 2)) < 0) {
                __leave;
            }

            // CRT coefficient
            jBlobElement += jElementLength;
            if ((jElementLength = convertToLittleEndian(env, jCrtCoefficient,
                jBlobElement, jKeyByteLength / 2)) < 0) {
                __leave;
            }

            // Private exponent
            jBlobElement += jElementLength;
            if ((jElementLength = convertToLittleEndian(env, jPrivateExponent,
                jBlobElement, jKeyByteLength)) < 0) {
                __leave;
            }
        }

        jBlob = env->NewByteArray(jBlobLength);
        env->SetByteArrayRegion(jBlob, 0, jBlobLength, jBlobBytes);

    }
    __finally
    {
        if (jBlobBytes)
            delete [] jBlobBytes;
    }

    return jBlob;
}

/*
 * Class:     sun_security_mscapi_KeyStore
 * Method:    generatePrivateKeyBlob
 * Signature: (I[B[B[B[B[B[B[B[B)[B
 */
JNIEXPORT jbyteArray JNICALL Java_sun_security_mscapi_KeyStore_generatePrivateKeyBlob
    (JNIEnv *env, jclass clazz,
        jint jKeyBitLength,
        jbyteArray jModulus,
        jbyteArray jPublicExponent,
        jbyteArray jPrivateExponent,
        jbyteArray jPrimeP,
        jbyteArray jPrimeQ,
        jbyteArray jExponentP,
        jbyteArray jExponentQ,
        jbyteArray jCrtCoefficient)
{
    return generateKeyBlob(env, jKeyBitLength, jModulus, jPublicExponent,
        jPrivateExponent, jPrimeP, jPrimeQ, jExponentP, jExponentQ,
        jCrtCoefficient);
}

/*
 * Class:     sun_security_mscapi_RSASignature
 * Method:    generatePublicKeyBlob
 * Signature: (I[B[B)[B
 */
JNIEXPORT jbyteArray JNICALL Java_sun_security_mscapi_RSASignature_generatePublicKeyBlob
    (JNIEnv *env, jclass clazz,
        jint jKeyBitLength,
        jbyteArray jModulus,
        jbyteArray jPublicExponent)
{
    return generateKeyBlob(env, jKeyBitLength, jModulus, jPublicExponent,
        NULL, NULL, NULL, NULL, NULL, NULL);
}

/*
 * Class:     sun_security_mscapi_KeyStore
 * Method:    storePrivateKey
 * Signature: ([BLjava/lang/String;I)Lsun/security/mscapi/RSAPrivateKey;
 */
JNIEXPORT jobject JNICALL Java_sun_security_mscapi_KeyStore_storePrivateKey
    (JNIEnv *env, jclass clazz, jbyteArray keyBlob, jstring keyContainerName,
     jint keySize)
{
    HCRYPTPROV hCryptProv = NULL;
    HCRYPTKEY hKey = NULL;
    DWORD dwBlobLen;
    BYTE * pbKeyBlob = NULL;
    const char* pszKeyContainerName = NULL; // UUID
    jobject privateKey = NULL;

    __try
    {
        if ((pszKeyContainerName =
            env->GetStringUTFChars(keyContainerName, NULL)) == NULL) {
            __leave;
        }
        dwBlobLen = env->GetArrayLength(keyBlob);
        if ((pbKeyBlob = (BYTE *) env->GetByteArrayElements(keyBlob, 0))
            == NULL) {
            __leave;
        }

        // Acquire a CSP context (create a new key container).
        if (::CryptAcquireContext(
            &hCryptProv,
            pszKeyContainerName,
            NULL,
            PROV_RSA_FULL,
            CRYPT_NEWKEYSET) == FALSE)
        {
            ThrowException(env, KEYSTORE_EXCEPTION, GetLastError());
            __leave;
        }

        // Import the private key
        if (::CryptImportKey(
            hCryptProv,
            pbKeyBlob,
            dwBlobLen,
            0,
            CRYPT_EXPORTABLE,
            &hKey) == FALSE)
        {
            ThrowException(env, KEYSTORE_EXCEPTION, GetLastError());
            __leave;
        }

        // Get the method ID for the RSAPrivateKey constructor
        jclass clazzRSAPrivateKey =
            env->FindClass("sun/security/mscapi/RSAPrivateKey");
        if (clazzRSAPrivateKey == NULL) {
            __leave;
        }

        jmethodID mNewRSAPrivateKey =
            env->GetMethodID(clazzRSAPrivateKey, "<init>", "(JJI)V");
        if (mNewRSAPrivateKey == NULL) {
            __leave;
        }

        // Create a new RSA private key
        privateKey = env->NewObject(clazzRSAPrivateKey, mNewRSAPrivateKey,
            (jlong) hCryptProv, (jlong) hKey, keySize);

    }
    __finally
    {
        //--------------------------------------------------------------------
        // Clean up.

        if (pszKeyContainerName)
            env->ReleaseStringUTFChars(keyContainerName, pszKeyContainerName);

        if (pbKeyBlob)
            env->ReleaseByteArrayElements(keyBlob, (jbyte *) pbKeyBlob,
                JNI_ABORT);
    }

    return privateKey;
}

/*
 * Class:     sun_security_mscapi_RSASignature
 * Method:    importPublicKey
 * Signature: ([BI)Lsun/security/mscapi/RSAPublicKey;
 */
JNIEXPORT jobject JNICALL Java_sun_security_mscapi_RSASignature_importPublicKey
    (JNIEnv *env, jclass clazz, jbyteArray keyBlob, jint keySize)
{
    HCRYPTPROV hCryptProv = NULL;
    HCRYPTKEY hKey = NULL;
    DWORD dwBlobLen;
    BYTE * pbKeyBlob = NULL;
    jobject publicKey = NULL;

    __try
    {
        dwBlobLen = env->GetArrayLength(keyBlob);
        if ((pbKeyBlob = (BYTE *) env->GetByteArrayElements(keyBlob, 0))
            == NULL) {
            __leave;
        }

        // Acquire a CSP context (create a new key container).
        // Prefer a PROV_RSA_AES CSP, when available, due to its support
        // for SHA-2-based signatures.
        if (::CryptAcquireContext(
            &hCryptProv,
            NULL,
            NULL,
            PROV_RSA_AES,
            CRYPT_VERIFYCONTEXT) == FALSE)
        {
            // Failover to using the default CSP (PROV_RSA_FULL)

            if (::CryptAcquireContext(
                &hCryptProv,
                NULL,
                NULL,
                PROV_RSA_FULL,
                CRYPT_VERIFYCONTEXT) == FALSE)
            {
                ThrowException(env, KEYSTORE_EXCEPTION, GetLastError());
                __leave;
            }
        }

        // Import the public key
        if (::CryptImportKey(
            hCryptProv,
            pbKeyBlob,
            dwBlobLen,
            0,
            CRYPT_EXPORTABLE,
            &hKey) == FALSE)
        {
            ThrowException(env, KEYSTORE_EXCEPTION, GetLastError());
            __leave;
        }

        // Get the method ID for the RSAPublicKey constructor
        jclass clazzRSAPublicKey =
            env->FindClass("sun/security/mscapi/RSAPublicKey");
        if (clazzRSAPublicKey == NULL) {
            __leave;
        }

        jmethodID mNewRSAPublicKey =
            env->GetMethodID(clazzRSAPublicKey, "<init>", "(JJI)V");
        if (mNewRSAPublicKey == NULL) {
            __leave;
        }

        // Create a new RSA public key
        publicKey = env->NewObject(clazzRSAPublicKey, mNewRSAPublicKey,
            (jlong) hCryptProv, (jlong) hKey, keySize);

    }
    __finally
    {
        //--------------------------------------------------------------------
        // Clean up.

        if (pbKeyBlob)
            env->ReleaseByteArrayElements(keyBlob, (jbyte *) pbKeyBlob,
                JNI_ABORT);
    }

    return publicKey;
}

} /* extern "C" */<|MERGE_RESOLUTION|>--- conflicted
+++ resolved
@@ -1713,7 +1713,6 @@
     // This ensures that the sign byte from the source array will be excluded.
     for (int i = 0; i < copyLen; i++) {
         destination[i] = sourceBytes[sourceLength - 1 - i];
-<<<<<<< HEAD
     }
     if (copyLen < destinationLength) {
         memset(destination + copyLen, 0, destinationLength - copyLen);
@@ -1721,15 +1720,6 @@
 
     env->ReleaseByteArrayElements(source, sourceBytes, JNI_ABORT);
 
-=======
-    }
-    if (copyLen < destinationLength) {
-        memset(destination + copyLen, 0, destinationLength - copyLen);
-    }
-
-    env->ReleaseByteArrayElements(source, sourceBytes, JNI_ABORT);
-
->>>>>>> b4774eb2
     return destinationLength;
 }
 
