/*
 * Copyright (c) 2014, 2016, Oracle and/or its affiliates. All rights reserved.
 * DO NOT ALTER OR REMOVE COPYRIGHT NOTICES OR THIS FILE HEADER.
 *
 * This code is free software; you can redistribute it and/or modify it
 * under the terms of the GNU General Public License version 2 only, as
 * published by the Free Software Foundation.  Oracle designates this
 * particular file as subject to the "Classpath" exception as provided
 * by Oracle in the LICENSE file that accompanied this code.
 *
 * This code is distributed in the hope that it will be useful, but WITHOUT
 * ANY WARRANTY; without even the implied warranty of MERCHANTABILITY or
 * FITNESS FOR A PARTICULAR PURPOSE.  See the GNU General Public License
 * version 2 for more details (a copy is included in the LICENSE file that
 * accompanied this code).
 *
 * You should have received a copy of the GNU General Public License version
 * 2 along with this work; if not, write to the Free Software Foundation,
 * Inc., 51 Franklin St, Fifth Floor, Boston, MA 02110-1301 USA.
 *
 * Please contact Oracle, 500 Oracle Parkway, Redwood Shores, CA 94065 USA
 * or visit www.oracle.com if you need additional information or have any
 * questions.
 */

package jdk.internal.module;

import java.io.File;
import java.io.PrintStream;
import java.lang.module.Configuration;
import java.lang.module.ModuleDescriptor;
import java.lang.module.ModuleFinder;
import java.lang.module.ModuleReference;
import java.lang.module.ResolvedModule;
import java.lang.reflect.Layer;
import java.lang.reflect.Module;
import java.net.URI;
import java.nio.file.Path;
import java.nio.file.Paths;
import java.util.Collections;
import java.util.HashMap;
import java.util.HashSet;
import java.util.Map;
import java.util.Optional;
import java.util.Set;
import java.util.function.Function;

import jdk.internal.loader.BootLoader;
import jdk.internal.loader.BuiltinClassLoader;
import jdk.internal.misc.SharedSecrets;
import jdk.internal.perf.PerfCounter;

/**
 * Initializes/boots the module system.
 *
 * The {@link #boot() boot} method is called early in the startup to initialize
 * the module system. In summary, the boot method creates a Configuration by
 * resolving a set of module names specified via the launcher (or equivalent)
 * -m and --add-modules options. The modules are located on a module path that
 * is constructed from the upgrade module path, system modules, and application
 * module path. The Configuration is instantiated as the boot Layer with each
 * module in the the configuration defined to one of the built-in class loaders.
 */

public final class ModuleBootstrap {
    private ModuleBootstrap() { }

    private static final String JAVA_BASE = "java.base";

    private static final String JAVA_SE = "java.se";

    // the token for "all default modules"
    private static final String ALL_DEFAULT = "ALL-DEFAULT";

    // the token for "all unnamed modules"
    private static final String ALL_UNNAMED = "ALL-UNNAMED";

    // the token for "all system modules"
    private static final String ALL_SYSTEM = "ALL-SYSTEM";

    // the token for "all modules on the module path"
    private static final String ALL_MODULE_PATH = "ALL-MODULE-PATH";

    // ModuleFinder for the initial configuration
    private static ModuleFinder initialFinder;

    /**
     * Returns the ModuleFinder for the initial configuration
     */
    public static ModuleFinder finder() {
        assert initialFinder != null;
        return initialFinder;
    }

    /**
     * Initialize the module system, returning the boot Layer.
     *
     * @see java.lang.System#initPhase2()
     */
    public static Layer boot() {

        long t0 = System.nanoTime();

        // system modules
        ModuleFinder systemModules = ModuleFinder.ofSystem();

        PerfCounters.systemModulesTime.addElapsedTimeFrom(t0);


        long t1 = System.nanoTime();

        // Once we have the system modules then we define the base module to
        // the VM. We do this here so that java.base is defined as early as
        // possible and also that resources in the base module can be located
        // for error messages that may happen from here on.
        ModuleReference base = systemModules.find(JAVA_BASE).orElse(null);
        if (base == null)
            throw new InternalError(JAVA_BASE + " not found");
        URI baseUri = base.location().orElse(null);
        if (baseUri == null)
            throw new InternalError(JAVA_BASE + " does not have a location");
        BootLoader.loadModule(base);
        Modules.defineModule(null, base.descriptor(), baseUri);

        PerfCounters.defineBaseTime.addElapsedTimeFrom(t1);


        long t2 = System.nanoTime();

        // --upgrade-module-path option specified to launcher
        ModuleFinder upgradeModulePath
            = createModulePathFinder("jdk.module.upgrade.path");
        if (upgradeModulePath != null)
            systemModules = ModuleFinder.compose(upgradeModulePath, systemModules);

        // --module-path option specified to the launcher
        ModuleFinder appModulePath = createModulePathFinder("jdk.module.path");

        // The module finder: [--upgrade-module-path] system [--module-path]
        ModuleFinder finder = systemModules;
        if (appModulePath != null)
            finder = ModuleFinder.compose(finder, appModulePath);

        // The root modules to resolve
        Set<String> roots = new HashSet<>();

        // launcher -m option to specify the main/initial module
        String mainModule = System.getProperty("jdk.module.main");
        if (mainModule != null)
            roots.add(mainModule);

        // additional module(s) specified by --add-modules
        boolean addAllDefaultModules = false;
        boolean addAllSystemModules = false;
        boolean addAllApplicationModules = false;
        for (String mod: getExtraAddModules()) {
            switch (mod) {
                case ALL_DEFAULT:
                    addAllDefaultModules = true;
                    break;
                case ALL_SYSTEM:
                    addAllSystemModules = true;
                    break;
                case ALL_MODULE_PATH:
                    addAllApplicationModules = true;
                    break;
                default :
                    roots.add(mod);
            }
        }

        // --limit-modules
        String propValue = getAndRemoveProperty("jdk.module.limitmods");
        if (propValue != null) {
            Set<String> mods = new HashSet<>();
            for (String mod: propValue.split(",")) {
                mods.add(mod);
            }
            finder = limitFinder(finder, mods, roots);
        }

        // If there is no initial module specified then assume that the initial
        // module is the unnamed module of the application class loader. This
        // is implemented by resolving "java.se" and all (non-java.*) modules
        // that export an API. If "java.se" is not observable then all java.*
        // modules are resolved.
        if (mainModule == null || addAllDefaultModules) {
            boolean hasJava = false;
            if (systemModules.find(JAVA_SE).isPresent()) {
                // java.se is a system module
                if (finder == systemModules || finder.find(JAVA_SE).isPresent()) {
                    // java.se is observable
                    hasJava = true;
                    roots.add(JAVA_SE);
                }
            }

            for (ModuleReference mref : systemModules.findAll()) {
                String mn = mref.descriptor().name();
                if (hasJava && mn.startsWith("java."))
                    continue;

                // add as root if observable and exports at least one package
                if ((finder == systemModules || finder.find(mn).isPresent())) {
                    ModuleDescriptor descriptor = mref.descriptor();
                    for (ModuleDescriptor.Exports e : descriptor.exports()) {
                        if (!e.isQualified()) {
                            roots.add(mn);
                            break;
                        }
                    }
                }
            }
        }

        // If `--add-modules ALL-SYSTEM` is specified then all observable system
        // modules will be resolved.
        if (addAllSystemModules) {
            ModuleFinder f = finder;  // observable modules
            systemModules.findAll()
                .stream()
                .map(ModuleReference::descriptor)
                .map(ModuleDescriptor::name)
                .filter(mn -> f.find(mn).isPresent())  // observable
                .forEach(mn -> roots.add(mn));
        }

        // If `--add-modules ALL-MODULE-PATH` is specified then all observable
        // modules on the application module path will be resolved.
        if (appModulePath != null && addAllApplicationModules) {
            ModuleFinder f = finder;  // observable modules
            appModulePath.findAll()
                .stream()
                .map(ModuleReference::descriptor)
                .map(ModuleDescriptor::name)
                .filter(mn -> f.find(mn).isPresent())  // observable
                .forEach(mn -> roots.add(mn));
        }

        PerfCounters.optionsAndRootsTime.addElapsedTimeFrom(t2);


        long t3 = System.nanoTime();

        // determine if post resolution checks are needed
        boolean needPostResolutionChecks = true;
        if (baseUri.getScheme().equals("jrt")   // toLowerCase not needed here
                && (upgradeModulePath == null)
                && (appModulePath == null)
                && (!ModulePatcher.isBootLayerPatched())) {
            needPostResolutionChecks = false;
        }

        PrintStream traceOutput = null;
        if (Boolean.getBoolean("jdk.launcher.traceResolver"))
            traceOutput = System.out;

        // run the resolver to create the configuration
        Configuration cf = SharedSecrets.getJavaLangModuleAccess()
                .resolveRequiresAndUses(finder,
                                        roots,
                                        needPostResolutionChecks,
                                        traceOutput);

        // time to create configuration
        PerfCounters.resolveTime.addElapsedTimeFrom(t3);


        // mapping of modules to class loaders
        Function<String, ClassLoader> clf = ModuleLoaderMap.mappingFunction(cf);

        // check that all modules to be mapped to the boot loader will be
        // loaded from the runtime image
        if (needPostResolutionChecks) {
            for (ResolvedModule resolvedModule : cf.modules()) {
                ModuleReference mref = resolvedModule.reference();
                String name = mref.descriptor().name();
                ClassLoader cl = clf.apply(name);
                if (cl == null) {

                    if (upgradeModulePath != null
                            && upgradeModulePath.find(name).isPresent())
                        fail(name + ": cannot be loaded from upgrade module path");

                    if (!systemModules.find(name).isPresent())
                        fail(name + ": cannot be loaded from application module path");
                }
            }
        }


        long t4 = System.nanoTime();

        // define modules to VM/runtime
        Layer bootLayer = Layer.empty().defineModules(cf, clf);

        PerfCounters.layerCreateTime.addElapsedTimeFrom(t4);


        long t5 = System.nanoTime();

        // define the module to its class loader, except java.base
        for (ResolvedModule resolvedModule : cf.modules()) {
            ModuleReference mref = resolvedModule.reference();
            String name = mref.descriptor().name();
            ClassLoader cl = clf.apply(name);
            if (cl == null) {
                if (!name.equals(JAVA_BASE)) BootLoader.loadModule(mref);
            } else {
                ((BuiltinClassLoader)cl).loadModule(mref);
            }
        }

        PerfCounters.loadModulesTime.addElapsedTimeFrom(t5);


        // --add-reads and --add-exports/-add-exports-private
        addExtraReads(bootLayer);
        addExtraExports(bootLayer);

        // total time to initialize
        PerfCounters.bootstrapTime.addElapsedTimeFrom(t0);

        // remember the ModuleFinder
        initialFinder = finder;

        return bootLayer;
    }

    /**
     * Returns a ModuleFinder that limits observability to the given root
     * modules, their transitive dependences, plus a set of other modules.
     */
    private static ModuleFinder limitFinder(ModuleFinder finder,
                                            Set<String> roots,
                                            Set<String> otherMods)
    {
        // resolve all root modules
        Configuration cf = Configuration.empty()
                .resolveRequires(finder,
                                 ModuleFinder.of(),
                                 roots);

        // module name -> reference
        Map<String, ModuleReference> map = new HashMap<>();

        // root modules and their transitive dependences
        cf.modules().stream()
            .map(ResolvedModule::reference)
            .forEach(mref -> map.put(mref.descriptor().name(), mref));

        // additional modules
        otherMods.stream()
            .map(finder::find)
            .flatMap(Optional::stream)
            .forEach(mref -> map.putIfAbsent(mref.descriptor().name(), mref));

        // set of modules that are observable
        Set<ModuleReference> mrefs = new HashSet<>(map.values());

        return new ModuleFinder() {
            @Override
            public Optional<ModuleReference> find(String name) {
                return Optional.ofNullable(map.get(name));
            }
            @Override
            public Set<ModuleReference> findAll() {
                return mrefs;
            }
        };
    }

    /**
     * Creates a finder from the module path that is the value of the given
     * system property.
     */
    private static ModuleFinder createModulePathFinder(String prop) {
        String s = System.getProperty(prop);
        if (s == null) {
            return null;
        } else {
            String[] dirs = s.split(File.pathSeparator);
            Path[] paths = new Path[dirs.length];
            int i = 0;
            for (String dir: dirs) {
                paths[i++] = Paths.get(dir);
            }
            return ModuleFinder.of(paths);
        }
    }

    /**
     * Returns the set of module names specified via --add-modules options
     * on the command line
     */
    private static Set<String> getExtraAddModules() {
        String prefix = "jdk.module.addmods.";
        int index = 0;

        // the system property is removed after decoding
        String value = getAndRemoveProperty(prefix + index);
        if (value == null) {
            return Collections.emptySet();
        }

        Set<String> modules = new HashSet<>();
        while (value != null) {
            for (String s : value.split(",")) {
                if (s.length() > 0) modules.add(s);
            }
            index++;
            value = getAndRemoveProperty(prefix + index);
        }

        return modules;
    }

    /**
     * Process the --add-reads options to add any additional read edges that
     * are specified on the command-line.
     */
    private static void addExtraReads(Layer bootLayer) {

        // decode the command line options
        Map<String, Set<String>> map = decode("jdk.module.addreads.");

        for (Map.Entry<String, Set<String>> e : map.entrySet()) {

            // the key is $MODULE
            String mn = e.getKey();
            Optional<Module> om = bootLayer.findModule(mn);
            if (!om.isPresent()) {
                warn("Unknown module: " + mn);
                continue;
            }
            Module m = om.get();

            // the value is the set of other modules (by name)
            for (String name : e.getValue()) {
                if (ALL_UNNAMED.equals(name)) {
                    Modules.addReadsAllUnnamed(m);
                } else {
                    om = bootLayer.findModule(name);
                    if (om.isPresent()) {
                        Modules.addReads(m, om.get());
                    } else {
                        warn("Unknown module: " + name);
                    }
                }

            }
        }
    }


    /**
     * Process the --add-exports and --add-exports-private options to export
     * additional packages specified on the command-line.
     */
    private static void addExtraExports(Layer bootLayer) {

        // --add-exports
        String prefix = "jdk.module.addexports.";
        Map<String, Set<String>> exports = decode(prefix);
        if (!exports.isEmpty()) {
            addExtraExports(bootLayer, exports, false);
        }

        // --add-exports-private
        prefix = "jdk.module.addexports.private.";
        Map<String, Set<String>> exportsPrivate = decode(prefix);
        if (!exportsPrivate.isEmpty()) {
            exportsPrivate.keySet()
                .stream()
                .filter(exports::containsKey)
                .forEach(k -> fail(k + " specified more than once to"
                                     + " --add-exports[-private]"));
            addExtraExports(bootLayer, exportsPrivate, true);
        }
    }

    private static void addExtraExports(Layer bootLayer,
                                        Map<String, Set<String>> map,
                                        boolean exportPrivate)
    {
        for (Map.Entry<String, Set<String>> e : map.entrySet()) {

            // the key is $MODULE/$PACKAGE
            String key = e.getKey();
            String[] s = key.split("/");
            if (s.length != 2)
                fail("Unable to parse: " + key);

            String mn = s[0];
            String pn = s[1];
            if (mn.isEmpty() || pn.isEmpty())
                fail("Module and package name must be specified:" + key);

            // The exporting module is in the boot layer
            Module m;
            Optional<Module> om = bootLayer.findModule(mn);
            if (!om.isPresent()) {
                warn("Unknown module: " + mn);
                continue;
            }

            m = om.get();

            if (!m.getDescriptor().packages().contains(pn)) {
                warn("package " + pn + " not in " + mn);
                continue;
            }

            // the value is the set of modules to export to (by name)
            for (String name : e.getValue()) {
                boolean allUnnamed = false;
                Module other = null;
                if (ALL_UNNAMED.equals(name)) {
                    allUnnamed = true;
                } else {
                    om = bootLayer.findModule(name);
                    if (om.isPresent()) {
                        other = om.get();
                    } else {
                        warn("Unknown module: " + name);
                        continue;
                    }
                }
                if (allUnnamed) {
                    if (exportPrivate) {
                        Modules.addExportsPrivateToAllUnnamed(m, pn);
                    } else {
                        Modules.addExportsToAllUnnamed(m, pn);
                    }
                } else {
                    if (exportPrivate) {
                        Modules.addExportsPrivate(m, pn, other);
                    } else {
                        Modules.addExports(m, pn, other);
                    }
                }

            }
        }
    }


    /**
     * Decodes the values of --add-reads or --add-exports options
     *
     * The format of the options is: $KEY=$MODULE(,$MODULE)*
     */
    private static Map<String, Set<String>> decode(String prefix) {
        int index = 0;
        // the system property is removed after decoding
        String value = getAndRemoveProperty(prefix + index);
        if (value == null)
            return Collections.emptyMap();

        Map<String, Set<String>> map = new HashMap<>();

        while (value != null) {

            int pos = value.indexOf('=');
            if (pos == -1)
                fail("Unable to parse: " + value);
            if (pos == 0)
                fail("Missing module name in: " + value);

            // key is <module> or <module>/<package>
            String key = value.substring(0, pos);

            String rhs = value.substring(pos+1);
            if (rhs.isEmpty())
                fail("Unable to parse: " + value);

<<<<<<< HEAD
=======
            // value is <module>(,<module>)*
>>>>>>> 9e46ed0a
            Set<String> values = map.computeIfAbsent(key, k -> new HashSet<>());
            for (String s : rhs.split(",")) {
                if (s.length() > 0) values.add(s);
            }

            index++;
            value = getAndRemoveProperty(prefix + index);
        }

        return map;
    }

    /**
     * Gets and remove the named system property
     */
    private static String getAndRemoveProperty(String key) {
        return (String)System.getProperties().remove(key);
    }

    /**
     * Throws a RuntimeException with the given message
     */
    static void fail(String m) {
        throw new RuntimeException(m);
    }

    static void warn(String m) {
        System.err.println("WARNING: " + m);
    }

    static class PerfCounters {

        static PerfCounter systemModulesTime
            = PerfCounter.newPerfCounter("jdk.module.bootstrap.systemModulesTime");
        static PerfCounter defineBaseTime
            = PerfCounter.newPerfCounter("jdk.module.bootstrap.defineBaseTime");
        static PerfCounter optionsAndRootsTime
            = PerfCounter.newPerfCounter("jdk.module.bootstrap.optionsAndRootsTime");
        static PerfCounter resolveTime
            = PerfCounter.newPerfCounter("jdk.module.bootstrap.resolveTime");
        static PerfCounter layerCreateTime
            = PerfCounter.newPerfCounter("jdk.module.bootstrap.layerCreateTime");
        static PerfCounter loadModulesTime
            = PerfCounter.newPerfCounter("jdk.module.bootstrap.loadModulesTime");
        static PerfCounter bootstrapTime
            = PerfCounter.newPerfCounter("jdk.module.bootstrap.totalTime");
    }
}<|MERGE_RESOLUTION|>--- conflicted
+++ resolved
@@ -574,10 +574,7 @@
             if (rhs.isEmpty())
                 fail("Unable to parse: " + value);
 
-<<<<<<< HEAD
-=======
             // value is <module>(,<module>)*
->>>>>>> 9e46ed0a
             Set<String> values = map.computeIfAbsent(key, k -> new HashSet<>());
             for (String s : rhs.split(",")) {
                 if (s.length() > 0) values.add(s);
