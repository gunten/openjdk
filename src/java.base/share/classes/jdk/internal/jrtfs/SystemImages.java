/*
 * Copyright (c) 2014, Oracle and/or its affiliates. All rights reserved.
 * DO NOT ALTER OR REMOVE COPYRIGHT NOTICES OR THIS FILE HEADER.
 *
 * This code is free software; you can redistribute it and/or modify it
 * under the terms of the GNU General Public License version 2 only, as
 * published by the Free Software Foundation.  Oracle designates this
 * particular file as subject to the "Classpath" exception as provided
 * by Oracle in the LICENSE file that accompanied this code.
 *
 * This code is distributed in the hope that it will be useful, but WITHOUT
 * ANY WARRANTY; without even the implied warranty of MERCHANTABILITY or
 * FITNESS FOR A PARTICULAR PURPOSE.  See the GNU General Public License
 * version 2 for more details (a copy is included in the LICENSE file that
 * accompanied this code).
 *
 * You should have received a copy of the GNU General Public License version
 * 2 along with this work; if not, write to the Free Software Foundation,
 * Inc., 51 Franklin St, Fifth Floor, Boston, MA 02110-1301 USA.
 *
 * Please contact Oracle, 500 Oracle Parkway, Redwood Shores, CA 94065 USA
 * or visit www.oracle.com if you need additional information or have any
 * questions.
 */

package jdk.internal.jrtfs;

import java.net.URISyntaxException;
import java.net.URL;
import java.nio.file.FileSystem;
import java.nio.file.FileSystems;
import java.nio.file.Path;
import java.nio.file.Paths;
import java.security.AccessController;
import java.security.CodeSource;
import java.security.PrivilegedAction;

final class SystemImages {
    private SystemImages() {}

    static final String RUNTIME_HOME;
    static final Path bootImagePath;
<<<<<<< HEAD
    static final Path extImagePath;
    static final Path appImagePath;

=======
>>>>>>> 5e926413
    static {
        PrivilegedAction<String> pa = SystemImages::findHome;
        RUNTIME_HOME = AccessController.doPrivileged(pa);

        FileSystem fs = FileSystems.getDefault();
        bootImagePath = fs.getPath(RUNTIME_HOME, "lib", "modules", "bootmodules.jimage");
    }

    /**
     * Returns the appropriate JDK home for this usage of the FileSystemProvider.
     * When the CodeSource is null (null loader) then jrt:/ is the current runtime,
     * otherwise the JDK home is located relative to jrt-fs.jar.
     */
    private static String findHome() {
        CodeSource cs = SystemImages.class.getProtectionDomain().getCodeSource();
        if (cs == null)
            return System.getProperty("java.home");

        // assume loaded from $TARGETJDK/jrt-fs.jar
        URL url = cs.getLocation();
        if (!url.getProtocol().equalsIgnoreCase("file"))
            throw new RuntimeException(url + " loaded in unexpected way");
        try {
            return Paths.get(url.toURI()).getParent().toString();
        } catch (URISyntaxException e) {
            throw new InternalError(e);
        }
    }
}<|MERGE_RESOLUTION|>--- conflicted
+++ resolved
@@ -40,12 +40,7 @@
 
     static final String RUNTIME_HOME;
     static final Path bootImagePath;
-<<<<<<< HEAD
-    static final Path extImagePath;
-    static final Path appImagePath;
 
-=======
->>>>>>> 5e926413
     static {
         PrivilegedAction<String> pa = SystemImages::findHome;
         RUNTIME_HOME = AccessController.doPrivileged(pa);
