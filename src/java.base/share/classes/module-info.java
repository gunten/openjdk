--- conflicted
+++ resolved
@@ -166,12 +166,9 @@
         java.sql,
         java.xml,
         jdk.charsets,
-<<<<<<< HEAD
         jdk.jartool,
         jdk.jlink,
-=======
         jdk.net,
->>>>>>> 4e1e7f44
         jdk.scripting.nashorn,
         jdk.unsupported,
         jdk.vm.ci;
