/*
 * Copyright (c) 2013, 2014 Oracle and/or its affiliates. All rights reserved.
 * DO NOT ALTER OR REMOVE COPYRIGHT NOTICES OR THIS FILE HEADER.
 *
 * This code is free software; you can redistribute it and/or modify it
 * under the terms of the GNU General Public License version 2 only, as
 * published by the Free Software Foundation.  Oracle designates this
 * particular file as subject to the "Classpath" exception as provided
 * by Oracle in the LICENSE file that accompanied this code.
 *
 * This code is distributed in the hope that it will be useful, but WITHOUT
 * ANY WARRANTY; without even the implied warranty of MERCHANTABILITY or
 * FITNESS FOR A PARTICULAR PURPOSE.  See the GNU General Public License
 * version 2 for more details (a copy is included in the LICENSE file that
 * accompanied this code).
 *
 * You should have received a copy of the GNU General Public License version
 * 2 along with this work; if not, write to the Free Software Foundation,
 * Inc., 51 Franklin St, Fifth Floor, Boston, MA 02110-1301 USA.
 *
 * Please contact Oracle, 500 Oracle Parkway, Redwood Shores, CA 94065 USA
 * or visit www.oracle.com if you need additional information or have any
 * questions.
 */
package java.lang;

import java.io.InputStream;
import java.io.IOException;
import java.io.File;
import java.lang.reflect.Constructor;
import java.lang.reflect.InvocationTargetException;
import java.net.URL;
import java.security.AccessController;
import java.security.AccessControlContext;
import java.security.CodeSource;
import java.security.PrivilegedAction;
import java.security.PrivilegedActionException;
import java.security.PrivilegedExceptionAction;
import java.security.ProtectionDomain;
import java.security.cert.Certificate;
import java.util.Collections;
import java.util.Enumeration;
import java.util.HashMap;
import java.util.HashSet;
import java.util.Set;
import java.util.Stack;
import java.util.Map;
import java.util.Vector;
import java.util.Hashtable;
import java.util.WeakHashMap;
import java.util.concurrent.ConcurrentHashMap;

import sun.misc.CompoundEnumeration;
import sun.misc.Resource;
import sun.misc.ServicesCatalog;
import sun.misc.URLClassPath;
<<<<<<< HEAD
=======
import sun.misc.Unsafe;
>>>>>>> 16d6594c
import sun.reflect.CallerSensitive;
import sun.reflect.Reflection;
import sun.reflect.misc.ReflectUtil;
import sun.security.util.SecurityConstants;

/**
 * A class loader is an object that is responsible for loading classes. The
 * class <tt>ClassLoader</tt> is an abstract class.  Given the <a
 * href="#name">binary name</a> of a class, a class loader should attempt to
 * locate or generate data that constitutes a definition for the class.  A
 * typical strategy is to transform the name into a file name and then read a
 * "class file" of that name from a file system.
 *
 * <p> Every {@link Class <tt>Class</tt>} object contains a {@link
 * Class#getClassLoader() reference} to the <tt>ClassLoader</tt> that defined
 * it.
 *
 * <p> <tt>Class</tt> objects for array classes are not created by class
 * loaders, but are created automatically as required by the Java runtime.
 * The class loader for an array class, as returned by {@link
 * Class#getClassLoader()} is the same as the class loader for its element
 * type; if the element type is a primitive type, then the array class has no
 * class loader.
 *
 * <p> Applications implement subclasses of <tt>ClassLoader</tt> in order to
 * extend the manner in which the Java virtual machine dynamically loads
 * classes.
 *
 * <p> Class loaders may typically be used by security managers to indicate
 * security domains.
 *
 * <p> The <tt>ClassLoader</tt> class uses a delegation model to search for
 * classes and resources.  Each instance of <tt>ClassLoader</tt> has an
 * associated parent class loader.  When requested to find a class or
 * resource, a <tt>ClassLoader</tt> instance will delegate the search for the
 * class or resource to its parent class loader before attempting to find the
 * class or resource itself.  The virtual machine's built-in class loader,
 * called the "bootstrap class loader", does not itself have a parent but may
 * serve as the parent of a <tt>ClassLoader</tt> instance.
 *
 * <p> Class loaders that support concurrent loading of classes are known as
 * <em>parallel capable</em> class loaders and are required to register
 * themselves at their class initialization time by invoking the
 * {@link
 * #registerAsParallelCapable <tt>ClassLoader.registerAsParallelCapable</tt>}
 * method. Note that the <tt>ClassLoader</tt> class is registered as parallel
 * capable by default. However, its subclasses still need to register themselves
 * if they are parallel capable. <br>
 * In environments in which the delegation model is not strictly
 * hierarchical, class loaders need to be parallel capable, otherwise class
 * loading can lead to deadlocks because the loader lock is held for the
 * duration of the class loading process (see {@link #loadClass
 * <tt>loadClass</tt>} methods).
 *
 * <p> Normally, the Java virtual machine loads classes from the local file
 * system in a platform-dependent manner.  For example, on UNIX systems, the
 * virtual machine loads classes from the directory defined by the
 * <tt>CLASSPATH</tt> environment variable.
 *
 * <p> However, some classes may not originate from a file; they may originate
 * from other sources, such as the network, or they could be constructed by an
 * application.  The method {@link #defineClass(String, byte[], int, int)
 * <tt>defineClass</tt>} converts an array of bytes into an instance of class
 * <tt>Class</tt>. Instances of this newly defined class can be created using
 * {@link Class#newInstance <tt>Class.newInstance</tt>}.
 *
 * <p> The methods and constructors of objects created by a class loader may
 * reference other classes.  To determine the class(es) referred to, the Java
 * virtual machine invokes the {@link #loadClass <tt>loadClass</tt>} method of
 * the class loader that originally created the class.
 *
 * <p> For example, an application could create a network class loader to
 * download class files from a server.  Sample code might look like:
 *
 * <blockquote><pre>
 *   ClassLoader loader&nbsp;= new NetworkClassLoader(host,&nbsp;port);
 *   Object main&nbsp;= loader.loadClass("Main", true).newInstance();
 *       &nbsp;.&nbsp;.&nbsp;.
 * </pre></blockquote>
 *
 * <p> The network class loader subclass must define the methods {@link
 * #findClass <tt>findClass</tt>} and <tt>loadClassData</tt> to load a class
 * from the network.  Once it has downloaded the bytes that make up the class,
 * it should use the method {@link #defineClass <tt>defineClass</tt>} to
 * create a class instance.  A sample implementation is:
 *
 * <blockquote><pre>
 *     class NetworkClassLoader extends ClassLoader {
 *         String host;
 *         int port;
 *
 *         public Class findClass(String name) {
 *             byte[] b = loadClassData(name);
 *             return defineClass(name, b, 0, b.length);
 *         }
 *
 *         private byte[] loadClassData(String name) {
 *             // load the class data from the connection
 *             &nbsp;.&nbsp;.&nbsp;.
 *         }
 *     }
 * </pre></blockquote>
 *
 * <h3> <a name="name">Binary names</a> </h3>
 *
 * <p> Any class name provided as a {@link String} parameter to methods in
 * <tt>ClassLoader</tt> must be a binary name as defined by
 * <cite>The Java&trade; Language Specification</cite>.
 *
 * <p> Examples of valid class names include:
 * <blockquote><pre>
 *   "java.lang.String"
 *   "javax.swing.JSpinner$DefaultEditor"
 *   "java.security.KeyStore$Builder$FileBuilder$1"
 *   "java.net.URLClassLoader$3$1"
 * </pre></blockquote>
 *
 * {@code Class} objects for array classes are not created by {@code ClassLoader};
 * use the {@link Class#forName} method instead.
 *
 * @jls 13.1 The Form of a Binary
 * @see      #resolveClass(Class)
 * @since 1.0
 */
public abstract class ClassLoader {

    private static native void registerNatives();
    static {
        registerNatives();
    }

    // The parent class loader for delegation
    // Note: VM hardcoded the offset of this field, thus all new fields
    // must be added *after* it.
    private final ClassLoader parent;

    /**
     * Encapsulates the set of parallel capable loader types.
     */
    private static class ParallelLoaders {
        private ParallelLoaders() {}

        // the set of parallel capable loader types
        private static final Set<Class<? extends ClassLoader>> loaderTypes =
            Collections.newSetFromMap(new WeakHashMap<>());
        static {
            synchronized (loaderTypes) { loaderTypes.add(ClassLoader.class); }
        }

        /**
         * Registers the given class loader type as parallel capable.
         * Returns {@code true} is successfully registered; {@code false} if
         * loader's super class is not registered.
         */
        static boolean register(Class<? extends ClassLoader> c) {
            synchronized (loaderTypes) {
                if (loaderTypes.contains(c.getSuperclass())) {
                    // register the class loader as parallel capable
                    // if and only if all of its super classes are.
                    // Note: given current classloading sequence, if
                    // the immediate super class is parallel capable,
                    // all the super classes higher up must be too.
                    loaderTypes.add(c);
                    return true;
                } else {
                    return false;
                }
            }
        }

        /**
         * Returns {@code true} if the given class loader type is
         * registered as parallel capable.
         */
        static boolean isRegistered(Class<? extends ClassLoader> c) {
            synchronized (loaderTypes) {
                return loaderTypes.contains(c);
            }
        }
    }

    // Maps class name to the corresponding lock object when the current
    // class loader is parallel capable.
    // Note: VM also uses this field to decide if the current class loader
    // is parallel capable and the appropriate lock object for class loading.
    private final ConcurrentHashMap<String, Object> parallelLockMap;

    // Hashtable that maps packages to certs
    private final Map <String, Certificate[]> package2certs;

    // Shared among all packages with unsigned classes
    private static final Certificate[] nocerts = new Certificate[0];

    // The classes loaded by this class loader. The only purpose of this table
    // is to keep the classes from being GC'ed until the loader is GC'ed.
    private final Vector<Class<?>> classes = new Vector<>();

    // The "default" domain. Set as the default ProtectionDomain on newly
    // created classes.
    private final ProtectionDomain defaultDomain =
        new ProtectionDomain(new CodeSource(null, (Certificate[]) null),
                             null, this, null);

    // The initiating protection domains for all classes loaded by this loader
    private final Set<ProtectionDomain> domains;

    // Invoked by the VM to record every loaded class with this loader.
    void addClass(Class<?> c) {
        classes.addElement(c);
    }

    // The packages defined in this class loader.  Each package name is mapped
    // to its corresponding Package object.
    private final ConcurrentHashMap<String, Package> packages
            = new ConcurrentHashMap<>();

    private static Void checkCreateClassLoader() {
        SecurityManager security = System.getSecurityManager();
        if (security != null) {
            security.checkCreateClassLoader();
        }
        return null;
    }

    private ClassLoader(Void unused, ClassLoader parent) {
        this.parent = parent;
        if (ParallelLoaders.isRegistered(this.getClass())) {
            parallelLockMap = new ConcurrentHashMap<>();
            package2certs = new ConcurrentHashMap<>();
            domains = Collections.synchronizedSet(new HashSet<>());
            assertionLock = new Object();
        } else {
            // no finer-grained lock; lock on the classloader instance
            parallelLockMap = null;
            package2certs = new Hashtable<>();
            domains = new HashSet<>();
            assertionLock = this;
        }
    }

    /**
     * Creates a new class loader using the specified parent class loader for
     * delegation.
     *
     * <p> If there is a security manager, its {@link
     * SecurityManager#checkCreateClassLoader()
     * <tt>checkCreateClassLoader</tt>} method is invoked.  This may result in
     * a security exception.  </p>
     *
     * @param  parent
     *         The parent class loader
     *
     * @throws  SecurityException
     *          If a security manager exists and its
     *          <tt>checkCreateClassLoader</tt> method doesn't allow creation
     *          of a new class loader.
     *
     * @since  1.2
     */
    protected ClassLoader(ClassLoader parent) {
        this(checkCreateClassLoader(), parent);
    }

    /**
     * Creates a new class loader using the <tt>ClassLoader</tt> returned by
     * the method {@link #getSystemClassLoader()
     * <tt>getSystemClassLoader()</tt>} as the parent class loader.
     *
     * <p> If there is a security manager, its {@link
     * SecurityManager#checkCreateClassLoader()
     * <tt>checkCreateClassLoader</tt>} method is invoked.  This may result in
     * a security exception.  </p>
     *
     * @throws  SecurityException
     *          If a security manager exists and its
     *          <tt>checkCreateClassLoader</tt> method doesn't allow creation
     *          of a new class loader.
     */
    protected ClassLoader() {
        this(checkCreateClassLoader(), getSystemClassLoader());
    }

    // -- Class --

    /**
     * Loads the class with the specified <a href="#name">binary name</a>.
     * This method searches for classes in the same manner as the {@link
     * #loadClass(String, boolean)} method.  It is invoked by the Java virtual
     * machine to resolve class references.  Invoking this method is equivalent
     * to invoking {@link #loadClass(String, boolean) <tt>loadClass(name,
     * false)</tt>}.
     *
     * @param  name
     *         The <a href="#name">binary name</a> of the class
     *
     * @return  The resulting <tt>Class</tt> object
     *
     * @throws  ClassNotFoundException
     *          If the class was not found
     */
    public Class<?> loadClass(String name) throws ClassNotFoundException {
        return loadClass(name, false);
    }

    /**
     * Loads the class with the specified <a href="#name">binary name</a>.  The
     * default implementation of this method searches for classes in the
     * following order:
     *
     * <ol>
     *
     *   <li><p> Invoke {@link #findLoadedClass(String)} to check if the class
     *   has already been loaded.  </p></li>
     *
     *   <li><p> Invoke the {@link #loadClass(String) <tt>loadClass</tt>} method
     *   on the parent class loader.  If the parent is <tt>null</tt> the class
     *   loader built-in to the virtual machine is used, instead.  </p></li>
     *
     *   <li><p> Invoke the {@link #findClass(String)} method to find the
     *   class.  </p></li>
     *
     * </ol>
     *
     * <p> If the class was found using the above steps, and the
     * <tt>resolve</tt> flag is true, this method will then invoke the {@link
     * #resolveClass(Class)} method on the resulting <tt>Class</tt> object.
     *
     * <p> Subclasses of <tt>ClassLoader</tt> are encouraged to override {@link
     * #findClass(String)}, rather than this method.  </p>
     *
     * <p> Unless overridden, this method synchronizes on the result of
     * {@link #getClassLoadingLock <tt>getClassLoadingLock</tt>} method
     * during the entire class loading process.
     *
     * @param  name
     *         The <a href="#name">binary name</a> of the class
     *
     * @param  resolve
     *         If <tt>true</tt> then resolve the class
     *
     * @return  The resulting <tt>Class</tt> object
     *
     * @throws  ClassNotFoundException
     *          If the class could not be found
     */
    protected Class<?> loadClass(String name, boolean resolve)
        throws ClassNotFoundException
    {
        synchronized (getClassLoadingLock(name)) {
            // First, check if the class has already been loaded
            Class<?> c = findLoadedClass(name);
            if (c == null) {
                long t0 = System.nanoTime();
                try {
                    if (parent != null) {
                        c = parent.loadClass(name, false);
                    } else {
                        c = findBootstrapClassOrNull(name);
                    }
                } catch (ClassNotFoundException e) {
                    // ClassNotFoundException thrown if class not found
                    // from the non-null parent class loader
                }

                if (c == null) {
                    // If still not found, then invoke findClass in order
                    // to find the class.
                    long t1 = System.nanoTime();
                    c = findClass(name);

                    // this is the defining class loader; record the stats
                    sun.misc.PerfCounter.getParentDelegationTime().addTime(t1 - t0);
                    sun.misc.PerfCounter.getFindClassTime().addElapsedTimeFrom(t1);
                    sun.misc.PerfCounter.getFindClasses().increment();
                }
            }
            if (resolve) {
                resolveClass(c);
            }
            return c;
        }
    }

    /**
     * Returns the lock object for class loading operations.
     * For backward compatibility, the default implementation of this method
     * behaves as follows. If this ClassLoader object is registered as
     * parallel capable, the method returns a dedicated object associated
     * with the specified class name. Otherwise, the method returns this
     * ClassLoader object.
     *
     * @param  className
     *         The name of the to-be-loaded class
     *
     * @return the lock for class loading operations
     *
     * @throws NullPointerException
     *         If registered as parallel capable and <tt>className</tt> is null
     *
     * @see #loadClass(String, boolean)
     *
     * @since  1.7
     */
    protected Object getClassLoadingLock(String className) {
        Object lock = this;
        if (parallelLockMap != null) {
            Object newLock = new Object();
            lock = parallelLockMap.putIfAbsent(className, newLock);
            if (lock == null) {
                lock = newLock;
            }
        }
        return lock;
    }

    // This method is invoked by the virtual machine to load a class.
    private Class<?> loadClassInternal(String name)
        throws ClassNotFoundException
    {
        // For backward compatibility, explicitly lock on 'this' when
        // the current class loader is not parallel capable.
        if (parallelLockMap == null) {
            synchronized (this) {
                 return loadClass(name);
            }
        } else {
            return loadClass(name);
        }
    }

    // Invoked by the VM after loading class with this loader.
    private void checkPackageAccess(Class<?> cls, ProtectionDomain pd) {
        final SecurityManager sm = System.getSecurityManager();
        if (sm != null) {
            if (ReflectUtil.isNonPublicProxyClass(cls)) {
                for (Class<?> intf: cls.getInterfaces()) {
                    checkPackageAccess(intf, pd);
                }
                return;
            }

            final String name = cls.getName();
            final int i = name.lastIndexOf('.');
            if (i != -1) {
                AccessController.doPrivileged(new PrivilegedAction<Void>() {
                    public Void run() {
                        sm.checkPackageAccess(name.substring(0, i));
                        return null;
                    }
                }, new AccessControlContext(new ProtectionDomain[] {pd}));
            }
        }
        domains.add(pd);
    }

    /**
     * Finds the class with the specified <a href="#name">binary name</a>.
     * This method should be overridden by class loader implementations that
     * follow the delegation model for loading classes, and will be invoked by
     * the {@link #loadClass <tt>loadClass</tt>} method after checking the
     * parent class loader for the requested class.  The default implementation
     * throws a <tt>ClassNotFoundException</tt>.
     *
     * @param  name
     *         The <a href="#name">binary name</a> of the class
     *
     * @return  The resulting <tt>Class</tt> object
     *
     * @throws  ClassNotFoundException
     *          If the class could not be found
     *
     * @since  1.2
     */
    protected Class<?> findClass(String name) throws ClassNotFoundException {
        throw new ClassNotFoundException(name);
    }

    /**
     * Converts an array of bytes into an instance of class <tt>Class</tt>.
     * Before the <tt>Class</tt> can be used it must be resolved.  This method
     * is deprecated in favor of the version that takes a <a
     * href="#name">binary name</a> as its first argument, and is more secure.
     *
     * @param  b
     *         The bytes that make up the class data.  The bytes in positions
     *         <tt>off</tt> through <tt>off+len-1</tt> should have the format
     *         of a valid class file as defined by
     *         <cite>The Java&trade; Virtual Machine Specification</cite>.
     *
     * @param  off
     *         The start offset in <tt>b</tt> of the class data
     *
     * @param  len
     *         The length of the class data
     *
     * @return  The <tt>Class</tt> object that was created from the specified
     *          class data
     *
     * @throws  ClassFormatError
     *          If the data did not contain a valid class
     *
     * @throws  IndexOutOfBoundsException
     *          If either <tt>off</tt> or <tt>len</tt> is negative, or if
     *          <tt>off+len</tt> is greater than <tt>b.length</tt>.
     *
     * @throws  SecurityException
     *          If an attempt is made to add this class to a package that
     *          contains classes that were signed by a different set of
     *          certificates than this class, or if an attempt is made
     *          to define a class in a package with a fully-qualified name
     *          that starts with "{@code java.}".
     *
     * @see  #loadClass(String, boolean)
     * @see  #resolveClass(Class)
     *
     * @deprecated  Replaced by {@link #defineClass(String, byte[], int, int)
     * defineClass(String, byte[], int, int)}
     */
    @Deprecated
    protected final Class<?> defineClass(byte[] b, int off, int len)
        throws ClassFormatError
    {
        return defineClass(null, b, off, len, null);
    }

    /**
     * Converts an array of bytes into an instance of class <tt>Class</tt>.
     * Before the <tt>Class</tt> can be used it must be resolved.
     *
     * <p> This method assigns a default {@link java.security.ProtectionDomain
     * <tt>ProtectionDomain</tt>} to the newly defined class.  The
     * <tt>ProtectionDomain</tt> is effectively granted the same set of
     * permissions returned when {@link
     * java.security.Policy#getPermissions(java.security.CodeSource)
     * <tt>Policy.getPolicy().getPermissions(new CodeSource(null, null))</tt>}
     * is invoked.  The default domain is created on the first invocation of
     * {@link #defineClass(String, byte[], int, int) <tt>defineClass</tt>},
     * and re-used on subsequent invocations.
     *
     * <p> To assign a specific <tt>ProtectionDomain</tt> to the class, use
     * the {@link #defineClass(String, byte[], int, int,
     * java.security.ProtectionDomain) <tt>defineClass</tt>} method that takes a
     * <tt>ProtectionDomain</tt> as one of its arguments.  </p>
     *
     * @param  name
     *         The expected <a href="#name">binary name</a> of the class, or
     *         <tt>null</tt> if not known
     *
     * @param  b
     *         The bytes that make up the class data.  The bytes in positions
     *         <tt>off</tt> through <tt>off+len-1</tt> should have the format
     *         of a valid class file as defined by
     *         <cite>The Java&trade; Virtual Machine Specification</cite>.
     *
     * @param  off
     *         The start offset in <tt>b</tt> of the class data
     *
     * @param  len
     *         The length of the class data
     *
     * @return  The <tt>Class</tt> object that was created from the specified
     *          class data.
     *
     * @throws  ClassFormatError
     *          If the data did not contain a valid class
     *
     * @throws  IndexOutOfBoundsException
     *          If either <tt>off</tt> or <tt>len</tt> is negative, or if
     *          <tt>off+len</tt> is greater than <tt>b.length</tt>.
     *
     * @throws  SecurityException
     *          If an attempt is made to add this class to a package that
     *          contains classes that were signed by a different set of
     *          certificates than this class (which is unsigned), or if
     *          <tt>name</tt> begins with "<tt>java.</tt>".
     *
     * @see  #loadClass(String, boolean)
     * @see  #resolveClass(Class)
     * @see  java.security.CodeSource
     * @see  java.security.SecureClassLoader
     *
     * @since  1.1
     */
    protected final Class<?> defineClass(String name, byte[] b, int off, int len)
        throws ClassFormatError
    {
        return defineClass(name, b, off, len, null);
    }

    /* Determine protection domain, and check that:
        - not define java.* class,
        - signer of this class matches signers for the rest of the classes in
          package.
    */
    private ProtectionDomain preDefineClass(String name,
                                            ProtectionDomain pd)
    {
        if (!checkName(name))
            throw new NoClassDefFoundError("IllegalName: " + name);

        if ((name != null) && name.startsWith("java.")) {
            throw new SecurityException
                ("Prohibited package name: " +
                 name.substring(0, name.lastIndexOf('.')));
        }
        if (pd == null) {
            pd = defaultDomain;
        }

        if (name != null) checkCerts(name, pd.getCodeSource());

        return pd;
    }

    private String defineClassSourceLocation(ProtectionDomain pd)
    {
        CodeSource cs = pd.getCodeSource();
        String source = null;
        if (cs != null && cs.getLocation() != null) {
            source = cs.getLocation().toString();
        }
        return source;
    }

    private void postDefineClass(Class<?> c, ProtectionDomain pd)
    {
        if (pd.getCodeSource() != null) {
            Certificate certs[] = pd.getCodeSource().getCertificates();
            if (certs != null)
                setSigners(c, certs);
        }
    }

    /**
     * Converts an array of bytes into an instance of class <tt>Class</tt>,
     * with an optional <tt>ProtectionDomain</tt>.  If the domain is
     * <tt>null</tt>, then a default domain will be assigned to the class as
     * specified in the documentation for {@link #defineClass(String, byte[],
     * int, int)}.  Before the class can be used it must be resolved.
     *
     * <p> The first class defined in a package determines the exact set of
     * certificates that all subsequent classes defined in that package must
     * contain.  The set of certificates for a class is obtained from the
     * {@link java.security.CodeSource <tt>CodeSource</tt>} within the
     * <tt>ProtectionDomain</tt> of the class.  Any classes added to that
     * package must contain the same set of certificates or a
     * <tt>SecurityException</tt> will be thrown.  Note that if
     * <tt>name</tt> is <tt>null</tt>, this check is not performed.
     * You should always pass in the <a href="#name">binary name</a> of the
     * class you are defining as well as the bytes.  This ensures that the
     * class you are defining is indeed the class you think it is.
     *
     * <p> The specified <tt>name</tt> cannot begin with "<tt>java.</tt>", since
     * all classes in the "<tt>java.*</tt> packages can only be defined by the
     * bootstrap class loader.  If <tt>name</tt> is not <tt>null</tt>, it
     * must be equal to the <a href="#name">binary name</a> of the class
     * specified by the byte array "<tt>b</tt>", otherwise a {@link
     * NoClassDefFoundError <tt>NoClassDefFoundError</tt>} will be thrown. </p>
     *
     * @param  name
     *         The expected <a href="#name">binary name</a> of the class, or
     *         <tt>null</tt> if not known
     *
     * @param  b
     *         The bytes that make up the class data. The bytes in positions
     *         <tt>off</tt> through <tt>off+len-1</tt> should have the format
     *         of a valid class file as defined by
     *         <cite>The Java&trade; Virtual Machine Specification</cite>.
     *
     * @param  off
     *         The start offset in <tt>b</tt> of the class data
     *
     * @param  len
     *         The length of the class data
     *
     * @param  protectionDomain
     *         The ProtectionDomain of the class
     *
     * @return  The <tt>Class</tt> object created from the data,
     *          and optional <tt>ProtectionDomain</tt>.
     *
     * @throws  ClassFormatError
     *          If the data did not contain a valid class
     *
     * @throws  NoClassDefFoundError
     *          If <tt>name</tt> is not equal to the <a href="#name">binary
     *          name</a> of the class specified by <tt>b</tt>
     *
     * @throws  IndexOutOfBoundsException
     *          If either <tt>off</tt> or <tt>len</tt> is negative, or if
     *          <tt>off+len</tt> is greater than <tt>b.length</tt>.
     *
     * @throws  SecurityException
     *          If an attempt is made to add this class to a package that
     *          contains classes that were signed by a different set of
     *          certificates than this class, or if <tt>name</tt> begins with
     *          "<tt>java.</tt>".
     */
    protected final Class<?> defineClass(String name, byte[] b, int off, int len,
                                         ProtectionDomain protectionDomain)
        throws ClassFormatError
    {
        protectionDomain = preDefineClass(name, protectionDomain);
        String source = defineClassSourceLocation(protectionDomain);
        Class<?> c = defineClass1(name, b, off, len, protectionDomain, source);
        postDefineClass(c, protectionDomain);
        return c;
    }

    /**
     * Converts a {@link java.nio.ByteBuffer <tt>ByteBuffer</tt>}
     * into an instance of class <tt>Class</tt>,
     * with an optional <tt>ProtectionDomain</tt>.  If the domain is
     * <tt>null</tt>, then a default domain will be assigned to the class as
     * specified in the documentation for {@link #defineClass(String, byte[],
     * int, int)}.  Before the class can be used it must be resolved.
     *
     * <p>The rules about the first class defined in a package determining the
     * set of certificates for the package, and the restrictions on class names
     * are identical to those specified in the documentation for {@link
     * #defineClass(String, byte[], int, int, ProtectionDomain)}.
     *
     * <p> An invocation of this method of the form
     * <i>cl</i><tt>.defineClass(</tt><i>name</i><tt>,</tt>
     * <i>bBuffer</i><tt>,</tt> <i>pd</i><tt>)</tt> yields exactly the same
     * result as the statements
     *
     *<p> <tt>
     * ...<br>
     * byte[] temp = new byte[bBuffer.{@link
     * java.nio.ByteBuffer#remaining remaining}()];<br>
     *     bBuffer.{@link java.nio.ByteBuffer#get(byte[])
     * get}(temp);<br>
     *     return {@link #defineClass(String, byte[], int, int, ProtectionDomain)
     * cl.defineClass}(name, temp, 0,
     * temp.length, pd);<br>
     * </tt></p>
     *
     * @param  name
     *         The expected <a href="#name">binary name</a>. of the class, or
     *         <tt>null</tt> if not known
     *
     * @param  b
     *         The bytes that make up the class data. The bytes from positions
     *         <tt>b.position()</tt> through <tt>b.position() + b.limit() -1
     *         </tt> should have the format of a valid class file as defined by
     *         <cite>The Java&trade; Virtual Machine Specification</cite>.
     *
     * @param  protectionDomain
     *         The ProtectionDomain of the class, or <tt>null</tt>.
     *
     * @return  The <tt>Class</tt> object created from the data,
     *          and optional <tt>ProtectionDomain</tt>.
     *
     * @throws  ClassFormatError
     *          If the data did not contain a valid class.
     *
     * @throws  NoClassDefFoundError
     *          If <tt>name</tt> is not equal to the <a href="#name">binary
     *          name</a> of the class specified by <tt>b</tt>
     *
     * @throws  SecurityException
     *          If an attempt is made to add this class to a package that
     *          contains classes that were signed by a different set of
     *          certificates than this class, or if <tt>name</tt> begins with
     *          "<tt>java.</tt>".
     *
     * @see      #defineClass(String, byte[], int, int, ProtectionDomain)
     *
     * @since  1.5
     */
    protected final Class<?> defineClass(String name, java.nio.ByteBuffer b,
                                         ProtectionDomain protectionDomain)
        throws ClassFormatError
    {
        int len = b.remaining();

        // Use byte[] if not a direct ByteBuffer:
        if (!b.isDirect()) {
            if (b.hasArray()) {
                return defineClass(name, b.array(),
                                   b.position() + b.arrayOffset(), len,
                                   protectionDomain);
            } else {
                // no array, or read-only array
                byte[] tb = new byte[len];
                b.get(tb);  // get bytes out of byte buffer.
                return defineClass(name, tb, 0, len, protectionDomain);
            }
        }

        protectionDomain = preDefineClass(name, protectionDomain);
        String source = defineClassSourceLocation(protectionDomain);
        Class<?> c = defineClass2(name, b, b.position(), len, protectionDomain, source);
        postDefineClass(c, protectionDomain);
        return c;
    }

    private native Class<?> defineClass1(String name, byte[] b, int off, int len,
                                         ProtectionDomain pd, String source);

    private native Class<?> defineClass2(String name, java.nio.ByteBuffer b,
                                         int off, int len, ProtectionDomain pd,
                                         String source);

    // true if the name is null or has the potential to be a valid binary name
    private boolean checkName(String name) {
        if ((name == null) || (name.length() == 0))
            return true;
        if ((name.indexOf('/') != -1) || (name.charAt(0) == '['))
            return false;
        return true;
    }

    private void checkCerts(String name, CodeSource cs) {
        int i = name.lastIndexOf('.');
        String pname = (i == -1) ? "" : name.substring(0, i);

        Certificate[] certs = null;
        if (cs != null) {
            certs = cs.getCertificates();
        }
        Certificate[] pcerts = null;
        if (parallelLockMap == null) {
            synchronized (this) {
                pcerts = package2certs.get(pname);
                if (pcerts == null) {
                    package2certs.put(pname, (certs == null? nocerts:certs));
                }
            }
        } else {
            pcerts = ((ConcurrentHashMap<String, Certificate[]>)package2certs).
                putIfAbsent(pname, (certs == null? nocerts:certs));
        }
        if (pcerts != null && !compareCerts(pcerts, certs)) {
            throw new SecurityException("class \""+ name +
                 "\"'s signer information does not match signer information of other classes in the same package");
        }
    }

    /**
     * check to make sure the certs for the new class (certs) are the same as
     * the certs for the first class inserted in the package (pcerts)
     */
    private boolean compareCerts(Certificate[] pcerts,
                                 Certificate[] certs)
    {
        // certs can be null, indicating no certs.
        if ((certs == null) || (certs.length == 0)) {
            return pcerts.length == 0;
        }

        // the length must be the same at this point
        if (certs.length != pcerts.length)
            return false;

        // go through and make sure all the certs in one array
        // are in the other and vice-versa.
        boolean match;
        for (Certificate cert : certs) {
            match = false;
            for (Certificate pcert : pcerts) {
                if (cert.equals(pcert)) {
                    match = true;
                    break;
                }
            }
            if (!match) return false;
        }

        // now do the same for pcerts
        for (Certificate pcert : pcerts) {
            match = false;
            for (Certificate cert : certs) {
                if (pcert.equals(cert)) {
                    match = true;
                    break;
                }
            }
            if (!match) return false;
        }

        return true;
    }

    /**
     * Links the specified class.  This (misleadingly named) method may be
     * used by a class loader to link a class.  If the class <tt>c</tt> has
     * already been linked, then this method simply returns. Otherwise, the
     * class is linked as described in the "Execution" chapter of
     * <cite>The Java&trade; Language Specification</cite>.
     *
     * @param  c
     *         The class to link
     *
     * @throws  NullPointerException
     *          If <tt>c</tt> is <tt>null</tt>.
     *
     * @see  #defineClass(String, byte[], int, int)
     */
    protected final void resolveClass(Class<?> c) {
        if (c == null) {
            throw new NullPointerException();
        }
    }

    /**
     * Finds a class with the specified <a href="#name">binary name</a>,
     * loading it if necessary.
     *
     * <p> This method loads the class through the system class loader (see
     * {@link #getSystemClassLoader()}).  The <tt>Class</tt> object returned
     * might have more than one <tt>ClassLoader</tt> associated with it.
     * Subclasses of <tt>ClassLoader</tt> need not usually invoke this method,
     * because most class loaders need to override just {@link
     * #findClass(String)}.  </p>
     *
     * @param  name
     *         The <a href="#name">binary name</a> of the class
     *
     * @return  The <tt>Class</tt> object for the specified <tt>name</tt>
     *
     * @throws  ClassNotFoundException
     *          If the class could not be found
     *
     * @see  #ClassLoader(ClassLoader)
     * @see  #getParent()
     */
    protected final Class<?> findSystemClass(String name)
        throws ClassNotFoundException
    {
        ClassLoader system = getSystemClassLoader();
        if (system == null) {
            if (!checkName(name))
                throw new ClassNotFoundException(name);
            Class<?> cls = findBootstrapClass(name);
            if (cls == null) {
                throw new ClassNotFoundException(name);
            }
            return cls;
        }
        return system.loadClass(name);
    }

    /**
     * Returns a class loaded by the bootstrap class loader;
     * or return null if not found.
     */
    private Class<?> findBootstrapClassOrNull(String name)
    {
        if (!checkName(name)) return null;

        return findBootstrapClass(name);
    }

    // return null if not found
    private native Class<?> findBootstrapClass(String name);

    /**
     * Returns the class with the given <a href="#name">binary name</a> if this
     * loader has been recorded by the Java virtual machine as an initiating
     * loader of a class with that <a href="#name">binary name</a>.  Otherwise
     * <tt>null</tt> is returned.
     *
     * @param  name
     *         The <a href="#name">binary name</a> of the class
     *
     * @return  The <tt>Class</tt> object, or <tt>null</tt> if the class has
     *          not been loaded
     *
     * @since  1.1
     */
    protected final Class<?> findLoadedClass(String name) {
        if (!checkName(name))
            return null;
        return findLoadedClass0(name);
    }

    private native final Class<?> findLoadedClass0(String name);

    /**
     * Sets the signers of a class.  This should be invoked after defining a
     * class.
     *
     * @param  c
     *         The <tt>Class</tt> object
     *
     * @param  signers
     *         The signers for the class
     *
     * @since  1.1
     */
    protected final void setSigners(Class<?> c, Object[] signers) {
        c.setSigners(signers);
    }


    // -- Resource --

    /**
     * Finds the resource with the given name.  A resource is some data
     * (images, audio, text, etc) that can be accessed by class code in a way
     * that is independent of the location of the code.
     *
     * <p> The name of a resource is a '<tt>/</tt>'-separated path name that
     * identifies the resource.
     *
     * <p> This method will first search the parent class loader for the
     * resource; if the parent is <tt>null</tt> the path of the class loader
     * built-in to the virtual machine is searched.  That failing, this method
     * will invoke {@link #findResource(String)} to find the resource.  </p>
     *
     * @apiNote When overriding this method it is recommended that an
     * implementation ensures that any delegation is consistent with the {@link
     * #getResources(java.lang.String) getResources(String)} method.
     *
     * @param  name
     *         The resource name
     *
     * @return  A <tt>URL</tt> object for reading the resource, or
     *          <tt>null</tt> if the resource could not be found or the invoker
     *          doesn't have adequate  privileges to get the resource.
     *
     * @since  1.1
     */
    public URL getResource(String name) {
        URL url;
        if (parent != null) {
            url = parent.getResource(name);
        } else {
            url = getBootstrapResource(name);
        }
        if (url == null) {
            url = findResource(name);
        }
        return url;
    }

    /**
     * Finds all the resources with the given name. A resource is some data
     * (images, audio, text, etc) that can be accessed by class code in a way
     * that is independent of the location of the code.
     *
     * <p>The name of a resource is a <tt>/</tt>-separated path name that
     * identifies the resource.
     *
     * <p> The search order is described in the documentation for {@link
     * #getResource(String)}.  </p>
     *
     * @apiNote When overriding this method it is recommended that an
     * implementation ensures that any delegation is consistent with the {@link
     * #getResource(java.lang.String) getResource(String)} method. This should
     * ensure that the first element returned by the Enumeration's
     * {@code nextElement} method is the same resource that the
     * {@code getResource(String)} method would return.
     *
     * @param  name
     *         The resource name
     *
     * @return  An enumeration of {@link java.net.URL <tt>URL</tt>} objects for
     *          the resource.  If no resources could  be found, the enumeration
     *          will be empty.  Resources that the class loader doesn't have
     *          access to will not be in the enumeration.
     *
     * @throws  IOException
     *          If I/O errors occur
     *
     * @see  #findResources(String)
     *
     * @since  1.2
     */
    public Enumeration<URL> getResources(String name) throws IOException {
        @SuppressWarnings("unchecked")
        Enumeration<URL>[] tmp = (Enumeration<URL>[]) new Enumeration<?>[2];
        if (parent != null) {
            tmp[0] = parent.getResources(name);
        } else {
            tmp[0] = getBootstrapResources(name);
        }
        tmp[1] = findResources(name);

        return new CompoundEnumeration<>(tmp);
    }

    /**
     * Finds the resource with the given name. Class loader implementations
     * should override this method to specify where to find resources.
     *
     * @param  name
     *         The resource name
     *
     * @return  A <tt>URL</tt> object for reading the resource, or
     *          <tt>null</tt> if the resource could not be found
     *
     * @since  1.2
     */
    protected URL findResource(String name) {
        return null;
    }

    /**
     * Returns an enumeration of {@link java.net.URL <tt>URL</tt>} objects
     * representing all the resources with the given name. Class loader
     * implementations should override this method to specify where to load
     * resources from.
     *
     * @param  name
     *         The resource name
     *
     * @return  An enumeration of {@link java.net.URL <tt>URL</tt>} objects for
     *          the resources
     *
     * @throws  IOException
     *          If I/O errors occur
     *
     * @since  1.2
     */
    protected Enumeration<URL> findResources(String name) throws IOException {
        return java.util.Collections.emptyEnumeration();
    }

    /**
     * Registers the caller as parallel capable.
     * The registration succeeds if and only if all of the following
     * conditions are met:
     * <ol>
     * <li> no instance of the caller has been created</li>
     * <li> all of the super classes (except class Object) of the caller are
     * registered as parallel capable</li>
     * </ol>
     * <p>Note that once a class loader is registered as parallel capable, there
     * is no way to change it back.</p>
     *
     * @return  true if the caller is successfully registered as
     *          parallel capable and false if otherwise.
     *
     * @since   1.7
     */
    @CallerSensitive
    protected static boolean registerAsParallelCapable() {
        Class<? extends ClassLoader> callerClass =
            Reflection.getCallerClass().asSubclass(ClassLoader.class);
        return ParallelLoaders.register(callerClass);
    }

    /**
     * Find a resource of the specified name from the search path used to load
     * classes.  This method locates the resource through the system class
     * loader (see {@link #getSystemClassLoader()}).
     *
     * @param  name
     *         The resource name
     *
     * @return  A {@link java.net.URL <tt>URL</tt>} object for reading the
     *          resource, or <tt>null</tt> if the resource could not be found
     *
     * @since  1.1
     */
    public static URL getSystemResource(String name) {
        ClassLoader system = getSystemClassLoader();
        if (system == null) {
            return getBootstrapResource(name);
        }
        return system.getResource(name);
    }

    /**
     * Finds all resources of the specified name from the search path used to
     * load classes.  The resources thus found are returned as an
     * {@link java.util.Enumeration <tt>Enumeration</tt>} of {@link
     * java.net.URL <tt>URL</tt>} objects.
     *
     * <p> The search order is described in the documentation for {@link
     * #getSystemResource(String)}.  </p>
     *
     * @param  name
     *         The resource name
     *
     * @return  An enumeration of resource {@link java.net.URL <tt>URL</tt>}
     *          objects
     *
     * @throws  IOException
     *          If I/O errors occur

     * @since  1.2
     */
    public static Enumeration<URL> getSystemResources(String name)
        throws IOException
    {
        ClassLoader system = getSystemClassLoader();
        if (system == null) {
            return getBootstrapResources(name);
        }
        return system.getResources(name);
    }

    /**
     * Find resources from the VM's built-in classloader.
     */
    private static URL getBootstrapResource(String name) {
        URLClassPath ucp = getBootstrapClassPath();
        Resource res = ucp.getResource(name);
        return res != null ? res.getURL() : null;
    }

    /**
     * Find resources from the VM's built-in classloader.
     */
    private static Enumeration<URL> getBootstrapResources(String name)
        throws IOException
    {
        final Enumeration<Resource> e =
            getBootstrapClassPath().getResources(name);
        return new Enumeration<URL> () {
            public URL nextElement() {
                return e.nextElement().getURL();
            }
            public boolean hasMoreElements() {
                return e.hasMoreElements();
            }
        };
    }

    // Returns the URLClassPath that is used for finding system resources.
    static URLClassPath getBootstrapClassPath() {
        return sun.misc.Launcher.getBootstrapClassPath();
    }


    /**
     * Returns an input stream for reading the specified resource.
     *
     * <p> The search order is described in the documentation for {@link
     * #getResource(String)}.  </p>
     *
     * @param  name
     *         The resource name
     *
     * @return  An input stream for reading the resource, or <tt>null</tt>
     *          if the resource could not be found
     *
     * @since  1.1
     */
    public InputStream getResourceAsStream(String name) {
        URL url = getResource(name);
        try {
            return url != null ? url.openStream() : null;
        } catch (IOException e) {
            return null;
        }
    }

    /**
     * Open for reading, a resource of the specified name from the search path
     * used to load classes.  This method locates the resource through the
     * system class loader (see {@link #getSystemClassLoader()}).
     *
     * @param  name
     *         The resource name
     *
     * @return  An input stream for reading the resource, or <tt>null</tt>
     *          if the resource could not be found
     *
     * @since  1.1
     */
    public static InputStream getSystemResourceAsStream(String name) {
        URL url = getSystemResource(name);
        try {
            return url != null ? url.openStream() : null;
        } catch (IOException e) {
            return null;
        }
    }


    // -- Hierarchy --

    /**
     * Returns the parent class loader for delegation. Some implementations may
     * use <tt>null</tt> to represent the bootstrap class loader. This method
     * will return <tt>null</tt> in such implementations if this class loader's
     * parent is the bootstrap class loader.
     *
     * <p> If a security manager is present, and the invoker's class loader is
     * not <tt>null</tt> and is not an ancestor of this class loader, then this
     * method invokes the security manager's {@link
     * SecurityManager#checkPermission(java.security.Permission)
     * <tt>checkPermission</tt>} method with a {@link
     * RuntimePermission#RuntimePermission(String)
     * <tt>RuntimePermission("getClassLoader")</tt>} permission to verify
     * access to the parent class loader is permitted.  If not, a
     * <tt>SecurityException</tt> will be thrown.  </p>
     *
     * @return  The parent <tt>ClassLoader</tt>
     *
     * @throws  SecurityException
     *          If a security manager exists and its <tt>checkPermission</tt>
     *          method doesn't allow access to this class loader's parent class
     *          loader.
     *
     * @since  1.2
     */
    @CallerSensitive
    public final ClassLoader getParent() {
        if (parent == null)
            return null;
        SecurityManager sm = System.getSecurityManager();
        if (sm != null) {
            checkClassLoaderPermission(this, Reflection.getCallerClass());
        }
        return parent;
    }

    /**
     * Returns the system class loader for delegation.  This is the default
     * delegation parent for new <tt>ClassLoader</tt> instances, and is
     * typically the class loader used to start the application.
     *
     * <p> This method is first invoked early in the runtime's startup
     * sequence, at which point it creates the system class loader and sets it
     * as the context class loader of the invoking <tt>Thread</tt>.
     *
     * <p> The default system class loader is an implementation-dependent
     * instance of this class.
     *
     * <p> If the system property "<tt>java.system.class.loader</tt>" is defined
     * when this method is first invoked then the value of that property is
     * taken to be the name of a class that will be returned as the system
     * class loader.  The class is loaded using the default system class loader
     * and must define a public constructor that takes a single parameter of
     * type <tt>ClassLoader</tt> which is used as the delegation parent.  An
     * instance is then created using this constructor with the default system
     * class loader as the parameter.  The resulting class loader is defined
     * to be the system class loader.
     *
     * <p> If a security manager is present, and the invoker's class loader is
     * not <tt>null</tt> and the invoker's class loader is not the same as or
     * an ancestor of the system class loader, then this method invokes the
     * security manager's {@link
     * SecurityManager#checkPermission(java.security.Permission)
     * <tt>checkPermission</tt>} method with a {@link
     * RuntimePermission#RuntimePermission(String)
     * <tt>RuntimePermission("getClassLoader")</tt>} permission to verify
     * access to the system class loader.  If not, a
     * <tt>SecurityException</tt> will be thrown.  </p>
     *
     * @return  The system <tt>ClassLoader</tt> for delegation, or
     *          <tt>null</tt> if none
     *
     * @throws  SecurityException
     *          If a security manager exists and its <tt>checkPermission</tt>
     *          method doesn't allow access to the system class loader.
     *
     * @throws  IllegalStateException
     *          If invoked recursively during the construction of the class
     *          loader specified by the "<tt>java.system.class.loader</tt>"
     *          property.
     *
     * @throws  Error
     *          If the system property "<tt>java.system.class.loader</tt>"
     *          is defined but the named class could not be loaded, the
     *          provider class does not define the required constructor, or an
     *          exception is thrown by that constructor when it is invoked. The
     *          underlying cause of the error can be retrieved via the
     *          {@link Throwable#getCause()} method.
     *
     * @revised  1.4
     */
    @CallerSensitive
    public static ClassLoader getSystemClassLoader() {
        initSystemClassLoader();
        if (scl == null) {
            return null;
        }
        SecurityManager sm = System.getSecurityManager();
        if (sm != null) {
            checkClassLoaderPermission(scl, Reflection.getCallerClass());
        }
        return scl;
    }

    private static synchronized void initSystemClassLoader() {
        if (!sclSet) {
            if (scl != null)
                throw new IllegalStateException("recursive invocation");
            sun.misc.Launcher l = sun.misc.Launcher.getLauncher();
            if (l != null) {
                Throwable oops = null;
                scl = l.getClassLoader();
                try {
                    scl = AccessController.doPrivileged(
                        new SystemClassLoaderAction(scl));
                } catch (PrivilegedActionException pae) {
                    oops = pae.getCause();
                    if (oops instanceof InvocationTargetException) {
                        oops = oops.getCause();
                    }
                }
                if (oops != null) {
                    if (oops instanceof Error) {
                        throw (Error) oops;
                    } else {
                        // wrap the exception
                        throw new Error(oops);
                    }
                }
            }
            sclSet = true;
        }
    }

    // Returns true if the specified class loader can be found in this class
    // loader's delegation chain.
    boolean isAncestor(ClassLoader cl) {
        ClassLoader acl = this;
        do {
            acl = acl.parent;
            if (cl == acl) {
                return true;
            }
        } while (acl != null);
        return false;
    }

    // Tests if class loader access requires "getClassLoader" permission
    // check.  A class loader 'from' can access class loader 'to' if
    // class loader 'from' is same as class loader 'to' or an ancestor
    // of 'to'.  The class loader in a system domain can access
    // any class loader.
    private static boolean needsClassLoaderPermissionCheck(ClassLoader from,
                                                           ClassLoader to)
    {
        if (from == to)
            return false;

        if (from == null)
            return false;

        return !to.isAncestor(from);
    }

    // Returns the class's class loader, or null if none.
    static ClassLoader getClassLoader(Class<?> caller) {
        // This can be null if the VM is requesting it
        if (caller == null) {
            return null;
        }
        // Circumvent security check since this is package-private
        return caller.getClassLoader0();
    }

    static void checkClassLoaderPermission(ClassLoader cl, Class<?> caller) {
        SecurityManager sm = System.getSecurityManager();
        if (sm != null) {
            // caller can be null if the VM is requesting it
            ClassLoader ccl = getClassLoader(caller);
            if (needsClassLoaderPermissionCheck(ccl, cl)) {
                sm.checkPermission(SecurityConstants.GET_CLASSLOADER_PERMISSION);
            }
        }
    }

    // The class loader for the system
    // @GuardedBy("ClassLoader.class")
    private static ClassLoader scl;

    // Set to true once the system class loader has been set
    // @GuardedBy("ClassLoader.class")
    private static boolean sclSet;


    // -- Package --

    /**
     * Defines a package by name in this <tt>ClassLoader</tt>.  This allows
     * class loaders to define the packages for their classes. Packages must
     * be created before the class is defined, and package names must be
     * unique within a class loader and cannot be redefined or changed once
     * created.
     *
     * @param  name
     *         The package name
     *
     * @param  specTitle
     *         The specification title
     *
     * @param  specVersion
     *         The specification version
     *
     * @param  specVendor
     *         The specification vendor
     *
     * @param  implTitle
     *         The implementation title
     *
     * @param  implVersion
     *         The implementation version
     *
     * @param  implVendor
     *         The implementation vendor
     *
     * @param  sealBase
     *         If not <tt>null</tt>, then this package is sealed with
     *         respect to the given code source {@link java.net.URL
     *         <tt>URL</tt>}  object.  Otherwise, the package is not sealed.
     *
     * @return  The newly defined <tt>Package</tt> object
     *
     * @throws  IllegalArgumentException
     *          If package name duplicates an existing package either in this
     *          class loader or one of its ancestors
     *
     * @since  1.2
     */
    protected Package definePackage(String name, String specTitle,
                                    String specVersion, String specVendor,
                                    String implTitle, String implVersion,
                                    String implVendor, URL sealBase)
        throws IllegalArgumentException
    {
        Package pkg = getPackage(name);
        if (pkg != null) {
            throw new IllegalArgumentException(name);
        }
        pkg = new Package(name, specTitle, specVersion, specVendor,
                          implTitle, implVersion, implVendor,
                          sealBase, this);
        if (packages.putIfAbsent(name, pkg) != null) {
            throw new IllegalArgumentException(name);
        }
        return pkg;
    }

    /**
     * Returns a <tt>Package</tt> that has been defined by this class loader
     * or any of its ancestors.
     *
     * @param  name
     *         The package name
     *
     * @return  The <tt>Package</tt> corresponding to the given name, or
     *          <tt>null</tt> if not found
     *
     * @since  1.2
     */
    protected Package getPackage(String name) {
        Package pkg = packages.get(name);
        if (pkg == null) {
            if (parent != null) {
                pkg = parent.getPackage(name);
            } else {
                pkg = Package.getSystemPackage(name);
            }
        }
        return pkg;
    }

    /**
     * Returns all of the <tt>Packages</tt> defined by this class loader and
     * its ancestors.
     *
     * @return  The array of <tt>Package</tt> objects defined by this
     *          <tt>ClassLoader</tt>
     *
     * @since  1.2
     */
    protected Package[] getPackages() {
        Package[] pkgs;
        if (parent != null) {
            pkgs = parent.getPackages();
        } else {
            pkgs = Package.getSystemPackages();
        }

        Map<String, Package> map = packages;
        if (pkgs != null) {
            map = new HashMap<>(packages);
            for (Package pkg : pkgs) {
                map.putIfAbsent(pkg.getName(), pkg);
            }
        }
        return map.values().toArray(new Package[map.size()]);
    }


    // -- Native library access --

    /**
     * Returns the absolute path name of a native library.  The VM invokes this
     * method to locate the native libraries that belong to classes loaded with
     * this class loader. If this method returns <tt>null</tt>, the VM
     * searches the library along the path specified as the
     * "<tt>java.library.path</tt>" property.
     *
     * @param  libname
     *         The library name
     *
     * @return  The absolute path of the native library
     *
     * @see  System#loadLibrary(String)
     * @see  System#mapLibraryName(String)
     *
     * @since  1.2
     */
    protected String findLibrary(String libname) {
        return null;
    }

    /**
     * The inner class NativeLibrary denotes a loaded native library instance.
     * Every classloader contains a vector of loaded native libraries in the
     * private field <tt>nativeLibraries</tt>.  The native libraries loaded
     * into the system are entered into the <tt>systemNativeLibraries</tt>
     * vector.
     *
     * <p> Every native library requires a particular version of JNI. This is
     * denoted by the private <tt>jniVersion</tt> field.  This field is set by
     * the VM when it loads the library, and used by the VM to pass the correct
     * version of JNI to the native methods.  </p>
     *
     * @see      ClassLoader
     * @since    1.2
     */
    static class NativeLibrary {
        // opaque handle to native library, used in native code.
        long handle;
        // the version of JNI environment the native library requires.
        private int jniVersion;
        // the class from which the library is loaded, also indicates
        // the loader this native library belongs.
        private final Class<?> fromClass;
        // the canonicalized name of the native library.
        // or static library name
        String name;
        // Indicates if the native library is linked into the VM
        boolean isBuiltin;
        // Indicates if the native library is loaded
        boolean loaded;
        native void load(String name, boolean isBuiltin);

        native long find(String name);
        native void unload(String name, boolean isBuiltin);
        static native String findBuiltinLib(String name);

        public NativeLibrary(Class<?> fromClass, String name, boolean isBuiltin) {
            this.name = name;
            this.fromClass = fromClass;
            this.isBuiltin = isBuiltin;
        }

        protected void finalize() {
            synchronized (loadedLibraryNames) {
                if (fromClass.getClassLoader() != null && loaded) {
                    /* remove the native library name */
                    int size = loadedLibraryNames.size();
                    for (int i = 0; i < size; i++) {
                        if (name.equals(loadedLibraryNames.elementAt(i))) {
                            loadedLibraryNames.removeElementAt(i);
                            break;
                        }
                    }
                    /* unload the library. */
                    ClassLoader.nativeLibraryContext.push(this);
                    try {
                        unload(name, isBuiltin);
                    } finally {
                        ClassLoader.nativeLibraryContext.pop();
                    }
                }
            }
        }
        // Invoked in the VM to determine the context class in
        // JNI_Load/JNI_Unload
        static Class<?> getFromClass() {
            return ClassLoader.nativeLibraryContext.peek().fromClass;
        }
    }

    // All native library names we've loaded.
    private static Vector<String> loadedLibraryNames = new Vector<>();

    // Native libraries belonging to system classes.
    private static Vector<NativeLibrary> systemNativeLibraries
        = new Vector<>();

    // Native libraries associated with the class loader.
    private Vector<NativeLibrary> nativeLibraries = new Vector<>();

    // native libraries being loaded/unloaded.
    private static Stack<NativeLibrary> nativeLibraryContext = new Stack<>();

    // The paths searched for libraries
    private static String usr_paths[];
    private static String sys_paths[];

    private static String[] initializePath(String propname) {
        String ldpath = System.getProperty(propname, "");
        String ps = File.pathSeparator;
        int ldlen = ldpath.length();
        int i, j, n;
        // Count the separators in the path
        i = ldpath.indexOf(ps);
        n = 0;
        while (i >= 0) {
            n++;
            i = ldpath.indexOf(ps, i + 1);
        }

        // allocate the array of paths - n :'s = n + 1 path elements
        String[] paths = new String[n + 1];

        // Fill the array with paths from the ldpath
        n = i = 0;
        j = ldpath.indexOf(ps);
        while (j >= 0) {
            if (j - i > 0) {
                paths[n++] = ldpath.substring(i, j);
            } else if (j - i == 0) {
                paths[n++] = ".";
            }
            i = j + 1;
            j = ldpath.indexOf(ps, i);
        }
        paths[n] = ldpath.substring(i, ldlen);
        return paths;
    }

    // Invoked in the java.lang.Runtime class to implement load and loadLibrary.
    static void loadLibrary(Class<?> fromClass, String name,
                            boolean isAbsolute) {
        ClassLoader loader =
            (fromClass == null) ? null : fromClass.getClassLoader();
        if (sys_paths == null) {
            usr_paths = initializePath("java.library.path");
            sys_paths = initializePath("sun.boot.library.path");
        }
        if (isAbsolute) {
            if (loadLibrary0(fromClass, new File(name))) {
                return;
            }
            throw new UnsatisfiedLinkError("Can't load library: " + name);
        }
        if (loader != null) {
            String libfilename = loader.findLibrary(name);
            if (libfilename != null) {
                File libfile = new File(libfilename);
                if (!libfile.isAbsolute()) {
                    throw new UnsatisfiedLinkError(
    "ClassLoader.findLibrary failed to return an absolute path: " + libfilename);
                }
                if (loadLibrary0(fromClass, libfile)) {
                    return;
                }
                throw new UnsatisfiedLinkError("Can't load " + libfilename);
            }
        }
        for (String sys_path : sys_paths) {
            File libfile = new File(sys_path, System.mapLibraryName(name));
            if (loadLibrary0(fromClass, libfile)) {
                return;
            }
            libfile = ClassLoaderHelper.mapAlternativeName(libfile);
            if (libfile != null && loadLibrary0(fromClass, libfile)) {
                return;
            }
        }
        if (loader != null) {
            for (String usr_path : usr_paths) {
                File libfile = new File(usr_path, System.mapLibraryName(name));
                if (loadLibrary0(fromClass, libfile)) {
                    return;
                }
                libfile = ClassLoaderHelper.mapAlternativeName(libfile);
                if (libfile != null && loadLibrary0(fromClass, libfile)) {
                    return;
                }
            }
        }
        // Oops, it failed
        throw new UnsatisfiedLinkError("no " + name + " in java.library.path");
    }

    private static boolean loadLibrary0(Class<?> fromClass, final File file) {
        // Check to see if we're attempting to access a static library
        String name = NativeLibrary.findBuiltinLib(file.getName());
        boolean isBuiltin = (name != null);
        if (!isBuiltin) {
            name = AccessController.doPrivileged(
                new PrivilegedAction<String>() {
                    public String run() {
                        try {
                            return file.exists() ? file.getCanonicalPath() : null;
                        } catch (IOException e) {
                            return null;
                        }
                    }
                });
            if (name == null) {
                return false;
            }
        }
        ClassLoader loader =
            (fromClass == null) ? null : fromClass.getClassLoader();
        Vector<NativeLibrary> libs =
            loader != null ? loader.nativeLibraries : systemNativeLibraries;
        synchronized (libs) {
            int size = libs.size();
            for (int i = 0; i < size; i++) {
                NativeLibrary lib = libs.elementAt(i);
                if (name.equals(lib.name)) {
                    return true;
                }
            }

            synchronized (loadedLibraryNames) {
                if (loadedLibraryNames.contains(name)) {
                    throw new UnsatisfiedLinkError
                        ("Native Library " +
                         name +
                         " already loaded in another classloader");
                }
                /* If the library is being loaded (must be by the same thread,
                 * because Runtime.load and Runtime.loadLibrary are
                 * synchronous). The reason is can occur is that the JNI_OnLoad
                 * function can cause another loadLibrary invocation.
                 *
                 * Thus we can use a static stack to hold the list of libraries
                 * we are loading.
                 *
                 * If there is a pending load operation for the library, we
                 * immediately return success; otherwise, we raise
                 * UnsatisfiedLinkError.
                 */
                int n = nativeLibraryContext.size();
                for (int i = 0; i < n; i++) {
                    NativeLibrary lib = nativeLibraryContext.elementAt(i);
                    if (name.equals(lib.name)) {
                        if (loader == lib.fromClass.getClassLoader()) {
                            return true;
                        } else {
                            throw new UnsatisfiedLinkError
                                ("Native Library " +
                                 name +
                                 " is being loaded in another classloader");
                        }
                    }
                }
                NativeLibrary lib = new NativeLibrary(fromClass, name, isBuiltin);
                nativeLibraryContext.push(lib);
                try {
                    lib.load(name, isBuiltin);
                } finally {
                    nativeLibraryContext.pop();
                }
                if (lib.loaded) {
                    loadedLibraryNames.addElement(name);
                    libs.addElement(lib);
                    return true;
                }
                return false;
            }
        }
    }

    // Invoked in the VM class linking code.
    static long findNative(ClassLoader loader, String name) {
        Vector<NativeLibrary> libs =
            loader != null ? loader.nativeLibraries : systemNativeLibraries;
        synchronized (libs) {
            int size = libs.size();
            for (int i = 0; i < size; i++) {
                NativeLibrary lib = libs.elementAt(i);
                long entry = lib.find(name);
                if (entry != 0)
                    return entry;
            }
        }
        return 0;
    }


    // -- Assertion management --

    final Object assertionLock;

    // The default toggle for assertion checking.
    // @GuardedBy("assertionLock")
    private boolean defaultAssertionStatus = false;

    // Maps String packageName to Boolean package default assertion status Note
    // that the default package is placed under a null map key.  If this field
    // is null then we are delegating assertion status queries to the VM, i.e.,
    // none of this ClassLoader's assertion status modification methods have
    // been invoked.
    // @GuardedBy("assertionLock")
    private Map<String, Boolean> packageAssertionStatus = null;

    // Maps String fullyQualifiedClassName to Boolean assertionStatus If this
    // field is null then we are delegating assertion status queries to the VM,
    // i.e., none of this ClassLoader's assertion status modification methods
    // have been invoked.
    // @GuardedBy("assertionLock")
    Map<String, Boolean> classAssertionStatus = null;

    /**
     * Sets the default assertion status for this class loader.  This setting
     * determines whether classes loaded by this class loader and initialized
     * in the future will have assertions enabled or disabled by default.
     * This setting may be overridden on a per-package or per-class basis by
     * invoking {@link #setPackageAssertionStatus(String, boolean)} or {@link
     * #setClassAssertionStatus(String, boolean)}.
     *
     * @param  enabled
     *         <tt>true</tt> if classes loaded by this class loader will
     *         henceforth have assertions enabled by default, <tt>false</tt>
     *         if they will have assertions disabled by default.
     *
     * @since  1.4
     */
    public void setDefaultAssertionStatus(boolean enabled) {
        synchronized (assertionLock) {
            if (classAssertionStatus == null)
                initializeJavaAssertionMaps();

            defaultAssertionStatus = enabled;
        }
    }

    /**
     * Sets the package default assertion status for the named package.  The
     * package default assertion status determines the assertion status for
     * classes initialized in the future that belong to the named package or
     * any of its "subpackages".
     *
     * <p> A subpackage of a package named p is any package whose name begins
     * with "<tt>p.</tt>".  For example, <tt>javax.swing.text</tt> is a
     * subpackage of <tt>javax.swing</tt>, and both <tt>java.util</tt> and
     * <tt>java.lang.reflect</tt> are subpackages of <tt>java</tt>.
     *
     * <p> In the event that multiple package defaults apply to a given class,
     * the package default pertaining to the most specific package takes
     * precedence over the others.  For example, if <tt>javax.lang</tt> and
     * <tt>javax.lang.reflect</tt> both have package defaults associated with
     * them, the latter package default applies to classes in
     * <tt>javax.lang.reflect</tt>.
     *
     * <p> Package defaults take precedence over the class loader's default
     * assertion status, and may be overridden on a per-class basis by invoking
     * {@link #setClassAssertionStatus(String, boolean)}.  </p>
     *
     * @param  packageName
     *         The name of the package whose package default assertion status
     *         is to be set. A <tt>null</tt> value indicates the unnamed
     *         package that is "current"
     *         (see section 7.4.2 of
     *         <cite>The Java&trade; Language Specification</cite>.)
     *
     * @param  enabled
     *         <tt>true</tt> if classes loaded by this classloader and
     *         belonging to the named package or any of its subpackages will
     *         have assertions enabled by default, <tt>false</tt> if they will
     *         have assertions disabled by default.
     *
     * @since  1.4
     */
    public void setPackageAssertionStatus(String packageName,
                                          boolean enabled) {
        synchronized (assertionLock) {
            if (packageAssertionStatus == null)
                initializeJavaAssertionMaps();

            packageAssertionStatus.put(packageName, enabled);
        }
    }

    /**
     * Sets the desired assertion status for the named top-level class in this
     * class loader and any nested classes contained therein.  This setting
     * takes precedence over the class loader's default assertion status, and
     * over any applicable per-package default.  This method has no effect if
     * the named class has already been initialized.  (Once a class is
     * initialized, its assertion status cannot change.)
     *
     * <p> If the named class is not a top-level class, this invocation will
     * have no effect on the actual assertion status of any class. </p>
     *
     * @param  className
     *         The fully qualified class name of the top-level class whose
     *         assertion status is to be set.
     *
     * @param  enabled
     *         <tt>true</tt> if the named class is to have assertions
     *         enabled when (and if) it is initialized, <tt>false</tt> if the
     *         class is to have assertions disabled.
     *
     * @since  1.4
     */
    public void setClassAssertionStatus(String className, boolean enabled) {
        synchronized (assertionLock) {
            if (classAssertionStatus == null)
                initializeJavaAssertionMaps();

            classAssertionStatus.put(className, enabled);
        }
    }

    /**
     * Sets the default assertion status for this class loader to
     * <tt>false</tt> and discards any package defaults or class assertion
     * status settings associated with the class loader.  This method is
     * provided so that class loaders can be made to ignore any command line or
     * persistent assertion status settings and "start with a clean slate."
     *
     * @since  1.4
     */
    public void clearAssertionStatus() {
        /*
         * Whether or not "Java assertion maps" are initialized, set
         * them to empty maps, effectively ignoring any present settings.
         */
        synchronized (assertionLock) {
            classAssertionStatus = new HashMap<>();
            packageAssertionStatus = new HashMap<>();
            defaultAssertionStatus = false;
        }
    }

    /**
     * Returns the assertion status that would be assigned to the specified
     * class if it were to be initialized at the time this method is invoked.
     * If the named class has had its assertion status set, the most recent
     * setting will be returned; otherwise, if any package default assertion
     * status pertains to this class, the most recent setting for the most
     * specific pertinent package default assertion status is returned;
     * otherwise, this class loader's default assertion status is returned.
     * </p>
     *
     * @param  className
     *         The fully qualified class name of the class whose desired
     *         assertion status is being queried.
     *
     * @return  The desired assertion status of the specified class.
     *
     * @see  #setClassAssertionStatus(String, boolean)
     * @see  #setPackageAssertionStatus(String, boolean)
     * @see  #setDefaultAssertionStatus(boolean)
     *
     * @since  1.4
     */
    boolean desiredAssertionStatus(String className) {
        synchronized (assertionLock) {
            // assert classAssertionStatus   != null;
            // assert packageAssertionStatus != null;

            // Check for a class entry
            Boolean result = classAssertionStatus.get(className);
            if (result != null)
                return result.booleanValue();

            // Check for most specific package entry
            int dotIndex = className.lastIndexOf('.');
            if (dotIndex < 0) { // default package
                result = packageAssertionStatus.get(null);
                if (result != null)
                    return result.booleanValue();
            }
            while(dotIndex > 0) {
                className = className.substring(0, dotIndex);
                result = packageAssertionStatus.get(className);
                if (result != null)
                    return result.booleanValue();
                dotIndex = className.lastIndexOf('.', dotIndex-1);
            }

            // Return the classloader default
            return defaultAssertionStatus;
        }
    }

    // Set up the assertions with information provided by the VM.
    // Note: Should only be called inside a synchronized block
    private void initializeJavaAssertionMaps() {
        // assert Thread.holdsLock(assertionLock);

        classAssertionStatus = new HashMap<>();
        packageAssertionStatus = new HashMap<>();
        AssertionStatusDirectives directives = retrieveDirectives();

        for(int i = 0; i < directives.classes.length; i++)
            classAssertionStatus.put(directives.classes[i],
                                     directives.classEnabled[i]);

        for(int i = 0; i < directives.packages.length; i++)
            packageAssertionStatus.put(directives.packages[i],
                                       directives.packageEnabled[i]);

        defaultAssertionStatus = directives.deflt;
    }

    // Retrieves the assertion directives from the VM.
    private static native AssertionStatusDirectives retrieveDirectives();


    /**
     * Returns the ServiceCatalog for modules associated with this class loader.
     * The ModuleCatalog is created automatically on first usage.
     */
    ServicesCatalog getServicesCatalog() {
        ServicesCatalog catalog = servicesCatalog;
        if (catalog == null) {
            catalog = new ServicesCatalog();
            Unsafe unsafe = Unsafe.getUnsafe();
            Class<?> k = ClassLoader.class;
            long offset;
            try {
                offset = unsafe.objectFieldOffset(k.getDeclaredField("servicesCatalog"));
            } catch (NoSuchFieldException e) {
                throw new InternalError(e);
            }
            boolean set = unsafe.compareAndSwapObject(this, offset, null, catalog);
            if (!set) {
                // beaten by someone else
                catalog = servicesCatalog;
            }
        }
        return catalog;
    }

    // the ServiceCatalog for modules associated with this class loader.
    private volatile ServicesCatalog servicesCatalog;
}


class SystemClassLoaderAction
    implements PrivilegedExceptionAction<ClassLoader> {
    private ClassLoader parent;

    SystemClassLoaderAction(ClassLoader parent) {
        this.parent = parent;
    }

    public ClassLoader run() throws Exception {
        String cls = System.getProperty("java.system.class.loader");
        if (cls == null) {
            return parent;
        }

        Constructor<?> ctor = Class.forName(cls, true, parent)
            .getDeclaredConstructor(new Class<?>[] { ClassLoader.class });
        ClassLoader sys = (ClassLoader) ctor.newInstance(
            new Object[] { parent });
        Thread.currentThread().setContextClassLoader(sys);
        return sys;
    }
}<|MERGE_RESOLUTION|>--- conflicted
+++ resolved
@@ -54,10 +54,7 @@
 import sun.misc.Resource;
 import sun.misc.ServicesCatalog;
 import sun.misc.URLClassPath;
-<<<<<<< HEAD
-=======
 import sun.misc.Unsafe;
->>>>>>> 16d6594c
 import sun.reflect.CallerSensitive;
 import sun.reflect.Reflection;
 import sun.reflect.misc.ReflectUtil;
@@ -1578,18 +1575,18 @@
                                     String implVendor, URL sealBase)
         throws IllegalArgumentException
     {
-        Package pkg = getPackage(name);
-        if (pkg != null) {
-            throw new IllegalArgumentException(name);
-        }
-        pkg = new Package(name, specTitle, specVersion, specVendor,
-                          implTitle, implVersion, implVendor,
-                          sealBase, this);
+            Package pkg = getPackage(name);
+            if (pkg != null) {
+                throw new IllegalArgumentException(name);
+            }
+            pkg = new Package(name, specTitle, specVersion, specVendor,
+                              implTitle, implVersion, implVendor,
+                              sealBase, this);
         if (packages.putIfAbsent(name, pkg) != null) {
             throw new IllegalArgumentException(name);
         }
-        return pkg;
-    }
+            return pkg;
+        }
 
     /**
      * Returns a <tt>Package</tt> that has been defined by this class loader
