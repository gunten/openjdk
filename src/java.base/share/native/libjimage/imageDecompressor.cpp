--- conflicted
+++ resolved
@@ -314,11 +314,7 @@
     int len = 4;
     int res = 0;
     char b1 = *value;
-<<<<<<< HEAD
-    if (is_compressed((signed char) b1)) { // compressed
-=======
     if (is_compressed((signed char)b1)) { // compressed
->>>>>>> 005b94c4
         len = get_compressed_length(b1);
         char clearedValue = b1 &= 0x1F;
         if (len == 1) {
