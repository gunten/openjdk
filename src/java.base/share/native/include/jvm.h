--- conflicted
+++ resolved
@@ -628,10 +628,49 @@
 
 JNIEXPORT unsigned int JNICALL
 JVM_ImageAttributeOffsetsLength(JNIEnv *env, jlong id);
-<<<<<<< HEAD
-=======
-
->>>>>>> 5e926413
+
+/*
+ * jdk.internal.jimage
+ */
+
+JNIEXPORT jlong JNICALL
+JVM_ImageOpen(JNIEnv *env, const char *nativePath, jboolean big_endian);
+
+JNIEXPORT void JNICALL
+JVM_ImageClose(JNIEnv *env, jlong id);
+
+JNIEXPORT jlong JNICALL
+JVM_ImageGetIndexAddress(JNIEnv *env, jlong id);
+
+JNIEXPORT jlong JNICALL
+JVM_ImageGetDataAddress(JNIEnv *env,jlong id);
+
+JNIEXPORT jboolean JNICALL
+JVM_ImageRead(JNIEnv *env, jlong id, jlong offset,
+            unsigned char* uncompressedAddress, jlong uncompressed_size);
+
+JNIEXPORT jboolean JNICALL
+JVM_ImageReadCompressed(JNIEnv *env, jlong id, jlong offset,
+            unsigned char* compressedBuffer, jlong compressed_size,
+            unsigned char* uncompressedBuffer, jlong uncompressed_size);
+
+JNIEXPORT const char* JNICALL
+JVM_ImageGetStringBytes(JNIEnv *env, jlong id, jint offset);
+
+JNIEXPORT jlong* JNICALL
+JVM_ImageGetAttributes(JNIEnv *env, jlong* rawAttributes, jlong id, jint offset);
+
+JNIEXPORT jsize JNICALL
+JVM_ImageGetAttributesCount(JNIEnv *env);
+
+JNIEXPORT jlong* JNICALL
+JVM_ImageFindAttributes(JNIEnv *env, jlong* rawAttributes, jbyte* rawBytes, jsize size, jlong id);
+
+JNIEXPORT jint* JNICALL
+JVM_ImageAttributeOffsets(JNIEnv *env, jint* rawOffsets, unsigned int length, jlong id);
+
+JNIEXPORT unsigned int JNICALL
+JVM_ImageAttributeOffsetsLength(JNIEnv *env, jlong id);
 /*
  * com.sun.dtrace.jsdt support
  */
