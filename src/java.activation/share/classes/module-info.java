--- conflicted
+++ resolved
@@ -27,13 +27,7 @@
  * Defines the JavaBeans Activation Framework (JAF) API.
  */
 module java.activation {
-<<<<<<< HEAD
-    requires public java.datatransfer;
-=======
     requires transitive java.datatransfer;
-    // dependence on java.beans.Beans to be eliminated
-    requires java.desktop;
->>>>>>> 870da195
     requires java.logging;
 
     exports javax.activation;
