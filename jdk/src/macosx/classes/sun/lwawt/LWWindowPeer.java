--- conflicted
+++ resolved
@@ -41,12 +41,8 @@
 
 public class LWWindowPeer
     extends LWContainerPeer<Window, JComponent>
-<<<<<<< HEAD
-    implements FramePeer, DialogPeer, FullScreenCapable, DisplayChangedListener
+    implements FramePeer, DialogPeer, FullScreenCapable, DisplayChangedListener, PlatformEventNotifier
 {
-=======
-    implements WindowPeer, FramePeer, DialogPeer, FullScreenCapable, PlatformEventNotifier {
->>>>>>> b39bd44a
     public static enum PeerType {
         SIMPLEWINDOW,
         FRAME,
