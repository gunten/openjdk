--- conflicted
+++ resolved
@@ -448,11 +448,7 @@
         case "getDriver":
         case "getDrivers":
         case "deregisterDriver":
-<<<<<<< HEAD
-            return defc == java.sql.DriverManager.class;
-=======
             return defc == getClass("java.sql.DriverManager");
->>>>>>> afbb3d04
         case "newUpdater":
             if (defc == java.util.concurrent.atomic.AtomicIntegerFieldUpdater.class)  return true;
             if (defc == java.util.concurrent.atomic.AtomicLongFieldUpdater.class)  return true;
@@ -486,8 +482,6 @@
         }
         return false;
     }
-<<<<<<< HEAD
-=======
 
     // avoid static dependency to a class in other modules
     private static Class<?> getClass(String cn) {
@@ -498,5 +492,4 @@
             throw new InternalError(e);
         }
     }
->>>>>>> afbb3d04
 }