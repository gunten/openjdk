--- conflicted
+++ resolved
@@ -219,16 +219,12 @@
                 byte[] keyBlob = RSASignature.generatePublicKeyBlob(
                     keyBitLength, modulusBytes, exponentBytes);
 
-<<<<<<< HEAD
-                key = RSASignature.importPublicKey(keyBlob, keyBitLength);
-=======
                 try {
                     key = RSASignature.importPublicKey(keyBlob, keyBitLength);
 
                 } catch (KeyStoreException e) {
                     throw new InvalidKeyException(e);
                 }
->>>>>>> 8c4d8f14
 
             } else {
                 throw new InvalidKeyException("Unsupported key type: " + key);
