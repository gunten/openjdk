/*
 * Copyright 1997-2008 Sun Microsystems, Inc.  All Rights Reserved.
 * DO NOT ALTER OR REMOVE COPYRIGHT NOTICES OR THIS FILE HEADER.
 *
 * This code is free software; you can redistribute it and/or modify it
 * under the terms of the GNU General Public License version 2 only, as
 * published by the Free Software Foundation.
 *
 * This code is distributed in the hope that it will be useful, but WITHOUT
 * ANY WARRANTY; without even the implied warranty of MERCHANTABILITY or
 * FITNESS FOR A PARTICULAR PURPOSE.  See the GNU General Public License
 * version 2 for more details (a copy is included in the LICENSE file that
 * accompanied this code).
 *
 * You should have received a copy of the GNU General Public License version
 * 2 along with this work; if not, write to the Free Software Foundation,
 * Inc., 51 Franklin St, Fifth Floor, Boston, MA 02110-1301 USA.
 *
 * Please contact Sun Microsystems, Inc., 4150 Network Circle, Santa Clara,
 * CA 95054 USA or visit www.sun.com if you need additional information or
 * have any questions.
 *
 */

#include "incls/_precompiled.incl"
#include "incls/_arguments.cpp.incl"

#define DEFAULT_VENDOR_URL_BUG "http://java.sun.com/webapps/bugreport/crash.jsp"
#define DEFAULT_JAVA_LAUNCHER  "generic"

char**  Arguments::_jvm_flags_array             = NULL;
int     Arguments::_num_jvm_flags               = 0;
char**  Arguments::_jvm_args_array              = NULL;
int     Arguments::_num_jvm_args                = 0;
char*  Arguments::_java_command                 = NULL;
SystemProperty* Arguments::_system_properties   = NULL;
const char*  Arguments::_gc_log_filename        = NULL;
bool   Arguments::_has_profile                  = false;
bool   Arguments::_has_alloc_profile            = false;
uintx  Arguments::_initial_heap_size            = 0;
uintx  Arguments::_min_heap_size                = 0;
Arguments::Mode Arguments::_mode                = _mixed;
bool   Arguments::_java_compiler                = false;
bool   Arguments::_xdebug_mode                  = false;
const char*  Arguments::_java_vendor_url_bug    = DEFAULT_VENDOR_URL_BUG;
const char*  Arguments::_sun_java_launcher      = DEFAULT_JAVA_LAUNCHER;
int    Arguments::_sun_java_launcher_pid        = -1;

// These parameters are reset in method parse_vm_init_args(JavaVMInitArgs*)
bool   Arguments::_AlwaysCompileLoopMethods     = AlwaysCompileLoopMethods;
bool   Arguments::_UseOnStackReplacement        = UseOnStackReplacement;
bool   Arguments::_BackgroundCompilation        = BackgroundCompilation;
bool   Arguments::_ClipInlining                 = ClipInlining;
intx   Arguments::_Tier2CompileThreshold        = Tier2CompileThreshold;

char*  Arguments::SharedArchivePath             = NULL;

AgentLibraryList Arguments::_libraryList;
AgentLibraryList Arguments::_agentList;

abort_hook_t     Arguments::_abort_hook         = NULL;
exit_hook_t      Arguments::_exit_hook          = NULL;
vfprintf_hook_t  Arguments::_vfprintf_hook      = NULL;


SystemProperty *Arguments::_java_ext_dirs = NULL;
SystemProperty *Arguments::_java_endorsed_dirs = NULL;
SystemProperty *Arguments::_sun_boot_library_path = NULL;
SystemProperty *Arguments::_java_library_path = NULL;
SystemProperty *Arguments::_java_home = NULL;
SystemProperty *Arguments::_java_class_path = NULL;
SystemProperty *Arguments::_sun_boot_class_path = NULL;

char* Arguments::_meta_index_path = NULL;
char* Arguments::_meta_index_dir = NULL;

static bool force_client_mode = false;

// Check if head of 'option' matches 'name', and sets 'tail' remaining part of option string

static bool match_option(const JavaVMOption *option, const char* name,
                         const char** tail) {
  int len = (int)strlen(name);
  if (strncmp(option->optionString, name, len) == 0) {
    *tail = option->optionString + len;
    return true;
  } else {
    return false;
  }
}

static void logOption(const char* opt) {
  if (PrintVMOptions) {
    jio_fprintf(defaultStream::output_stream(), "VM option '%s'\n", opt);
  }
}

// Process java launcher properties.
void Arguments::process_sun_java_launcher_properties(JavaVMInitArgs* args) {
  // See if sun.java.launcher or sun.java.launcher.pid is defined.
  // Must do this before setting up other system properties,
  // as some of them may depend on launcher type.
  for (int index = 0; index < args->nOptions; index++) {
    const JavaVMOption* option = args->options + index;
    const char* tail;

    if (match_option(option, "-Dsun.java.launcher=", &tail)) {
      process_java_launcher_argument(tail, option->extraInfo);
      continue;
    }
    if (match_option(option, "-Dsun.java.launcher.pid=", &tail)) {
      _sun_java_launcher_pid = atoi(tail);
      continue;
    }
  }
}

// Initialize system properties key and value.
void Arguments::init_system_properties() {

  PropertyList_add(&_system_properties, new SystemProperty("java.vm.specification.version", "1.0", false));
  PropertyList_add(&_system_properties, new SystemProperty("java.vm.specification.name",
                                                                 "Java Virtual Machine Specification",  false));
  PropertyList_add(&_system_properties, new SystemProperty("java.vm.specification.vendor",
                                                                 "Sun Microsystems Inc.",  false));
  PropertyList_add(&_system_properties, new SystemProperty("java.vm.version", VM_Version::vm_release(),  false));
  PropertyList_add(&_system_properties, new SystemProperty("java.vm.name", VM_Version::vm_name(),  false));
  PropertyList_add(&_system_properties, new SystemProperty("java.vm.vendor", VM_Version::vm_vendor(),  false));
  PropertyList_add(&_system_properties, new SystemProperty("java.vm.info", VM_Version::vm_info_string(),  true));

  // following are JVMTI agent writeable properties.
  // Properties values are set to NULL and they are
  // os specific they are initialized in os::init_system_properties_values().
  _java_ext_dirs = new SystemProperty("java.ext.dirs", NULL,  true);
  _java_endorsed_dirs = new SystemProperty("java.endorsed.dirs", NULL,  true);
  _sun_boot_library_path = new SystemProperty("sun.boot.library.path", NULL,  true);
  _java_library_path = new SystemProperty("java.library.path", NULL,  true);
  _java_home =  new SystemProperty("java.home", NULL,  true);
  _sun_boot_class_path = new SystemProperty("sun.boot.class.path", NULL,  true);

  _java_class_path = new SystemProperty("java.class.path", "",  true);

  // Add to System Property list.
  PropertyList_add(&_system_properties, _java_ext_dirs);
  PropertyList_add(&_system_properties, _java_endorsed_dirs);
  PropertyList_add(&_system_properties, _sun_boot_library_path);
  PropertyList_add(&_system_properties, _java_library_path);
  PropertyList_add(&_system_properties, _java_home);
  PropertyList_add(&_system_properties, _java_class_path);
  PropertyList_add(&_system_properties, _sun_boot_class_path);

  // Set OS specific system properties values
  os::init_system_properties_values();
}

/**
 * Provide a slightly more user-friendly way of eliminating -XX flags.
 * When a flag is eliminated, it can be added to this list in order to
 * continue accepting this flag on the command-line, while issuing a warning
 * and ignoring the value.  Once the JDK version reaches the 'accept_until'
 * limit, we flatly refuse to admit the existence of the flag.  This allows
 * a flag to die correctly over JDK releases using HSX.
 */
typedef struct {
  const char* name;
  JDK_Version obsoleted_in; // when the flag went away
  JDK_Version accept_until; // which version to start denying the existence
} ObsoleteFlag;

static ObsoleteFlag obsolete_jvm_flags[] = {
  { "UseTrainGC",                    JDK_Version::jdk(5), JDK_Version::jdk(7) },
  { "UseSpecialLargeObjectHandling", JDK_Version::jdk(5), JDK_Version::jdk(7) },
  { "UseOversizedCarHandling",       JDK_Version::jdk(5), JDK_Version::jdk(7) },
  { "TraceCarAllocation",            JDK_Version::jdk(5), JDK_Version::jdk(7) },
  { "PrintTrainGCProcessingStats",   JDK_Version::jdk(5), JDK_Version::jdk(7) },
  { "LogOfCarSpaceSize",             JDK_Version::jdk(5), JDK_Version::jdk(7) },
  { "OversizedCarThreshold",         JDK_Version::jdk(5), JDK_Version::jdk(7) },
  { "MinTickInterval",               JDK_Version::jdk(5), JDK_Version::jdk(7) },
  { "DefaultTickInterval",           JDK_Version::jdk(5), JDK_Version::jdk(7) },
  { "MaxTickInterval",               JDK_Version::jdk(5), JDK_Version::jdk(7) },
  { "DelayTickAdjustment",           JDK_Version::jdk(5), JDK_Version::jdk(7) },
  { "ProcessingToTenuringRatio",     JDK_Version::jdk(5), JDK_Version::jdk(7) },
  { "MinTrainLength",                JDK_Version::jdk(5), JDK_Version::jdk(7) },
  { "AppendRatio",         JDK_Version::jdk_update(6,10), JDK_Version::jdk(7) },
  { NULL, JDK_Version(0), JDK_Version(0) }
};

// Returns true if the flag is obsolete and fits into the range specified
// for being ignored.  In the case that the flag is ignored, the 'version'
// value is filled in with the version number when the flag became
// obsolete so that that value can be displayed to the user.
bool Arguments::is_newly_obsolete(const char *s, JDK_Version* version) {
  int i = 0;
  assert(version != NULL, "Must provide a version buffer");
  while (obsolete_jvm_flags[i].name != NULL) {
    const ObsoleteFlag& flag_status = obsolete_jvm_flags[i];
    // <flag>=xxx form
    // [-|+]<flag> form
    if ((strncmp(flag_status.name, s, strlen(flag_status.name)) == 0) ||
        ((s[0] == '+' || s[0] == '-') &&
        (strncmp(flag_status.name, &s[1], strlen(flag_status.name)) == 0))) {
      if (JDK_Version::current().compare(flag_status.accept_until) == -1) {
          *version = flag_status.obsoleted_in;
          return true;
      }
    }
    i++;
  }
  return false;
}

// Constructs the system class path (aka boot class path) from the following
// components, in order:
//
//     prefix           // from -Xbootclasspath/p:...
//     endorsed         // the expansion of -Djava.endorsed.dirs=...
//     base             // from os::get_system_properties() or -Xbootclasspath=
//     suffix           // from -Xbootclasspath/a:...
//
// java.endorsed.dirs is a list of directories; any jar or zip files in the
// directories are added to the sysclasspath just before the base.
//
// This could be AllStatic, but it isn't needed after argument processing is
// complete.
class SysClassPath: public StackObj {
public:
  SysClassPath(const char* base);
  ~SysClassPath();

  inline void set_base(const char* base);
  inline void add_prefix(const char* prefix);
  inline void add_suffix(const char* suffix);
  inline void reset_path(const char* base);

  // Expand the jar/zip files in each directory listed by the java.endorsed.dirs
  // property.  Must be called after all command-line arguments have been
  // processed (in particular, -Djava.endorsed.dirs=...) and before calling
  // combined_path().
  void expand_endorsed();

  inline const char* get_base()     const { return _items[_scp_base]; }
  inline const char* get_prefix()   const { return _items[_scp_prefix]; }
  inline const char* get_suffix()   const { return _items[_scp_suffix]; }
  inline const char* get_endorsed() const { return _items[_scp_endorsed]; }

  // Combine all the components into a single c-heap-allocated string; caller
  // must free the string if/when no longer needed.
  char* combined_path();

private:
  // Utility routines.
  static char* add_to_path(const char* path, const char* str, bool prepend);
  static char* add_jars_to_path(char* path, const char* directory);

  inline void reset_item_at(int index);

  // Array indices for the items that make up the sysclasspath.  All except the
  // base are allocated in the C heap and freed by this class.
  enum {
    _scp_prefix,        // from -Xbootclasspath/p:...
    _scp_endorsed,      // the expansion of -Djava.endorsed.dirs=...
    _scp_base,          // the default sysclasspath
    _scp_suffix,        // from -Xbootclasspath/a:...
    _scp_nitems         // the number of items, must be last.
  };

  const char* _items[_scp_nitems];
  DEBUG_ONLY(bool _expansion_done;)
};

SysClassPath::SysClassPath(const char* base) {
  memset(_items, 0, sizeof(_items));
  _items[_scp_base] = base;
  DEBUG_ONLY(_expansion_done = false;)
}

SysClassPath::~SysClassPath() {
  // Free everything except the base.
  for (int i = 0; i < _scp_nitems; ++i) {
    if (i != _scp_base) reset_item_at(i);
  }
  DEBUG_ONLY(_expansion_done = false;)
}

inline void SysClassPath::set_base(const char* base) {
  _items[_scp_base] = base;
}

inline void SysClassPath::add_prefix(const char* prefix) {
  _items[_scp_prefix] = add_to_path(_items[_scp_prefix], prefix, true);
}

inline void SysClassPath::add_suffix(const char* suffix) {
  _items[_scp_suffix] = add_to_path(_items[_scp_suffix], suffix, false);
}

inline void SysClassPath::reset_item_at(int index) {
  assert(index < _scp_nitems && index != _scp_base, "just checking");
  if (_items[index] != NULL) {
    FREE_C_HEAP_ARRAY(char, _items[index]);
    _items[index] = NULL;
  }
}

inline void SysClassPath::reset_path(const char* base) {
  // Clear the prefix and suffix.
  reset_item_at(_scp_prefix);
  reset_item_at(_scp_suffix);
  set_base(base);
}

//------------------------------------------------------------------------------

void SysClassPath::expand_endorsed() {
  assert(_items[_scp_endorsed] == NULL, "can only be called once.");

  const char* path = Arguments::get_property("java.endorsed.dirs");
  if (path == NULL) {
    path = Arguments::get_endorsed_dir();
    assert(path != NULL, "no default for java.endorsed.dirs");
  }

  char* expanded_path = NULL;
  const char separator = *os::path_separator();
  const char* const end = path + strlen(path);
  while (path < end) {
    const char* tmp_end = strchr(path, separator);
    if (tmp_end == NULL) {
      expanded_path = add_jars_to_path(expanded_path, path);
      path = end;
    } else {
      char* dirpath = NEW_C_HEAP_ARRAY(char, tmp_end - path + 1);
      memcpy(dirpath, path, tmp_end - path);
      dirpath[tmp_end - path] = '\0';
      expanded_path = add_jars_to_path(expanded_path, dirpath);
      FREE_C_HEAP_ARRAY(char, dirpath);
      path = tmp_end + 1;
    }
  }
  _items[_scp_endorsed] = expanded_path;
  DEBUG_ONLY(_expansion_done = true;)
}

// Combine the bootclasspath elements, some of which may be null, into a single
// c-heap-allocated string.
char* SysClassPath::combined_path() {
  assert(_items[_scp_base] != NULL, "empty default sysclasspath");
  assert(_expansion_done, "must call expand_endorsed() first.");

  size_t lengths[_scp_nitems];
  size_t total_len = 0;

  const char separator = *os::path_separator();

  // Get the lengths.
  int i;
  for (i = 0; i < _scp_nitems; ++i) {
    if (_items[i] != NULL) {
      lengths[i] = strlen(_items[i]);
      // Include space for the separator char (or a NULL for the last item).
      total_len += lengths[i] + 1;
    }
  }
  assert(total_len > 0, "empty sysclasspath not allowed");

  // Copy the _items to a single string.
  char* cp = NEW_C_HEAP_ARRAY(char, total_len);
  char* cp_tmp = cp;
  for (i = 0; i < _scp_nitems; ++i) {
    if (_items[i] != NULL) {
      memcpy(cp_tmp, _items[i], lengths[i]);
      cp_tmp += lengths[i];
      *cp_tmp++ = separator;
    }
  }
  *--cp_tmp = '\0';     // Replace the extra separator.
  return cp;
}

// Note:  path must be c-heap-allocated (or NULL); it is freed if non-null.
char*
SysClassPath::add_to_path(const char* path, const char* str, bool prepend) {
  char *cp;

  assert(str != NULL, "just checking");
  if (path == NULL) {
    size_t len = strlen(str) + 1;
    cp = NEW_C_HEAP_ARRAY(char, len);
    memcpy(cp, str, len);                       // copy the trailing null
  } else {
    const char separator = *os::path_separator();
    size_t old_len = strlen(path);
    size_t str_len = strlen(str);
    size_t len = old_len + str_len + 2;

    if (prepend) {
      cp = NEW_C_HEAP_ARRAY(char, len);
      char* cp_tmp = cp;
      memcpy(cp_tmp, str, str_len);
      cp_tmp += str_len;
      *cp_tmp = separator;
      memcpy(++cp_tmp, path, old_len + 1);      // copy the trailing null
      FREE_C_HEAP_ARRAY(char, path);
    } else {
      cp = REALLOC_C_HEAP_ARRAY(char, path, len);
      char* cp_tmp = cp + old_len;
      *cp_tmp = separator;
      memcpy(++cp_tmp, str, str_len + 1);       // copy the trailing null
    }
  }
  return cp;
}

// Scan the directory and append any jar or zip files found to path.
// Note:  path must be c-heap-allocated (or NULL); it is freed if non-null.
char* SysClassPath::add_jars_to_path(char* path, const char* directory) {
  DIR* dir = os::opendir(directory);
  if (dir == NULL) return path;

  char dir_sep[2] = { '\0', '\0' };
  size_t directory_len = strlen(directory);
  const char fileSep = *os::file_separator();
  if (directory[directory_len - 1] != fileSep) dir_sep[0] = fileSep;

  /* Scan the directory for jars/zips, appending them to path. */
  struct dirent *entry;
  char *dbuf = NEW_C_HEAP_ARRAY(char, os::readdir_buf_size(directory));
  while ((entry = os::readdir(dir, (dirent *) dbuf)) != NULL) {
    const char* name = entry->d_name;
    const char* ext = name + strlen(name) - 4;
    bool isJarOrZip = ext > name &&
      (os::file_name_strcmp(ext, ".jar") == 0 ||
       os::file_name_strcmp(ext, ".zip") == 0);
    if (isJarOrZip) {
      char* jarpath = NEW_C_HEAP_ARRAY(char, directory_len + 2 + strlen(name));
      sprintf(jarpath, "%s%s%s", directory, dir_sep, name);
      path = add_to_path(path, jarpath, false);
      FREE_C_HEAP_ARRAY(char, jarpath);
    }
  }
  FREE_C_HEAP_ARRAY(char, dbuf);
  os::closedir(dir);
  return path;
}

// Parses a memory size specification string.
static bool atomll(const char *s, jlong* result) {
  jlong n = 0;
  int args_read = sscanf(s, os::jlong_format_specifier(), &n);
  if (args_read != 1) {
    return false;
  }
  while (*s != '\0' && isdigit(*s)) {
    s++;
  }
  // 4705540: illegal if more characters are found after the first non-digit
  if (strlen(s) > 1) {
    return false;
  }
  switch (*s) {
    case 'T': case 't':
      *result = n * G * K;
      return true;
    case 'G': case 'g':
      *result = n * G;
      return true;
    case 'M': case 'm':
      *result = n * M;
      return true;
    case 'K': case 'k':
      *result = n * K;
      return true;
    case '\0':
      *result = n;
      return true;
    default:
      return false;
  }
}

Arguments::ArgsRange Arguments::check_memory_size(jlong size, jlong min_size) {
  if (size < min_size) return arg_too_small;
  // Check that size will fit in a size_t (only relevant on 32-bit)
  if ((julong) size > max_uintx) return arg_too_big;
  return arg_in_range;
}

// Describe an argument out of range error
void Arguments::describe_range_error(ArgsRange errcode) {
  switch(errcode) {
  case arg_too_big:
    jio_fprintf(defaultStream::error_stream(),
                "The specified size exceeds the maximum "
                "representable size.\n");
    break;
  case arg_too_small:
  case arg_unreadable:
  case arg_in_range:
    // do nothing for now
    break;
  default:
    ShouldNotReachHere();
  }
}

static bool set_bool_flag(char* name, bool value, FlagValueOrigin origin) {
  return CommandLineFlags::boolAtPut(name, &value, origin);
}


static bool set_fp_numeric_flag(char* name, char* value, FlagValueOrigin origin) {
  double v;
  if (sscanf(value, "%lf", &v) != 1) {
    return false;
  }

  if (CommandLineFlags::doubleAtPut(name, &v, origin)) {
    return true;
  }
  return false;
}


static bool set_numeric_flag(char* name, char* value, FlagValueOrigin origin) {
  jlong v;
  intx intx_v;
  bool is_neg = false;
  // Check the sign first since atomll() parses only unsigned values.
  if (*value == '-') {
    if (!CommandLineFlags::intxAt(name, &intx_v)) {
      return false;
    }
    value++;
    is_neg = true;
  }
  if (!atomll(value, &v)) {
    return false;
  }
  intx_v = (intx) v;
  if (is_neg) {
    intx_v = -intx_v;
  }
  if (CommandLineFlags::intxAtPut(name, &intx_v, origin)) {
    return true;
  }
  uintx uintx_v = (uintx) v;
  if (!is_neg && CommandLineFlags::uintxAtPut(name, &uintx_v, origin)) {
    return true;
  }
  return false;
}


static bool set_string_flag(char* name, const char* value, FlagValueOrigin origin) {
  if (!CommandLineFlags::ccstrAtPut(name, &value, origin))  return false;
  // Contract:  CommandLineFlags always returns a pointer that needs freeing.
  FREE_C_HEAP_ARRAY(char, value);
  return true;
}

static bool append_to_string_flag(char* name, const char* new_value, FlagValueOrigin origin) {
  const char* old_value = "";
  if (!CommandLineFlags::ccstrAt(name, &old_value))  return false;
  size_t old_len = old_value != NULL ? strlen(old_value) : 0;
  size_t new_len = strlen(new_value);
  const char* value;
  char* free_this_too = NULL;
  if (old_len == 0) {
    value = new_value;
  } else if (new_len == 0) {
    value = old_value;
  } else {
    char* buf = NEW_C_HEAP_ARRAY(char, old_len + 1 + new_len + 1);
    // each new setting adds another LINE to the switch:
    sprintf(buf, "%s\n%s", old_value, new_value);
    value = buf;
    free_this_too = buf;
  }
  (void) CommandLineFlags::ccstrAtPut(name, &value, origin);
  // CommandLineFlags always returns a pointer that needs freeing.
  FREE_C_HEAP_ARRAY(char, value);
  if (free_this_too != NULL) {
    // CommandLineFlags made its own copy, so I must delete my own temp. buffer.
    FREE_C_HEAP_ARRAY(char, free_this_too);
  }
  return true;
}


bool Arguments::parse_argument(const char* arg, FlagValueOrigin origin) {

  // range of acceptable characters spelled out for portability reasons
#define NAME_RANGE  "[abcdefghijklmnopqrstuvwxyzABCDEFGHIJKLMNOPQRSTUVWXYZ0123456789_]"
#define BUFLEN 255
  char name[BUFLEN+1];
  char dummy;

  if (sscanf(arg, "-%" XSTR(BUFLEN) NAME_RANGE "%c", name, &dummy) == 1) {
    return set_bool_flag(name, false, origin);
  }
  if (sscanf(arg, "+%" XSTR(BUFLEN) NAME_RANGE "%c", name, &dummy) == 1) {
    return set_bool_flag(name, true, origin);
  }

  char punct;
  if (sscanf(arg, "%" XSTR(BUFLEN) NAME_RANGE "%c", name, &punct) == 2 && punct == '=') {
    const char* value = strchr(arg, '=') + 1;
    Flag* flag = Flag::find_flag(name, strlen(name));
    if (flag != NULL && flag->is_ccstr()) {
      if (flag->ccstr_accumulates()) {
        return append_to_string_flag(name, value, origin);
      } else {
        if (value[0] == '\0') {
          value = NULL;
        }
        return set_string_flag(name, value, origin);
      }
    }
  }

  if (sscanf(arg, "%" XSTR(BUFLEN) NAME_RANGE ":%c", name, &punct) == 2 && punct == '=') {
    const char* value = strchr(arg, '=') + 1;
    // -XX:Foo:=xxx will reset the string flag to the given value.
    if (value[0] == '\0') {
      value = NULL;
    }
    return set_string_flag(name, value, origin);
  }

#define SIGNED_FP_NUMBER_RANGE "[-0123456789.]"
#define SIGNED_NUMBER_RANGE    "[-0123456789]"
#define        NUMBER_RANGE    "[0123456789]"
  char value[BUFLEN + 1];
  char value2[BUFLEN + 1];
  if (sscanf(arg, "%" XSTR(BUFLEN) NAME_RANGE "=" "%" XSTR(BUFLEN) SIGNED_NUMBER_RANGE "." "%" XSTR(BUFLEN) NUMBER_RANGE "%c", name, value, value2, &dummy) == 3) {
    // Looks like a floating-point number -- try again with more lenient format string
    if (sscanf(arg, "%" XSTR(BUFLEN) NAME_RANGE "=" "%" XSTR(BUFLEN) SIGNED_FP_NUMBER_RANGE "%c", name, value, &dummy) == 2) {
      return set_fp_numeric_flag(name, value, origin);
    }
  }

#define VALUE_RANGE "[-kmgtKMGT0123456789]"
  if (sscanf(arg, "%" XSTR(BUFLEN) NAME_RANGE "=" "%" XSTR(BUFLEN) VALUE_RANGE "%c", name, value, &dummy) == 2) {
    return set_numeric_flag(name, value, origin);
  }

  return false;
}


void Arguments::add_string(char*** bldarray, int* count, const char* arg) {
  assert(bldarray != NULL, "illegal argument");

  if (arg == NULL) {
    return;
  }

  int index = *count;

  // expand the array and add arg to the last element
  (*count)++;
  if (*bldarray == NULL) {
    *bldarray = NEW_C_HEAP_ARRAY(char*, *count);
  } else {
    *bldarray = REALLOC_C_HEAP_ARRAY(char*, *bldarray, *count);
  }
  (*bldarray)[index] = strdup(arg);
}

void Arguments::build_jvm_args(const char* arg) {
  add_string(&_jvm_args_array, &_num_jvm_args, arg);
}

void Arguments::build_jvm_flags(const char* arg) {
  add_string(&_jvm_flags_array, &_num_jvm_flags, arg);
}

// utility function to return a string that concatenates all
// strings in a given char** array
const char* Arguments::build_resource_string(char** args, int count) {
  if (args == NULL || count == 0) {
    return NULL;
  }
  size_t length = strlen(args[0]) + 1; // add 1 for the null terminator
  for (int i = 1; i < count; i++) {
    length += strlen(args[i]) + 1; // add 1 for a space
  }
  char* s = NEW_RESOURCE_ARRAY(char, length);
  strcpy(s, args[0]);
  for (int j = 1; j < count; j++) {
    strcat(s, " ");
    strcat(s, args[j]);
  }
  return (const char*) s;
}

void Arguments::print_on(outputStream* st) {
  st->print_cr("VM Arguments:");
  if (num_jvm_flags() > 0) {
    st->print("jvm_flags: "); print_jvm_flags_on(st);
  }
  if (num_jvm_args() > 0) {
    st->print("jvm_args: "); print_jvm_args_on(st);
  }
  st->print_cr("java_command: %s", java_command() ? java_command() : "<unknown>");
  st->print_cr("Launcher Type: %s", _sun_java_launcher);
}

void Arguments::print_jvm_flags_on(outputStream* st) {
  if (_num_jvm_flags > 0) {
    for (int i=0; i < _num_jvm_flags; i++) {
      st->print("%s ", _jvm_flags_array[i]);
    }
    st->print_cr("");
  }
}

void Arguments::print_jvm_args_on(outputStream* st) {
  if (_num_jvm_args > 0) {
    for (int i=0; i < _num_jvm_args; i++) {
      st->print("%s ", _jvm_args_array[i]);
    }
    st->print_cr("");
  }
}

bool Arguments::process_argument(const char* arg,
    jboolean ignore_unrecognized, FlagValueOrigin origin) {

  JDK_Version since = JDK_Version();

  if (parse_argument(arg, origin)) {
    // do nothing
  } else if (is_newly_obsolete(arg, &since)) {
    enum { bufsize = 256 };
    char buffer[bufsize];
    since.to_string(buffer, bufsize);
    jio_fprintf(defaultStream::error_stream(),
      "Warning: The flag %s has been EOL'd as of %s and will"
      " be ignored\n", arg, buffer);
  } else {
    if (!ignore_unrecognized) {
      jio_fprintf(defaultStream::error_stream(),
                  "Unrecognized VM option '%s'\n", arg);
      // allow for commandline "commenting out" options like -XX:#+Verbose
      if (strlen(arg) == 0 || arg[0] != '#') {
        return false;
      }
    }
  }
  return true;
}


bool Arguments::process_settings_file(const char* file_name, bool should_exist, jboolean ignore_unrecognized) {
  FILE* stream = fopen(file_name, "rb");
  if (stream == NULL) {
    if (should_exist) {
      jio_fprintf(defaultStream::error_stream(),
                  "Could not open settings file %s\n", file_name);
      return false;
    } else {
      return true;
    }
  }

  char token[1024];
  int  pos = 0;

  bool in_white_space = true;
  bool in_comment     = false;
  bool in_quote       = false;
  char quote_c        = 0;
  bool result         = true;

  int c = getc(stream);
  while(c != EOF) {
    if (in_white_space) {
      if (in_comment) {
        if (c == '\n') in_comment = false;
      } else {
        if (c == '#') in_comment = true;
        else if (!isspace(c)) {
          in_white_space = false;
          token[pos++] = c;
        }
      }
    } else {
      if (c == '\n' || (!in_quote && isspace(c))) {
        // token ends at newline, or at unquoted whitespace
        // this allows a way to include spaces in string-valued options
        token[pos] = '\0';
        logOption(token);
        result &= process_argument(token, ignore_unrecognized, CONFIG_FILE);
        build_jvm_flags(token);
        pos = 0;
        in_white_space = true;
        in_quote = false;
      } else if (!in_quote && (c == '\'' || c == '"')) {
        in_quote = true;
        quote_c = c;
      } else if (in_quote && (c == quote_c)) {
        in_quote = false;
      } else {
        token[pos++] = c;
      }
    }
    c = getc(stream);
  }
  if (pos > 0) {
    token[pos] = '\0';
    result &= process_argument(token, ignore_unrecognized, CONFIG_FILE);
    build_jvm_flags(token);
  }
  fclose(stream);
  return result;
}

//=============================================================================================================
// Parsing of properties (-D)

const char* Arguments::get_property(const char* key) {
  return PropertyList_get_value(system_properties(), key);
}

bool Arguments::add_property(const char* prop) {
  const char* eq = strchr(prop, '=');
  char* key;
  // ns must be static--its address may be stored in a SystemProperty object.
  const static char ns[1] = {0};
  char* value = (char *)ns;

  size_t key_len = (eq == NULL) ? strlen(prop) : (eq - prop);
  key = AllocateHeap(key_len + 1, "add_property");
  strncpy(key, prop, key_len);
  key[key_len] = '\0';

  if (eq != NULL) {
    size_t value_len = strlen(prop) - key_len - 1;
    value = AllocateHeap(value_len + 1, "add_property");
    strncpy(value, &prop[key_len + 1], value_len + 1);
  }

  if (strcmp(key, "java.compiler") == 0) {
    process_java_compiler_argument(value);
    FreeHeap(key);
    if (eq != NULL) {
      FreeHeap(value);
    }
    return true;
  }
  else if (strcmp(key, "sun.java.command") == 0) {

    _java_command = value;

    // don't add this property to the properties exposed to the java application
    FreeHeap(key);
    return true;
  }
  else if (strcmp(key, "sun.java.launcher.pid") == 0) {
    // launcher.pid property is private and is processed
    // in process_sun_java_launcher_properties();
    // the sun.java.launcher property is passed on to the java application
    FreeHeap(key);
    if (eq != NULL) {
      FreeHeap(value);
    }
    return true;
  }
  else if (strcmp(key, "java.vendor.url.bug") == 0) {
    // save it in _java_vendor_url_bug, so JVM fatal error handler can access
    // its value without going through the property list or making a Java call.
    _java_vendor_url_bug = value;
  }

  // Create new property and add at the end of the list
  PropertyList_unique_add(&_system_properties, key, value);
  return true;
}

//===========================================================================================================
// Setting int/mixed/comp mode flags

void Arguments::set_mode_flags(Mode mode) {
  // Set up default values for all flags.
  // If you add a flag to any of the branches below,
  // add a default value for it here.
  set_java_compiler(false);
  _mode                      = mode;

  // Ensure Agent_OnLoad has the correct initial values.
  // This may not be the final mode; mode may change later in onload phase.
  PropertyList_unique_add(&_system_properties, "java.vm.info",
     (char*)Abstract_VM_Version::vm_info_string());

  UseInterpreter             = true;
  UseCompiler                = true;
  UseLoopCounter             = true;

  // Default values may be platform/compiler dependent -
  // use the saved values
  ClipInlining               = Arguments::_ClipInlining;
  AlwaysCompileLoopMethods   = Arguments::_AlwaysCompileLoopMethods;
  UseOnStackReplacement      = Arguments::_UseOnStackReplacement;
  BackgroundCompilation      = Arguments::_BackgroundCompilation;
  Tier2CompileThreshold      = Arguments::_Tier2CompileThreshold;

  // Change from defaults based on mode
  switch (mode) {
  default:
    ShouldNotReachHere();
    break;
  case _int:
    UseCompiler              = false;
    UseLoopCounter           = false;
    AlwaysCompileLoopMethods = false;
    UseOnStackReplacement    = false;
    break;
  case _mixed:
    // same as default
    break;
  case _comp:
    UseInterpreter           = false;
    BackgroundCompilation    = false;
    ClipInlining             = false;
    break;
  }
}


// Conflict: required to use shared spaces (-Xshare:on), but
// incompatible command line options were chosen.

static void no_shared_spaces() {
  if (RequireSharedSpaces) {
    jio_fprintf(defaultStream::error_stream(),
      "Class data sharing is inconsistent with other specified options.\n");
    vm_exit_during_initialization("Unable to use shared archive.", NULL);
  } else {
    FLAG_SET_DEFAULT(UseSharedSpaces, false);
  }
}


// If the user has chosen ParallelGCThreads > 0, we set UseParNewGC
// if it's not explictly set or unset. If the user has chosen
// UseParNewGC and not explicitly set ParallelGCThreads we
// set it, unless this is a single cpu machine.
void Arguments::set_parnew_gc_flags() {
  assert(!UseSerialGC && !UseParallelGC && !UseG1GC,
         "control point invariant");
  assert(UseParNewGC, "Error");

  // Turn off AdaptiveSizePolicy by default for parnew until it is
  // complete.
  if (FLAG_IS_DEFAULT(UseAdaptiveSizePolicy)) {
    FLAG_SET_DEFAULT(UseAdaptiveSizePolicy, false);
  }

  if (ParallelGCThreads == 0) {
    FLAG_SET_DEFAULT(ParallelGCThreads,
                     Abstract_VM_Version::parallel_worker_threads());
    if (FLAG_IS_DEFAULT(ParallelGCThreads) && ParallelGCThreads == 1) {
      FLAG_SET_DEFAULT(UseParNewGC, false);
    }
  }
  if (!UseParNewGC) {
    FLAG_SET_DEFAULT(ParallelGCThreads, 0);
  } else {
    no_shared_spaces();

    // By default YoungPLABSize and OldPLABSize are set to 4096 and 1024 correspondinly,
    // these settings are default for Parallel Scavenger. For ParNew+Tenured configuration
    // we set them to 1024 and 1024.
    // See CR 6362902.
    if (FLAG_IS_DEFAULT(YoungPLABSize)) {
      FLAG_SET_DEFAULT(YoungPLABSize, (intx)1024);
    }
    if (FLAG_IS_DEFAULT(OldPLABSize)) {
      FLAG_SET_DEFAULT(OldPLABSize, (intx)1024);
    }

    // AlwaysTenure flag should make ParNew to promote all at first collection.
    // See CR 6362902.
    if (AlwaysTenure) {
      FLAG_SET_CMDLINE(intx, MaxTenuringThreshold, 0);
    }
  }
}

// Adjust some sizes to suit CMS and/or ParNew needs; these work well on
// sparc/solaris for certain applications, but would gain from
// further optimization and tuning efforts, and would almost
// certainly gain from analysis of platform and environment.
void Arguments::set_cms_and_parnew_gc_flags() {
  assert(!UseSerialGC && !UseParallelGC, "Error");
  assert(UseConcMarkSweepGC, "CMS is expected to be on here");

  // If we are using CMS, we prefer to UseParNewGC,
  // unless explicitly forbidden.
  if (FLAG_IS_DEFAULT(UseParNewGC)) {
    FLAG_SET_ERGO(bool, UseParNewGC, true);
  }

  // Turn off AdaptiveSizePolicy by default for cms until it is
  // complete.
  if (FLAG_IS_DEFAULT(UseAdaptiveSizePolicy)) {
    FLAG_SET_DEFAULT(UseAdaptiveSizePolicy, false);
  }

  // In either case, adjust ParallelGCThreads and/or UseParNewGC
  // as needed.
  if (UseParNewGC) {
    set_parnew_gc_flags();
  }

  // Now make adjustments for CMS
  size_t young_gen_per_worker;
  intx new_ratio;
  size_t min_new_default;
  intx tenuring_default;
  if (CMSUseOldDefaults) {  // old defaults: "old" as of 6.0
    if FLAG_IS_DEFAULT(CMSYoungGenPerWorker) {
      FLAG_SET_ERGO(intx, CMSYoungGenPerWorker, 4*M);
    }
    young_gen_per_worker = 4*M;
    new_ratio = (intx)15;
    min_new_default = 4*M;
    tenuring_default = (intx)0;
  } else { // new defaults: "new" as of 6.0
    young_gen_per_worker = CMSYoungGenPerWorker;
    new_ratio = (intx)7;
    min_new_default = 16*M;
    tenuring_default = (intx)4;
  }

  // Preferred young gen size for "short" pauses
  const uintx parallel_gc_threads =
    (ParallelGCThreads == 0 ? 1 : ParallelGCThreads);
  const size_t preferred_max_new_size_unaligned =
    ScaleForWordSize(young_gen_per_worker * parallel_gc_threads);
  const size_t preferred_max_new_size =
    align_size_up(preferred_max_new_size_unaligned, os::vm_page_size());

  // Unless explicitly requested otherwise, size young gen
  // for "short" pauses ~ 4M*ParallelGCThreads
  if (FLAG_IS_DEFAULT(MaxNewSize)) {  // MaxNewSize not set at command-line
    if (!FLAG_IS_DEFAULT(NewSize)) {   // NewSize explicitly set at command-line
      FLAG_SET_ERGO(uintx, MaxNewSize, MAX2(NewSize, preferred_max_new_size));
    } else {
      FLAG_SET_ERGO(uintx, MaxNewSize, preferred_max_new_size);
    }
    if(PrintGCDetails && Verbose) {
      // Too early to use gclog_or_tty
      tty->print_cr("Ergo set MaxNewSize: " SIZE_FORMAT, MaxNewSize);
  }
  }
  // Unless explicitly requested otherwise, prefer a large
  // Old to Young gen size so as to shift the collection load
  // to the old generation concurrent collector
  if (FLAG_IS_DEFAULT(NewRatio)) {
    FLAG_SET_ERGO(intx, NewRatio, MAX2(NewRatio, new_ratio));

    size_t min_new  = align_size_up(ScaleForWordSize(min_new_default), os::vm_page_size());
    size_t prev_initial_size = initial_heap_size();
    if (prev_initial_size != 0 && prev_initial_size < min_new+OldSize) {
      set_initial_heap_size(min_new+OldSize);
      // Currently minimum size and the initial heap sizes are the same.
      set_min_heap_size(initial_heap_size());
      if (PrintGCDetails && Verbose) {
        warning("Initial heap size increased to " SIZE_FORMAT " M from "
                SIZE_FORMAT " M; use -XX:NewSize=... for finer control.",
                initial_heap_size()/M, prev_initial_size/M);
      }
    }
    // MaxHeapSize is aligned down in collectorPolicy
    size_t max_heap = align_size_down(MaxHeapSize,
                                      CardTableRS::ct_max_alignment_constraint());

    if(PrintGCDetails && Verbose) {
      // Too early to use gclog_or_tty
      tty->print_cr("CMS set min_heap_size: " SIZE_FORMAT
           " initial_heap_size:  " SIZE_FORMAT
           " max_heap: " SIZE_FORMAT,
           min_heap_size(), initial_heap_size(), max_heap);
    }
    if (max_heap > min_new) {
      // Unless explicitly requested otherwise, make young gen
      // at least min_new, and at most preferred_max_new_size.
      if (FLAG_IS_DEFAULT(NewSize)) {
        FLAG_SET_ERGO(uintx, NewSize, MAX2(NewSize, min_new));
        FLAG_SET_ERGO(uintx, NewSize, MIN2(preferred_max_new_size, NewSize));
        if(PrintGCDetails && Verbose) {
          // Too early to use gclog_or_tty
          tty->print_cr("Ergo set NewSize: " SIZE_FORMAT, NewSize);
        }
      }
      // Unless explicitly requested otherwise, size old gen
      // so that it's at least 3X of NewSize to begin with;
      // later NewRatio will decide how it grows; see above.
      if (FLAG_IS_DEFAULT(OldSize)) {
        if (max_heap > NewSize) {
          FLAG_SET_ERGO(uintx, OldSize, MIN2(3*NewSize,  max_heap - NewSize));
          if(PrintGCDetails && Verbose) {
            // Too early to use gclog_or_tty
            tty->print_cr("Ergo set OldSize: " SIZE_FORMAT, OldSize);
          }
        }
      }
    }
  }
  // Unless explicitly requested otherwise, definitely
  // promote all objects surviving "tenuring_default" scavenges.
  if (FLAG_IS_DEFAULT(MaxTenuringThreshold) &&
      FLAG_IS_DEFAULT(SurvivorRatio)) {
    FLAG_SET_ERGO(intx, MaxTenuringThreshold, tenuring_default);
  }
  // If we decided above (or user explicitly requested)
  // `promote all' (via MaxTenuringThreshold := 0),
  // prefer minuscule survivor spaces so as not to waste
  // space for (non-existent) survivors
  if (FLAG_IS_DEFAULT(SurvivorRatio) && MaxTenuringThreshold == 0) {
    FLAG_SET_ERGO(intx, SurvivorRatio, MAX2((intx)1024, SurvivorRatio));
  }
  // If OldPLABSize is set and CMSParPromoteBlocksToClaim is not,
  // set CMSParPromoteBlocksToClaim equal to OldPLABSize.
  // This is done in order to make ParNew+CMS configuration to work
  // with YoungPLABSize and OldPLABSize options.
  // See CR 6362902.
  if (!FLAG_IS_DEFAULT(OldPLABSize)) {
    if (FLAG_IS_DEFAULT(CMSParPromoteBlocksToClaim)) {
      // OldPLABSize is not the default value but CMSParPromoteBlocksToClaim
      // is.  In this situtation let CMSParPromoteBlocksToClaim follow
      // the value (either from the command line or ergonomics) of
      // OldPLABSize.  Following OldPLABSize is an ergonomics decision.
      FLAG_SET_ERGO(uintx, CMSParPromoteBlocksToClaim, OldPLABSize);
    }
    else {
      // OldPLABSize and CMSParPromoteBlocksToClaim are both set.
      // CMSParPromoteBlocksToClaim is a collector-specific flag, so
      // we'll let it to take precedence.
      jio_fprintf(defaultStream::error_stream(),
                  "Both OldPLABSize and CMSParPromoteBlocksToClaim options are specified "
                  "for the CMS collector. CMSParPromoteBlocksToClaim will take precedence.\n");
    }
  }
}

inline uintx max_heap_for_compressed_oops() {
  LP64_ONLY(return oopDesc::OopEncodingHeapMax - MaxPermSize - os::vm_page_size());
  NOT_LP64(return DefaultMaxRAM);
}

bool Arguments::should_auto_select_low_pause_collector() {
  if (UseAutoGCSelectPolicy &&
      !FLAG_IS_DEFAULT(MaxGCPauseMillis) &&
      (MaxGCPauseMillis <= AutoGCSelectPauseMillis)) {
    if (PrintGCDetails) {
      // Cannot use gclog_or_tty yet.
      tty->print_cr("Automatic selection of the low pause collector"
       " based on pause goal of %d (ms)", MaxGCPauseMillis);
    }
    return true;
  }
  return false;
}

void Arguments::set_ergonomics_flags() {
  // Parallel GC is not compatible with sharing. If one specifies
  // that they want sharing explicitly, do not set ergonmics flags.
  if (DumpSharedSpaces || ForceSharedSpaces) {
    return;
  }

  if (os::is_server_class_machine() && !force_client_mode ) {
    // If no other collector is requested explicitly,
    // let the VM select the collector based on
    // machine class and automatic selection policy.
    if (!UseSerialGC &&
        !UseConcMarkSweepGC &&
        !UseG1GC &&
        !UseParNewGC &&
        !DumpSharedSpaces &&
        FLAG_IS_DEFAULT(UseParallelGC)) {
      if (should_auto_select_low_pause_collector()) {
        FLAG_SET_ERGO(bool, UseConcMarkSweepGC, true);
      } else {
        FLAG_SET_ERGO(bool, UseParallelGC, true);
      }
      no_shared_spaces();
    }
  }

#ifdef _LP64
  // Compressed Headers do not work with CMS, which uses a bit in the klass
  // field offset to determine free list chunk markers.
  // Check that UseCompressedOops can be set with the max heap size allocated
  // by ergonomics.
  if (MaxHeapSize <= max_heap_for_compressed_oops()) {
    if (FLAG_IS_DEFAULT(UseCompressedOops) && !UseG1GC) {
      // Turn off until bug is fixed.
      // the following line to return it to default status.
      // FLAG_SET_ERGO(bool, UseCompressedOops, true);
    } else if (UseCompressedOops && UseG1GC) {
      warning(" UseCompressedOops does not currently work with UseG1GC; switching off UseCompressedOops. ");
      FLAG_SET_DEFAULT(UseCompressedOops, false);
    }
#ifdef _WIN64
    if (UseLargePages && UseCompressedOops) {
      // Cannot allocate guard pages for implicit checks in indexed addressing
      // mode, when large pages are specified on windows.
      FLAG_SET_DEFAULT(UseImplicitNullCheckForNarrowOop, false);
    }
#endif //  _WIN64
  } else {
    if (UseCompressedOops && !FLAG_IS_DEFAULT(UseCompressedOops)) {
<<<<<<< HEAD
      // If specified, give a warning
      warning( "Max heap size too large for Compressed Oops");
=======
      warning("Max heap size too large for Compressed Oops");
>>>>>>> 91e8c25a
      FLAG_SET_DEFAULT(UseCompressedOops, false);
    }
  }
  // Also checks that certain machines are slower with compressed oops
  // in vm_version initialization code.
#endif // _LP64
}

void Arguments::set_parallel_gc_flags() {
  assert(UseParallelGC || UseParallelOldGC, "Error");
  // If parallel old was requested, automatically enable parallel scavenge.
  if (UseParallelOldGC && !UseParallelGC && FLAG_IS_DEFAULT(UseParallelGC)) {
    FLAG_SET_DEFAULT(UseParallelGC, true);
  }

  // If no heap maximum was requested explicitly, use some reasonable fraction
  // of the physical memory, up to a maximum of 1GB.
  if (UseParallelGC) {
    FLAG_SET_ERGO(uintx, ParallelGCThreads,
                  Abstract_VM_Version::parallel_worker_threads());

    // PS is a server collector, setup the heap sizes accordingly.
    set_server_heap_size();
    // If InitialSurvivorRatio or MinSurvivorRatio were not specified, but the
    // SurvivorRatio has been set, reset their default values to SurvivorRatio +
    // 2.  By doing this we make SurvivorRatio also work for Parallel Scavenger.
    // See CR 6362902 for details.
    if (!FLAG_IS_DEFAULT(SurvivorRatio)) {
      if (FLAG_IS_DEFAULT(InitialSurvivorRatio)) {
         FLAG_SET_DEFAULT(InitialSurvivorRatio, SurvivorRatio + 2);
      }
      if (FLAG_IS_DEFAULT(MinSurvivorRatio)) {
        FLAG_SET_DEFAULT(MinSurvivorRatio, SurvivorRatio + 2);
      }
    }

    if (UseParallelOldGC) {
      // Par compact uses lower default values since they are treated as
      // minimums.  These are different defaults because of the different
      // interpretation and are not ergonomically set.
      if (FLAG_IS_DEFAULT(MarkSweepDeadRatio)) {
        FLAG_SET_DEFAULT(MarkSweepDeadRatio, 1);
      }
      if (FLAG_IS_DEFAULT(PermMarkSweepDeadRatio)) {
        FLAG_SET_DEFAULT(PermMarkSweepDeadRatio, 5);
      }
    }
  }
}

void Arguments::set_g1_gc_flags() {
  assert(UseG1GC, "Error");
  // G1 is a server collector, setup the heap sizes accordingly.
  set_server_heap_size();
#ifdef COMPILER1
  FastTLABRefill = false;
#endif
  FLAG_SET_DEFAULT(ParallelGCThreads,
                     Abstract_VM_Version::parallel_worker_threads());
  if (ParallelGCThreads == 0) {
    FLAG_SET_DEFAULT(ParallelGCThreads,
                     Abstract_VM_Version::parallel_worker_threads
());
  }
  no_shared_spaces();
}

void Arguments::set_server_heap_size() {
  if (FLAG_IS_DEFAULT(MaxHeapSize)) {
    const uint64_t reasonable_fraction =
      os::physical_memory() / DefaultMaxRAMFraction;
    const uint64_t maximum_size = (uint64_t)
                 (FLAG_IS_DEFAULT(DefaultMaxRAM) && UseCompressedOops ?
                     MIN2(max_heap_for_compressed_oops(), DefaultMaxRAM) :
                     DefaultMaxRAM);
    size_t reasonable_max =
      (size_t) os::allocatable_physical_memory(reasonable_fraction);
    if (reasonable_max > maximum_size) {
      reasonable_max = maximum_size;
    }
    if (PrintGCDetails && Verbose) {
      // Cannot use gclog_or_tty yet.
      tty->print_cr("  Max heap size for server class platform "
                    SIZE_FORMAT, reasonable_max);
    }
    // If the initial_heap_size has not been set with -Xms,
    // then set it as fraction of size of physical memory
    // respecting the maximum and minimum sizes of the heap.
    if (initial_heap_size() == 0) {
      const uint64_t reasonable_initial_fraction =
        os::physical_memory() / DefaultInitialRAMFraction;
      const size_t reasonable_initial =
        (size_t) os::allocatable_physical_memory(reasonable_initial_fraction);
      const size_t minimum_size = NewSize + OldSize;
      set_initial_heap_size(MAX2(MIN2(reasonable_initial, reasonable_max),
                                minimum_size));
      // Currently the minimum size and the initial heap sizes are the same.
      set_min_heap_size(initial_heap_size());
      if (PrintGCDetails && Verbose) {
        // Cannot use gclog_or_tty yet.
        tty->print_cr("  Initial heap size for server class platform "
                      SIZE_FORMAT, initial_heap_size());
      }
    } else {
      // A minimum size was specified on the command line.  Be sure
      // that the maximum size is consistent.
      if (initial_heap_size() > reasonable_max) {
        reasonable_max = initial_heap_size();
      }
    }
    FLAG_SET_ERGO(uintx, MaxHeapSize, (uintx) reasonable_max);
  }
}

// This must be called after ergonomics because we want bytecode rewriting
// if the server compiler is used, or if UseSharedSpaces is disabled.
void Arguments::set_bytecode_flags() {
  // Better not attempt to store into a read-only space.
  if (UseSharedSpaces) {
    FLAG_SET_DEFAULT(RewriteBytecodes, false);
    FLAG_SET_DEFAULT(RewriteFrequentPairs, false);
  }

  if (!RewriteBytecodes) {
    FLAG_SET_DEFAULT(RewriteFrequentPairs, false);
  }
}

// Aggressive optimization flags  -XX:+AggressiveOpts
void Arguments::set_aggressive_opts_flags() {
#ifdef COMPILER2
  if (AggressiveOpts || !FLAG_IS_DEFAULT(AutoBoxCacheMax)) {
    if (FLAG_IS_DEFAULT(EliminateAutoBox)) {
      FLAG_SET_DEFAULT(EliminateAutoBox, true);
    }
    if (FLAG_IS_DEFAULT(AutoBoxCacheMax)) {
      FLAG_SET_DEFAULT(AutoBoxCacheMax, 20000);
    }

    // Feed the cache size setting into the JDK
    char buffer[1024];
    sprintf(buffer, "java.lang.Integer.IntegerCache.high=%d", AutoBoxCacheMax);
    add_property(buffer);
  }
  if (AggressiveOpts && FLAG_IS_DEFAULT(DoEscapeAnalysis)) {
    FLAG_SET_DEFAULT(DoEscapeAnalysis, true);
  }
  if (AggressiveOpts && FLAG_IS_DEFAULT(SpecialArraysEquals)) {
    FLAG_SET_DEFAULT(SpecialArraysEquals, true);
  }
#endif

  if (AggressiveOpts) {
// Sample flag setting code
//    if (FLAG_IS_DEFAULT(EliminateZeroing)) {
//      FLAG_SET_DEFAULT(EliminateZeroing, true);
//    }
  }
}

//===========================================================================================================
// Parsing of java.compiler property

void Arguments::process_java_compiler_argument(char* arg) {
  // For backwards compatibility, Djava.compiler=NONE or ""
  // causes us to switch to -Xint mode UNLESS -Xdebug
  // is also specified.
  if (strlen(arg) == 0 || strcasecmp(arg, "NONE") == 0) {
    set_java_compiler(true);    // "-Djava.compiler[=...]" most recently seen.
  }
}

void Arguments::process_java_launcher_argument(const char* launcher, void* extra_info) {
  _sun_java_launcher = strdup(launcher);
}

bool Arguments::created_by_java_launcher() {
  assert(_sun_java_launcher != NULL, "property must have value");
  return strcmp(DEFAULT_JAVA_LAUNCHER, _sun_java_launcher) != 0;
}

//===========================================================================================================
// Parsing of main arguments

bool Arguments::verify_percentage(uintx value, const char* name) {
  if (value <= 100) {
    return true;
  }
  jio_fprintf(defaultStream::error_stream(),
              "%s of " UINTX_FORMAT " is invalid; must be between 0 and 100\n",
              name, value);
  return false;
}

static void set_serial_gc_flags() {
  FLAG_SET_DEFAULT(UseSerialGC, true);
  FLAG_SET_DEFAULT(UseParNewGC, false);
  FLAG_SET_DEFAULT(UseConcMarkSweepGC, false);
  FLAG_SET_DEFAULT(UseParallelGC, false);
  FLAG_SET_DEFAULT(UseParallelOldGC, false);
  FLAG_SET_DEFAULT(UseG1GC, false);
}

static bool verify_serial_gc_flags() {
  return (UseSerialGC &&
        !(UseParNewGC || UseConcMarkSweepGC || UseG1GC ||
          UseParallelGC || UseParallelOldGC));
}

// Check consistency of GC selection
bool Arguments::check_gc_consistency() {
  bool status = true;
  // Ensure that the user has not selected conflicting sets
  // of collectors. [Note: this check is merely a user convenience;
  // collectors over-ride each other so that only a non-conflicting
  // set is selected; however what the user gets is not what they
  // may have expected from the combination they asked for. It's
  // better to reduce user confusion by not allowing them to
  // select conflicting combinations.
  uint i = 0;
  if (UseSerialGC)                       i++;
  if (UseConcMarkSweepGC || UseParNewGC) i++;
  if (UseParallelGC || UseParallelOldGC) i++;
  if (i > 1) {
    jio_fprintf(defaultStream::error_stream(),
                "Conflicting collector combinations in option list; "
                "please refer to the release notes for the combinations "
                "allowed\n");
    status = false;
  }

  return status;
}

// Check the consistency of vm_init_args
bool Arguments::check_vm_args_consistency() {
  // Method for adding checks for flag consistency.
  // The intent is to warn the user of all possible conflicts,
  // before returning an error.
  // Note: Needs platform-dependent factoring.
  bool status = true;

#if ( (defined(COMPILER2) && defined(SPARC)))
  // NOTE: The call to VM_Version_init depends on the fact that VM_Version_init
  // on sparc doesn't require generation of a stub as is the case on, e.g.,
  // x86.  Normally, VM_Version_init must be called from init_globals in
  // init.cpp, which is called by the initial java thread *after* arguments
  // have been parsed.  VM_Version_init gets called twice on sparc.
  extern void VM_Version_init();
  VM_Version_init();
  if (!VM_Version::has_v9()) {
    jio_fprintf(defaultStream::error_stream(),
                "V8 Machine detected, Server requires V9\n");
    status = false;
  }
#endif /* COMPILER2 && SPARC */

  // Allow both -XX:-UseStackBanging and -XX:-UseBoundThreads in non-product
  // builds so the cost of stack banging can be measured.
#if (defined(PRODUCT) && defined(SOLARIS))
  if (!UseBoundThreads && !UseStackBanging) {
    jio_fprintf(defaultStream::error_stream(),
                "-UseStackBanging conflicts with -UseBoundThreads\n");

     status = false;
  }
#endif

  if (TLABRefillWasteFraction == 0) {
    jio_fprintf(defaultStream::error_stream(),
                "TLABRefillWasteFraction should be a denominator, "
                "not " SIZE_FORMAT "\n",
                TLABRefillWasteFraction);
    status = false;
  }

  status = status && verify_percentage(MaxLiveObjectEvacuationRatio,
                              "MaxLiveObjectEvacuationRatio");
  status = status && verify_percentage(AdaptiveSizePolicyWeight,
                              "AdaptiveSizePolicyWeight");
  status = status && verify_percentage(AdaptivePermSizeWeight, "AdaptivePermSizeWeight");
  status = status && verify_percentage(ThresholdTolerance, "ThresholdTolerance");
  status = status && verify_percentage(MinHeapFreeRatio, "MinHeapFreeRatio");
  status = status && verify_percentage(MaxHeapFreeRatio, "MaxHeapFreeRatio");

  if (MinHeapFreeRatio > MaxHeapFreeRatio) {
    jio_fprintf(defaultStream::error_stream(),
                "MinHeapFreeRatio (" UINTX_FORMAT ") must be less than or "
                "equal to MaxHeapFreeRatio (" UINTX_FORMAT ")\n",
                MinHeapFreeRatio, MaxHeapFreeRatio);
    status = false;
  }
  // Keeping the heap 100% free is hard ;-) so limit it to 99%.
  MinHeapFreeRatio = MIN2(MinHeapFreeRatio, (uintx) 99);

  if (FullGCALot && FLAG_IS_DEFAULT(MarkSweepAlwaysCompactCount)) {
    MarkSweepAlwaysCompactCount = 1;  // Move objects every gc.
  }

  status = status && verify_percentage(GCHeapFreeLimit, "GCHeapFreeLimit");
  status = status && verify_percentage(GCTimeLimit, "GCTimeLimit");
  if (GCTimeLimit == 100) {
    // Turn off gc-overhead-limit-exceeded checks
    FLAG_SET_DEFAULT(UseGCOverheadLimit, false);
  }

  status = status && verify_percentage(GCHeapFreeLimit, "GCHeapFreeLimit");

  // Check user specified sharing option conflict with Parallel GC
  bool cannot_share = (UseConcMarkSweepGC || UseG1GC || UseParNewGC ||
                       UseParallelGC || UseParallelOldGC ||
                       SOLARIS_ONLY(UseISM) NOT_SOLARIS(UseLargePages));

  if (cannot_share) {
    // Either force sharing on by forcing the other options off, or
    // force sharing off.
    if (DumpSharedSpaces || ForceSharedSpaces) {
      set_serial_gc_flags();
      FLAG_SET_DEFAULT(SOLARIS_ONLY(UseISM) NOT_SOLARIS(UseLargePages), false);
    } else {
      no_shared_spaces();
    }
  }

  status = status && check_gc_consistency();

  if (_has_alloc_profile) {
    if (UseParallelGC || UseParallelOldGC) {
      jio_fprintf(defaultStream::error_stream(),
                  "error:  invalid argument combination.\n"
                  "Allocation profiling (-Xaprof) cannot be used together with "
                  "Parallel GC (-XX:+UseParallelGC or -XX:+UseParallelOldGC).\n");
      status = false;
    }
    if (UseConcMarkSweepGC) {
      jio_fprintf(defaultStream::error_stream(),
                  "error:  invalid argument combination.\n"
                  "Allocation profiling (-Xaprof) cannot be used together with "
                  "the CMS collector (-XX:+UseConcMarkSweepGC).\n");
      status = false;
    }
  }

  if (CMSIncrementalMode) {
    if (!UseConcMarkSweepGC) {
      jio_fprintf(defaultStream::error_stream(),
                  "error:  invalid argument combination.\n"
                  "The CMS collector (-XX:+UseConcMarkSweepGC) must be "
                  "selected in order\nto use CMSIncrementalMode.\n");
      status = false;
    } else {
      status = status && verify_percentage(CMSIncrementalDutyCycle,
                                  "CMSIncrementalDutyCycle");
      status = status && verify_percentage(CMSIncrementalDutyCycleMin,
                                  "CMSIncrementalDutyCycleMin");
      status = status && verify_percentage(CMSIncrementalSafetyFactor,
                                  "CMSIncrementalSafetyFactor");
      status = status && verify_percentage(CMSIncrementalOffset,
                                  "CMSIncrementalOffset");
      status = status && verify_percentage(CMSExpAvgFactor,
                                  "CMSExpAvgFactor");
      // If it was not set on the command line, set
      // CMSInitiatingOccupancyFraction to 1 so icms can initiate cycles early.
      if (CMSInitiatingOccupancyFraction < 0) {
        FLAG_SET_DEFAULT(CMSInitiatingOccupancyFraction, 1);
      }
    }
  }

  // CMS space iteration, which FLSVerifyAllHeapreferences entails,
  // insists that we hold the requisite locks so that the iteration is
  // MT-safe. For the verification at start-up and shut-down, we don't
  // yet have a good way of acquiring and releasing these locks,
  // which are not visible at the CollectedHeap level. We want to
  // be able to acquire these locks and then do the iteration rather
  // than just disable the lock verification. This will be fixed under
  // bug 4788986.
  if (UseConcMarkSweepGC && FLSVerifyAllHeapReferences) {
    if (VerifyGCStartAt == 0) {
      warning("Heap verification at start-up disabled "
              "(due to current incompatibility with FLSVerifyAllHeapReferences)");
      VerifyGCStartAt = 1;      // Disable verification at start-up
    }
    if (VerifyBeforeExit) {
      warning("Heap verification at shutdown disabled "
              "(due to current incompatibility with FLSVerifyAllHeapReferences)");
      VerifyBeforeExit = false; // Disable verification at shutdown
    }
  }

  // Note: only executed in non-PRODUCT mode
  if (!UseAsyncConcMarkSweepGC &&
      (ExplicitGCInvokesConcurrent ||
       ExplicitGCInvokesConcurrentAndUnloadsClasses)) {
    jio_fprintf(defaultStream::error_stream(),
                "error: +ExplictGCInvokesConcurrent[AndUnloadsClasses] conflicts"
                " with -UseAsyncConcMarkSweepGC");
    status = false;
  }

  return status;
}

bool Arguments::is_bad_option(const JavaVMOption* option, jboolean ignore,
  const char* option_type) {
  if (ignore) return false;

  const char* spacer = " ";
  if (option_type == NULL) {
    option_type = ++spacer; // Set both to the empty string.
  }

  if (os::obsolete_option(option)) {
    jio_fprintf(defaultStream::error_stream(),
                "Obsolete %s%soption: %s\n", option_type, spacer,
      option->optionString);
    return false;
  } else {
    jio_fprintf(defaultStream::error_stream(),
                "Unrecognized %s%soption: %s\n", option_type, spacer,
      option->optionString);
    return true;
  }
}

static const char* user_assertion_options[] = {
  "-da", "-ea", "-disableassertions", "-enableassertions", 0
};

static const char* system_assertion_options[] = {
  "-dsa", "-esa", "-disablesystemassertions", "-enablesystemassertions", 0
};

// Return true if any of the strings in null-terminated array 'names' matches.
// If tail_allowed is true, then the tail must begin with a colon; otherwise,
// the option must match exactly.
static bool match_option(const JavaVMOption* option, const char** names, const char** tail,
  bool tail_allowed) {
  for (/* empty */; *names != NULL; ++names) {
    if (match_option(option, *names, tail)) {
      if (**tail == '\0' || tail_allowed && **tail == ':') {
        return true;
      }
    }
  }
  return false;
}

Arguments::ArgsRange Arguments::parse_memory_size(const char* s,
                                                  jlong* long_arg,
                                                  jlong min_size) {
  if (!atomll(s, long_arg)) return arg_unreadable;
  return check_memory_size(*long_arg, min_size);
}

// Parse JavaVMInitArgs structure

jint Arguments::parse_vm_init_args(const JavaVMInitArgs* args) {
  // For components of the system classpath.
  SysClassPath scp(Arguments::get_sysclasspath());
  bool scp_assembly_required = false;

  // Save default settings for some mode flags
  Arguments::_AlwaysCompileLoopMethods = AlwaysCompileLoopMethods;
  Arguments::_UseOnStackReplacement    = UseOnStackReplacement;
  Arguments::_ClipInlining             = ClipInlining;
  Arguments::_BackgroundCompilation    = BackgroundCompilation;
  Arguments::_Tier2CompileThreshold    = Tier2CompileThreshold;

  // Parse JAVA_TOOL_OPTIONS environment variable (if present)
  jint result = parse_java_tool_options_environment_variable(&scp, &scp_assembly_required);
  if (result != JNI_OK) {
    return result;
  }

  // Parse JavaVMInitArgs structure passed in
  result = parse_each_vm_init_arg(args, &scp, &scp_assembly_required, COMMAND_LINE);
  if (result != JNI_OK) {
    return result;
  }

  // Parse _JAVA_OPTIONS environment variable (if present) (mimics classic VM)
  result = parse_java_options_environment_variable(&scp, &scp_assembly_required);
  if (result != JNI_OK) {
    return result;
  }

  // Do final processing now that all arguments have been parsed
  result = finalize_vm_init_args(&scp, scp_assembly_required);
  if (result != JNI_OK) {
    return result;
  }

  return JNI_OK;
}


jint Arguments::parse_each_vm_init_arg(const JavaVMInitArgs* args,
                                       SysClassPath* scp_p,
                                       bool* scp_assembly_required_p,
                                       FlagValueOrigin origin) {
  // Remaining part of option string
  const char* tail;

  // iterate over arguments
  for (int index = 0; index < args->nOptions; index++) {
    bool is_absolute_path = false;  // for -agentpath vs -agentlib

    const JavaVMOption* option = args->options + index;

    if (!match_option(option, "-Djava.class.path", &tail) &&
        !match_option(option, "-Dsun.java.command", &tail) &&
        !match_option(option, "-Dsun.java.launcher", &tail)) {

        // add all jvm options to the jvm_args string. This string
        // is used later to set the java.vm.args PerfData string constant.
        // the -Djava.class.path and the -Dsun.java.command options are
        // omitted from jvm_args string as each have their own PerfData
        // string constant object.
        build_jvm_args(option->optionString);
    }

    // -verbose:[class/gc/jni]
    if (match_option(option, "-verbose", &tail)) {
      if (!strcmp(tail, ":class") || !strcmp(tail, "")) {
        FLAG_SET_CMDLINE(bool, TraceClassLoading, true);
        FLAG_SET_CMDLINE(bool, TraceClassUnloading, true);
      } else if (!strcmp(tail, ":gc")) {
        FLAG_SET_CMDLINE(bool, PrintGC, true);
        FLAG_SET_CMDLINE(bool, TraceClassUnloading, true);
      } else if (!strcmp(tail, ":jni")) {
        FLAG_SET_CMDLINE(bool, PrintJNIResolving, true);
      }
    // -da / -ea / -disableassertions / -enableassertions
    // These accept an optional class/package name separated by a colon, e.g.,
    // -da:java.lang.Thread.
    } else if (match_option(option, user_assertion_options, &tail, true)) {
      bool enable = option->optionString[1] == 'e';     // char after '-' is 'e'
      if (*tail == '\0') {
        JavaAssertions::setUserClassDefault(enable);
      } else {
        assert(*tail == ':', "bogus match by match_option()");
        JavaAssertions::addOption(tail + 1, enable);
      }
    // -dsa / -esa / -disablesystemassertions / -enablesystemassertions
    } else if (match_option(option, system_assertion_options, &tail, false)) {
      bool enable = option->optionString[1] == 'e';     // char after '-' is 'e'
      JavaAssertions::setSystemClassDefault(enable);
    // -bootclasspath:
    } else if (match_option(option, "-Xbootclasspath:", &tail)) {
      scp_p->reset_path(tail);
      *scp_assembly_required_p = true;
    // -bootclasspath/a:
    } else if (match_option(option, "-Xbootclasspath/a:", &tail)) {
      scp_p->add_suffix(tail);
      *scp_assembly_required_p = true;
    // -bootclasspath/p:
    } else if (match_option(option, "-Xbootclasspath/p:", &tail)) {
      scp_p->add_prefix(tail);
      *scp_assembly_required_p = true;
    // -Xrun
    } else if (match_option(option, "-Xrun", &tail)) {
      if(tail != NULL) {
        const char* pos = strchr(tail, ':');
        size_t len = (pos == NULL) ? strlen(tail) : pos - tail;
        char* name = (char*)memcpy(NEW_C_HEAP_ARRAY(char, len + 1), tail, len);
        name[len] = '\0';

        char *options = NULL;
        if(pos != NULL) {
          size_t len2 = strlen(pos+1) + 1; // options start after ':'.  Final zero must be copied.
          options = (char*)memcpy(NEW_C_HEAP_ARRAY(char, len2), pos+1, len2);
        }
#ifdef JVMTI_KERNEL
        if ((strcmp(name, "hprof") == 0) || (strcmp(name, "jdwp") == 0)) {
          warning("profiling and debugging agents are not supported with Kernel VM");
        } else
#endif // JVMTI_KERNEL
        add_init_library(name, options);
      }
    // -agentlib and -agentpath
    } else if (match_option(option, "-agentlib:", &tail) ||
          (is_absolute_path = match_option(option, "-agentpath:", &tail))) {
      if(tail != NULL) {
        const char* pos = strchr(tail, '=');
        size_t len = (pos == NULL) ? strlen(tail) : pos - tail;
        char* name = strncpy(NEW_C_HEAP_ARRAY(char, len + 1), tail, len);
        name[len] = '\0';

        char *options = NULL;
        if(pos != NULL) {
          options = strcpy(NEW_C_HEAP_ARRAY(char, strlen(pos + 1) + 1), pos + 1);
        }
#ifdef JVMTI_KERNEL
        if ((strcmp(name, "hprof") == 0) || (strcmp(name, "jdwp") == 0)) {
          warning("profiling and debugging agents are not supported with Kernel VM");
        } else
#endif // JVMTI_KERNEL
        add_init_agent(name, options, is_absolute_path);

      }
    // -javaagent
    } else if (match_option(option, "-javaagent:", &tail)) {
      if(tail != NULL) {
        char *options = strcpy(NEW_C_HEAP_ARRAY(char, strlen(tail) + 1), tail);
        add_init_agent("instrument", options, false);
      }
    // -Xnoclassgc
    } else if (match_option(option, "-Xnoclassgc", &tail)) {
      FLAG_SET_CMDLINE(bool, ClassUnloading, false);
    // -Xincgc: i-CMS
    } else if (match_option(option, "-Xincgc", &tail)) {
      FLAG_SET_CMDLINE(bool, UseConcMarkSweepGC, true);
      FLAG_SET_CMDLINE(bool, CMSIncrementalMode, true);
    // -Xnoincgc: no i-CMS
    } else if (match_option(option, "-Xnoincgc", &tail)) {
      FLAG_SET_CMDLINE(bool, UseConcMarkSweepGC, false);
      FLAG_SET_CMDLINE(bool, CMSIncrementalMode, false);
    // -Xconcgc
    } else if (match_option(option, "-Xconcgc", &tail)) {
      FLAG_SET_CMDLINE(bool, UseConcMarkSweepGC, true);
    // -Xnoconcgc
    } else if (match_option(option, "-Xnoconcgc", &tail)) {
      FLAG_SET_CMDLINE(bool, UseConcMarkSweepGC, false);
    // -Xbatch
    } else if (match_option(option, "-Xbatch", &tail)) {
      FLAG_SET_CMDLINE(bool, BackgroundCompilation, false);
    // -Xmn for compatibility with other JVM vendors
    } else if (match_option(option, "-Xmn", &tail)) {
      jlong long_initial_eden_size = 0;
      ArgsRange errcode = parse_memory_size(tail, &long_initial_eden_size, 1);
      if (errcode != arg_in_range) {
        jio_fprintf(defaultStream::error_stream(),
                    "Invalid initial eden size: %s\n", option->optionString);
        describe_range_error(errcode);
        return JNI_EINVAL;
      }
      FLAG_SET_CMDLINE(uintx, MaxNewSize, (size_t) long_initial_eden_size);
      FLAG_SET_CMDLINE(uintx, NewSize, (size_t) long_initial_eden_size);
    // -Xms
    } else if (match_option(option, "-Xms", &tail)) {
      jlong long_initial_heap_size = 0;
      ArgsRange errcode = parse_memory_size(tail, &long_initial_heap_size, 1);
      if (errcode != arg_in_range) {
        jio_fprintf(defaultStream::error_stream(),
                    "Invalid initial heap size: %s\n", option->optionString);
        describe_range_error(errcode);
        return JNI_EINVAL;
      }
      set_initial_heap_size((size_t) long_initial_heap_size);
      // Currently the minimum size and the initial heap sizes are the same.
      set_min_heap_size(initial_heap_size());
    // -Xmx
    } else if (match_option(option, "-Xmx", &tail)) {
      jlong long_max_heap_size = 0;
      ArgsRange errcode = parse_memory_size(tail, &long_max_heap_size, 1);
      if (errcode != arg_in_range) {
        jio_fprintf(defaultStream::error_stream(),
                    "Invalid maximum heap size: %s\n", option->optionString);
        describe_range_error(errcode);
        return JNI_EINVAL;
      }
      FLAG_SET_CMDLINE(uintx, MaxHeapSize, (size_t) long_max_heap_size);
    // Xmaxf
    } else if (match_option(option, "-Xmaxf", &tail)) {
      int maxf = (int)(atof(tail) * 100);
      if (maxf < 0 || maxf > 100) {
        jio_fprintf(defaultStream::error_stream(),
                    "Bad max heap free percentage size: %s\n",
                    option->optionString);
        return JNI_EINVAL;
      } else {
        FLAG_SET_CMDLINE(uintx, MaxHeapFreeRatio, maxf);
      }
    // Xminf
    } else if (match_option(option, "-Xminf", &tail)) {
      int minf = (int)(atof(tail) * 100);
      if (minf < 0 || minf > 100) {
        jio_fprintf(defaultStream::error_stream(),
                    "Bad min heap free percentage size: %s\n",
                    option->optionString);
        return JNI_EINVAL;
      } else {
        FLAG_SET_CMDLINE(uintx, MinHeapFreeRatio, minf);
      }
    // -Xss
    } else if (match_option(option, "-Xss", &tail)) {
      jlong long_ThreadStackSize = 0;
      ArgsRange errcode = parse_memory_size(tail, &long_ThreadStackSize, 1000);
      if (errcode != arg_in_range) {
        jio_fprintf(defaultStream::error_stream(),
                    "Invalid thread stack size: %s\n", option->optionString);
        describe_range_error(errcode);
        return JNI_EINVAL;
      }
      // Internally track ThreadStackSize in units of 1024 bytes.
      FLAG_SET_CMDLINE(intx, ThreadStackSize,
                              round_to((int)long_ThreadStackSize, K) / K);
    // -Xoss
    } else if (match_option(option, "-Xoss", &tail)) {
          // HotSpot does not have separate native and Java stacks, ignore silently for compatibility
    // -Xmaxjitcodesize
    } else if (match_option(option, "-Xmaxjitcodesize", &tail)) {
      jlong long_ReservedCodeCacheSize = 0;
      ArgsRange errcode = parse_memory_size(tail, &long_ReservedCodeCacheSize,
                                            InitialCodeCacheSize);
      if (errcode != arg_in_range) {
        jio_fprintf(defaultStream::error_stream(),
                    "Invalid maximum code cache size: %s\n",
                    option->optionString);
        describe_range_error(errcode);
        return JNI_EINVAL;
      }
      FLAG_SET_CMDLINE(uintx, ReservedCodeCacheSize, (uintx)long_ReservedCodeCacheSize);
    // -green
    } else if (match_option(option, "-green", &tail)) {
      jio_fprintf(defaultStream::error_stream(),
                  "Green threads support not available\n");
          return JNI_EINVAL;
    // -native
    } else if (match_option(option, "-native", &tail)) {
          // HotSpot always uses native threads, ignore silently for compatibility
    // -Xsqnopause
    } else if (match_option(option, "-Xsqnopause", &tail)) {
          // EVM option, ignore silently for compatibility
    // -Xrs
    } else if (match_option(option, "-Xrs", &tail)) {
          // Classic/EVM option, new functionality
      FLAG_SET_CMDLINE(bool, ReduceSignalUsage, true);
    } else if (match_option(option, "-Xusealtsigs", &tail)) {
          // change default internal VM signals used - lower case for back compat
      FLAG_SET_CMDLINE(bool, UseAltSigs, true);
    // -Xoptimize
    } else if (match_option(option, "-Xoptimize", &tail)) {
          // EVM option, ignore silently for compatibility
    // -Xprof
    } else if (match_option(option, "-Xprof", &tail)) {
#ifndef FPROF_KERNEL
      _has_profile = true;
#else // FPROF_KERNEL
      // do we have to exit?
      warning("Kernel VM does not support flat profiling.");
#endif // FPROF_KERNEL
    // -Xaprof
    } else if (match_option(option, "-Xaprof", &tail)) {
      _has_alloc_profile = true;
    // -Xconcurrentio
    } else if (match_option(option, "-Xconcurrentio", &tail)) {
      FLAG_SET_CMDLINE(bool, UseLWPSynchronization, true);
      FLAG_SET_CMDLINE(bool, BackgroundCompilation, false);
      FLAG_SET_CMDLINE(intx, DeferThrSuspendLoopCount, 1);
      FLAG_SET_CMDLINE(bool, UseTLAB, false);
      FLAG_SET_CMDLINE(uintx, NewSizeThreadIncrease, 16 * K);  // 20Kb per thread added to new generation

      // -Xinternalversion
    } else if (match_option(option, "-Xinternalversion", &tail)) {
      jio_fprintf(defaultStream::output_stream(), "%s\n",
                  VM_Version::internal_vm_info_string());
      vm_exit(0);
#ifndef PRODUCT
    // -Xprintflags
    } else if (match_option(option, "-Xprintflags", &tail)) {
      CommandLineFlags::printFlags();
      vm_exit(0);
#endif
    // -D
    } else if (match_option(option, "-D", &tail)) {
      if (!add_property(tail)) {
        return JNI_ENOMEM;
      }
      // Out of the box management support
      if (match_option(option, "-Dcom.sun.management", &tail)) {
        FLAG_SET_CMDLINE(bool, ManagementServer, true);
      }
    // -Xint
    } else if (match_option(option, "-Xint", &tail)) {
          set_mode_flags(_int);
    // -Xmixed
    } else if (match_option(option, "-Xmixed", &tail)) {
          set_mode_flags(_mixed);
    // -Xcomp
    } else if (match_option(option, "-Xcomp", &tail)) {
      // for testing the compiler; turn off all flags that inhibit compilation
          set_mode_flags(_comp);

    // -Xshare:dump
    } else if (match_option(option, "-Xshare:dump", &tail)) {
#ifdef TIERED
      FLAG_SET_CMDLINE(bool, DumpSharedSpaces, true);
      set_mode_flags(_int);     // Prevent compilation, which creates objects
#elif defined(COMPILER2)
      vm_exit_during_initialization(
          "Dumping a shared archive is not supported on the Server JVM.", NULL);
#elif defined(KERNEL)
      vm_exit_during_initialization(
          "Dumping a shared archive is not supported on the Kernel JVM.", NULL);
#else
      FLAG_SET_CMDLINE(bool, DumpSharedSpaces, true);
      set_mode_flags(_int);     // Prevent compilation, which creates objects
#endif
    // -Xshare:on
    } else if (match_option(option, "-Xshare:on", &tail)) {
      FLAG_SET_CMDLINE(bool, UseSharedSpaces, true);
      FLAG_SET_CMDLINE(bool, RequireSharedSpaces, true);
#ifdef TIERED
      FLAG_SET_CMDLINE(bool, ForceSharedSpaces, true);
#endif // TIERED
    // -Xshare:auto
    } else if (match_option(option, "-Xshare:auto", &tail)) {
      FLAG_SET_CMDLINE(bool, UseSharedSpaces, true);
      FLAG_SET_CMDLINE(bool, RequireSharedSpaces, false);
    // -Xshare:off
    } else if (match_option(option, "-Xshare:off", &tail)) {
      FLAG_SET_CMDLINE(bool, UseSharedSpaces, false);
      FLAG_SET_CMDLINE(bool, RequireSharedSpaces, false);

    // -Xverify
    } else if (match_option(option, "-Xverify", &tail)) {
      if (strcmp(tail, ":all") == 0 || strcmp(tail, "") == 0) {
        FLAG_SET_CMDLINE(bool, BytecodeVerificationLocal, true);
        FLAG_SET_CMDLINE(bool, BytecodeVerificationRemote, true);
      } else if (strcmp(tail, ":remote") == 0) {
        FLAG_SET_CMDLINE(bool, BytecodeVerificationLocal, false);
        FLAG_SET_CMDLINE(bool, BytecodeVerificationRemote, true);
      } else if (strcmp(tail, ":none") == 0) {
        FLAG_SET_CMDLINE(bool, BytecodeVerificationLocal, false);
        FLAG_SET_CMDLINE(bool, BytecodeVerificationRemote, false);
      } else if (is_bad_option(option, args->ignoreUnrecognized, "verification")) {
        return JNI_EINVAL;
      }
    // -Xdebug
    } else if (match_option(option, "-Xdebug", &tail)) {
      // note this flag has been used, then ignore
      set_xdebug_mode(true);
    // -Xnoagent
    } else if (match_option(option, "-Xnoagent", &tail)) {
      // For compatibility with classic. HotSpot refuses to load the old style agent.dll.
    } else if (match_option(option, "-Xboundthreads", &tail)) {
      // Bind user level threads to kernel threads (Solaris only)
      FLAG_SET_CMDLINE(bool, UseBoundThreads, true);
    } else if (match_option(option, "-Xloggc:", &tail)) {
      // Redirect GC output to the file. -Xloggc:<filename>
      // ostream_init_log(), when called will use this filename
      // to initialize a fileStream.
      _gc_log_filename = strdup(tail);
      FLAG_SET_CMDLINE(bool, PrintGC, true);
      FLAG_SET_CMDLINE(bool, PrintGCTimeStamps, true);
      FLAG_SET_CMDLINE(bool, TraceClassUnloading, true);

    // JNI hooks
    } else if (match_option(option, "-Xcheck", &tail)) {
      if (!strcmp(tail, ":jni")) {
        CheckJNICalls = true;
      } else if (is_bad_option(option, args->ignoreUnrecognized,
                                     "check")) {
        return JNI_EINVAL;
      }
    } else if (match_option(option, "vfprintf", &tail)) {
      _vfprintf_hook = CAST_TO_FN_PTR(vfprintf_hook_t, option->extraInfo);
    } else if (match_option(option, "exit", &tail)) {
      _exit_hook = CAST_TO_FN_PTR(exit_hook_t, option->extraInfo);
    } else if (match_option(option, "abort", &tail)) {
      _abort_hook = CAST_TO_FN_PTR(abort_hook_t, option->extraInfo);
    // -XX:+AggressiveHeap
    } else if (match_option(option, "-XX:+AggressiveHeap", &tail)) {

      // This option inspects the machine and attempts to set various
      // parameters to be optimal for long-running, memory allocation
      // intensive jobs.  It is intended for machines with large
      // amounts of cpu and memory.

      // initHeapSize is needed since _initial_heap_size is 4 bytes on a 32 bit
      // VM, but we may not be able to represent the total physical memory
      // available (like having 8gb of memory on a box but using a 32bit VM).
      // Thus, we need to make sure we're using a julong for intermediate
      // calculations.
      julong initHeapSize;
      julong total_memory = os::physical_memory();

      if (total_memory < (julong)256*M) {
        jio_fprintf(defaultStream::error_stream(),
                    "You need at least 256mb of memory to use -XX:+AggressiveHeap\n");
        vm_exit(1);
      }

      // The heap size is half of available memory, or (at most)
      // all of possible memory less 160mb (leaving room for the OS
      // when using ISM).  This is the maximum; because adaptive sizing
      // is turned on below, the actual space used may be smaller.

      initHeapSize = MIN2(total_memory / (julong)2,
                          total_memory - (julong)160*M);

      // Make sure that if we have a lot of memory we cap the 32 bit
      // process space.  The 64bit VM version of this function is a nop.
      initHeapSize = os::allocatable_physical_memory(initHeapSize);

      // The perm gen is separate but contiguous with the
      // object heap (and is reserved with it) so subtract it
      // from the heap size.
      if (initHeapSize > MaxPermSize) {
        initHeapSize = initHeapSize - MaxPermSize;
      } else {
        warning("AggressiveHeap and MaxPermSize values may conflict");
      }

      if (FLAG_IS_DEFAULT(MaxHeapSize)) {
         FLAG_SET_CMDLINE(uintx, MaxHeapSize, initHeapSize);
         set_initial_heap_size(MaxHeapSize);
         // Currently the minimum size and the initial heap sizes are the same.
         set_min_heap_size(initial_heap_size());
      }
      if (FLAG_IS_DEFAULT(NewSize)) {
         // Make the young generation 3/8ths of the total heap.
         FLAG_SET_CMDLINE(uintx, NewSize,
                                ((julong)MaxHeapSize / (julong)8) * (julong)3);
         FLAG_SET_CMDLINE(uintx, MaxNewSize, NewSize);
      }

      FLAG_SET_DEFAULT(UseLargePages, true);

      // Increase some data structure sizes for efficiency
      FLAG_SET_CMDLINE(uintx, BaseFootPrintEstimate, MaxHeapSize);
      FLAG_SET_CMDLINE(bool, ResizeTLAB, false);
      FLAG_SET_CMDLINE(uintx, TLABSize, 256*K);

      // See the OldPLABSize comment below, but replace 'after promotion'
      // with 'after copying'.  YoungPLABSize is the size of the survivor
      // space per-gc-thread buffers.  The default is 4kw.
      FLAG_SET_CMDLINE(uintx, YoungPLABSize, 256*K);      // Note: this is in words

      // OldPLABSize is the size of the buffers in the old gen that
      // UseParallelGC uses to promote live data that doesn't fit in the
      // survivor spaces.  At any given time, there's one for each gc thread.
      // The default size is 1kw. These buffers are rarely used, since the
      // survivor spaces are usually big enough.  For specjbb, however, there
      // are occasions when there's lots of live data in the young gen
      // and we end up promoting some of it.  We don't have a definite
      // explanation for why bumping OldPLABSize helps, but the theory
      // is that a bigger PLAB results in retaining something like the
      // original allocation order after promotion, which improves mutator
      // locality.  A minor effect may be that larger PLABs reduce the
      // number of PLAB allocation events during gc.  The value of 8kw
      // was arrived at by experimenting with specjbb.
      FLAG_SET_CMDLINE(uintx, OldPLABSize, 8*K);  // Note: this is in words

      // CompilationPolicyChoice=0 causes the server compiler to adopt
      // a more conservative which-method-do-I-compile policy when one
      // of the counters maintained by the interpreter trips.  The
      // result is reduced startup time and improved specjbb and
      // alacrity performance.  Zero is the default, but we set it
      // explicitly here in case the default changes.
      // See runtime/compilationPolicy.*.
      FLAG_SET_CMDLINE(intx, CompilationPolicyChoice, 0);

      // Enable parallel GC and adaptive generation sizing
      FLAG_SET_CMDLINE(bool, UseParallelGC, true);
      FLAG_SET_DEFAULT(ParallelGCThreads,
                       Abstract_VM_Version::parallel_worker_threads());

      // Encourage steady state memory management
      FLAG_SET_CMDLINE(uintx, ThresholdTolerance, 100);

      // This appears to improve mutator locality
      FLAG_SET_CMDLINE(bool, ScavengeBeforeFullGC, false);

      // Get around early Solaris scheduling bug
      // (affinity vs other jobs on system)
      // but disallow DR and offlining (5008695).
      FLAG_SET_CMDLINE(bool, BindGCTaskThreadsToCPUs, true);

    } else if (match_option(option, "-XX:+NeverTenure", &tail)) {
      // The last option must always win.
      FLAG_SET_CMDLINE(bool, AlwaysTenure, false);
      FLAG_SET_CMDLINE(bool, NeverTenure, true);
    } else if (match_option(option, "-XX:+AlwaysTenure", &tail)) {
      // The last option must always win.
      FLAG_SET_CMDLINE(bool, NeverTenure, false);
      FLAG_SET_CMDLINE(bool, AlwaysTenure, true);
    } else if (match_option(option, "-XX:+CMSPermGenSweepingEnabled", &tail) ||
               match_option(option, "-XX:-CMSPermGenSweepingEnabled", &tail)) {
      jio_fprintf(defaultStream::error_stream(),
        "Please use CMSClassUnloadingEnabled in place of "
        "CMSPermGenSweepingEnabled in the future\n");
    } else if (match_option(option, "-XX:+UseGCTimeLimit", &tail)) {
      FLAG_SET_CMDLINE(bool, UseGCOverheadLimit, true);
      jio_fprintf(defaultStream::error_stream(),
        "Please use -XX:+UseGCOverheadLimit in place of "
        "-XX:+UseGCTimeLimit in the future\n");
    } else if (match_option(option, "-XX:-UseGCTimeLimit", &tail)) {
      FLAG_SET_CMDLINE(bool, UseGCOverheadLimit, false);
      jio_fprintf(defaultStream::error_stream(),
        "Please use -XX:-UseGCOverheadLimit in place of "
        "-XX:-UseGCTimeLimit in the future\n");
    // The TLE options are for compatibility with 1.3 and will be
    // removed without notice in a future release.  These options
    // are not to be documented.
    } else if (match_option(option, "-XX:MaxTLERatio=", &tail)) {
      // No longer used.
    } else if (match_option(option, "-XX:+ResizeTLE", &tail)) {
      FLAG_SET_CMDLINE(bool, ResizeTLAB, true);
    } else if (match_option(option, "-XX:-ResizeTLE", &tail)) {
      FLAG_SET_CMDLINE(bool, ResizeTLAB, false);
    } else if (match_option(option, "-XX:+PrintTLE", &tail)) {
      FLAG_SET_CMDLINE(bool, PrintTLAB, true);
    } else if (match_option(option, "-XX:-PrintTLE", &tail)) {
      FLAG_SET_CMDLINE(bool, PrintTLAB, false);
    } else if (match_option(option, "-XX:TLEFragmentationRatio=", &tail)) {
      // No longer used.
    } else if (match_option(option, "-XX:TLESize=", &tail)) {
      jlong long_tlab_size = 0;
      ArgsRange errcode = parse_memory_size(tail, &long_tlab_size, 1);
      if (errcode != arg_in_range) {
        jio_fprintf(defaultStream::error_stream(),
                    "Invalid TLAB size: %s\n", option->optionString);
        describe_range_error(errcode);
        return JNI_EINVAL;
      }
      FLAG_SET_CMDLINE(uintx, TLABSize, long_tlab_size);
    } else if (match_option(option, "-XX:TLEThreadRatio=", &tail)) {
      // No longer used.
    } else if (match_option(option, "-XX:+UseTLE", &tail)) {
      FLAG_SET_CMDLINE(bool, UseTLAB, true);
    } else if (match_option(option, "-XX:-UseTLE", &tail)) {
      FLAG_SET_CMDLINE(bool, UseTLAB, false);
SOLARIS_ONLY(
    } else if (match_option(option, "-XX:+UsePermISM", &tail)) {
      warning("-XX:+UsePermISM is obsolete.");
      FLAG_SET_CMDLINE(bool, UseISM, true);
    } else if (match_option(option, "-XX:-UsePermISM", &tail)) {
      FLAG_SET_CMDLINE(bool, UseISM, false);
)
    } else if (match_option(option, "-XX:+DisplayVMOutputToStderr", &tail)) {
      FLAG_SET_CMDLINE(bool, DisplayVMOutputToStdout, false);
      FLAG_SET_CMDLINE(bool, DisplayVMOutputToStderr, true);
    } else if (match_option(option, "-XX:+DisplayVMOutputToStdout", &tail)) {
      FLAG_SET_CMDLINE(bool, DisplayVMOutputToStderr, false);
      FLAG_SET_CMDLINE(bool, DisplayVMOutputToStdout, true);
    } else if (match_option(option, "-XX:+ExtendedDTraceProbes", &tail)) {
#ifdef SOLARIS
      FLAG_SET_CMDLINE(bool, ExtendedDTraceProbes, true);
      FLAG_SET_CMDLINE(bool, DTraceMethodProbes, true);
      FLAG_SET_CMDLINE(bool, DTraceAllocProbes, true);
      FLAG_SET_CMDLINE(bool, DTraceMonitorProbes, true);
#else // ndef SOLARIS
      jio_fprintf(defaultStream::error_stream(),
                  "ExtendedDTraceProbes flag is only applicable on Solaris\n");
      return JNI_EINVAL;
#endif // ndef SOLARIS
    } else
#ifdef ASSERT
    if (match_option(option, "-XX:+FullGCALot", &tail)) {
      FLAG_SET_CMDLINE(bool, FullGCALot, true);
      // disable scavenge before parallel mark-compact
      FLAG_SET_CMDLINE(bool, ScavengeBeforeFullGC, false);
    } else
#endif
    if (match_option(option, "-XX:ParCMSPromoteBlocksToClaim=", &tail)) {
      julong cms_blocks_to_claim = (julong)atol(tail);
      FLAG_SET_CMDLINE(uintx, CMSParPromoteBlocksToClaim, cms_blocks_to_claim);
      jio_fprintf(defaultStream::error_stream(),
        "Please use -XX:CMSParPromoteBlocksToClaim in place of "
        "-XX:ParCMSPromoteBlocksToClaim in the future\n");
    } else
    if (match_option(option, "-XX:ParallelGCOldGenAllocBufferSize=", &tail)) {
      jlong old_plab_size = 0;
      ArgsRange errcode = parse_memory_size(tail, &old_plab_size, 1);
      if (errcode != arg_in_range) {
        jio_fprintf(defaultStream::error_stream(),
                    "Invalid old PLAB size: %s\n", option->optionString);
        describe_range_error(errcode);
        return JNI_EINVAL;
      }
      FLAG_SET_CMDLINE(uintx, OldPLABSize, (julong)old_plab_size);
      jio_fprintf(defaultStream::error_stream(),
                  "Please use -XX:OldPLABSize in place of "
                  "-XX:ParallelGCOldGenAllocBufferSize in the future\n");
    } else
    if (match_option(option, "-XX:ParallelGCToSpaceAllocBufferSize=", &tail)) {
      jlong young_plab_size = 0;
      ArgsRange errcode = parse_memory_size(tail, &young_plab_size, 1);
      if (errcode != arg_in_range) {
        jio_fprintf(defaultStream::error_stream(),
                    "Invalid young PLAB size: %s\n", option->optionString);
        describe_range_error(errcode);
        return JNI_EINVAL;
      }
      FLAG_SET_CMDLINE(uintx, YoungPLABSize, (julong)young_plab_size);
      jio_fprintf(defaultStream::error_stream(),
                  "Please use -XX:YoungPLABSize in place of "
                  "-XX:ParallelGCToSpaceAllocBufferSize in the future\n");
    } else
    if (match_option(option, "-XX:", &tail)) { // -XX:xxxx
      // Skip -XX:Flags= since that case has already been handled
      if (strncmp(tail, "Flags=", strlen("Flags=")) != 0) {
        if (!process_argument(tail, args->ignoreUnrecognized, origin)) {
          return JNI_EINVAL;
        }
      }
    // Unknown option
    } else if (is_bad_option(option, args->ignoreUnrecognized)) {
      return JNI_ERR;
    }
  }

  return JNI_OK;
}

jint Arguments::finalize_vm_init_args(SysClassPath* scp_p, bool scp_assembly_required) {
  // This must be done after all -D arguments have been processed.
  scp_p->expand_endorsed();

  if (scp_assembly_required || scp_p->get_endorsed() != NULL) {
    // Assemble the bootclasspath elements into the final path.
    Arguments::set_sysclasspath(scp_p->combined_path());
  }

  // This must be done after all arguments have been processed.
  // java_compiler() true means set to "NONE" or empty.
  if (java_compiler() && !xdebug_mode()) {
    // For backwards compatibility, we switch to interpreted mode if
    // -Djava.compiler="NONE" or "" is specified AND "-Xdebug" was
    // not specified.
    set_mode_flags(_int);
  }
  if (CompileThreshold == 0) {
    set_mode_flags(_int);
  }

#ifdef TIERED
  // If we are using tiered compilation in the tiered vm then c1 will
  // do the profiling and we don't want to waste that time in the
  // interpreter.
  if (TieredCompilation) {
    ProfileInterpreter = false;
  } else {
    // Since we are running vanilla server we must adjust the compile threshold
    // unless the user has already adjusted it because the default threshold assumes
    // we will run tiered.

    if (FLAG_IS_DEFAULT(CompileThreshold)) {
      CompileThreshold = Tier2CompileThreshold;
    }
  }
#endif // TIERED

#ifndef COMPILER2
  // Don't degrade server performance for footprint
  if (FLAG_IS_DEFAULT(UseLargePages) &&
      MaxHeapSize < LargePageHeapSizeThreshold) {
    // No need for large granularity pages w/small heaps.
    // Note that large pages are enabled/disabled for both the
    // Java heap and the code cache.
    FLAG_SET_DEFAULT(UseLargePages, false);
    SOLARIS_ONLY(FLAG_SET_DEFAULT(UseMPSS, false));
    SOLARIS_ONLY(FLAG_SET_DEFAULT(UseISM, false));
  }

#else
  if (!FLAG_IS_DEFAULT(OptoLoopAlignment) && FLAG_IS_DEFAULT(MaxLoopPad)) {
    FLAG_SET_DEFAULT(MaxLoopPad, OptoLoopAlignment-1);
  }
  // Temporary disable bulk zeroing reduction with G1. See CR 6627983.
  if (UseG1GC) {
    FLAG_SET_DEFAULT(ReduceBulkZeroing, false);
  }
#endif

  if (!check_vm_args_consistency()) {
    return JNI_ERR;
  }

  return JNI_OK;
}

jint Arguments::parse_java_options_environment_variable(SysClassPath* scp_p, bool* scp_assembly_required_p) {
  return parse_options_environment_variable("_JAVA_OPTIONS", scp_p,
                                            scp_assembly_required_p);
}

jint Arguments::parse_java_tool_options_environment_variable(SysClassPath* scp_p, bool* scp_assembly_required_p) {
  return parse_options_environment_variable("JAVA_TOOL_OPTIONS", scp_p,
                                            scp_assembly_required_p);
}

jint Arguments::parse_options_environment_variable(const char* name, SysClassPath* scp_p, bool* scp_assembly_required_p) {
  const int N_MAX_OPTIONS = 64;
  const int OPTION_BUFFER_SIZE = 1024;
  char buffer[OPTION_BUFFER_SIZE];

  // The variable will be ignored if it exceeds the length of the buffer.
  // Don't check this variable if user has special privileges
  // (e.g. unix su command).
  if (os::getenv(name, buffer, sizeof(buffer)) &&
      !os::have_special_privileges()) {
    JavaVMOption options[N_MAX_OPTIONS];      // Construct option array
    jio_fprintf(defaultStream::error_stream(),
                "Picked up %s: %s\n", name, buffer);
    char* rd = buffer;                        // pointer to the input string (rd)
    int i;
    for (i = 0; i < N_MAX_OPTIONS;) {         // repeat for all options in the input string
      while (isspace(*rd)) rd++;              // skip whitespace
      if (*rd == 0) break;                    // we re done when the input string is read completely

      // The output, option string, overwrites the input string.
      // Because of quoting, the pointer to the option string (wrt) may lag the pointer to
      // input string (rd).
      char* wrt = rd;

      options[i++].optionString = wrt;        // Fill in option
      while (*rd != 0 && !isspace(*rd)) {     // unquoted strings terminate with a space or NULL
        if (*rd == '\'' || *rd == '"') {      // handle a quoted string
          int quote = *rd;                    // matching quote to look for
          rd++;                               // don't copy open quote
          while (*rd != quote) {              // include everything (even spaces) up until quote
            if (*rd == 0) {                   // string termination means unmatched string
              jio_fprintf(defaultStream::error_stream(),
                          "Unmatched quote in %s\n", name);
              return JNI_ERR;
            }
            *wrt++ = *rd++;                   // copy to option string
          }
          rd++;                               // don't copy close quote
        } else {
          *wrt++ = *rd++;                     // copy to option string
        }
      }
      // Need to check if we're done before writing a NULL,
      // because the write could be to the byte that rd is pointing to.
      if (*rd++ == 0) {
        *wrt = 0;
        break;
      }
      *wrt = 0;                               // Zero terminate option
    }
    // Construct JavaVMInitArgs structure and parse as if it was part of the command line
    JavaVMInitArgs vm_args;
    vm_args.version = JNI_VERSION_1_2;
    vm_args.options = options;
    vm_args.nOptions = i;
    vm_args.ignoreUnrecognized = false;

    if (PrintVMOptions) {
      const char* tail;
      for (int i = 0; i < vm_args.nOptions; i++) {
        const JavaVMOption *option = vm_args.options + i;
        if (match_option(option, "-XX:", &tail)) {
          logOption(tail);
        }
      }
    }

    return(parse_each_vm_init_arg(&vm_args, scp_p, scp_assembly_required_p, ENVIRON_VAR));
  }
  return JNI_OK;
}

// Parse entry point called from JNI_CreateJavaVM

jint Arguments::parse(const JavaVMInitArgs* args) {

  // Sharing support
  // Construct the path to the archive
  char jvm_path[JVM_MAXPATHLEN];
  os::jvm_path(jvm_path, sizeof(jvm_path));
#ifdef TIERED
  if (strstr(jvm_path, "client") != NULL) {
    force_client_mode = true;
  }
#endif // TIERED
  char *end = strrchr(jvm_path, *os::file_separator());
  if (end != NULL) *end = '\0';
  char *shared_archive_path = NEW_C_HEAP_ARRAY(char, strlen(jvm_path) +
                                        strlen(os::file_separator()) + 20);
  if (shared_archive_path == NULL) return JNI_ENOMEM;
  strcpy(shared_archive_path, jvm_path);
  strcat(shared_archive_path, os::file_separator());
  strcat(shared_archive_path, "classes");
  DEBUG_ONLY(strcat(shared_archive_path, "_g");)
  strcat(shared_archive_path, ".jsa");
  SharedArchivePath = shared_archive_path;

  // Remaining part of option string
  const char* tail;

  // If flag "-XX:Flags=flags-file" is used it will be the first option to be processed.
  bool settings_file_specified = false;
  int index;
  for (index = 0; index < args->nOptions; index++) {
    const JavaVMOption *option = args->options + index;
    if (match_option(option, "-XX:Flags=", &tail)) {
      if (!process_settings_file(tail, true, args->ignoreUnrecognized)) {
        return JNI_EINVAL;
      }
      settings_file_specified = true;
    }
    if (match_option(option, "-XX:+PrintVMOptions", &tail)) {
      PrintVMOptions = true;
    }
    if (match_option(option, "-XX:-PrintVMOptions", &tail)) {
      PrintVMOptions = false;
    }
  }

  // Parse default .hotspotrc settings file
  if (!settings_file_specified) {
    if (!process_settings_file(".hotspotrc", false, args->ignoreUnrecognized)) {
      return JNI_EINVAL;
    }
  }

  if (PrintVMOptions) {
    for (index = 0; index < args->nOptions; index++) {
      const JavaVMOption *option = args->options + index;
      if (match_option(option, "-XX:", &tail)) {
        logOption(tail);
      }
    }
  }


  // Parse JavaVMInitArgs structure passed in, as well as JAVA_TOOL_OPTIONS and _JAVA_OPTIONS
  jint result = parse_vm_init_args(args);
  if (result != JNI_OK) {
    return result;
  }

  // These are hacks until G1 is fully supported and tested
  // but lets you force -XX:+UseG1GC in PRT and get it where it (mostly) works
  if (UseG1GC) {
    if (UseConcMarkSweepGC || UseParNewGC || UseParallelGC || UseParallelOldGC || UseSerialGC) {
#ifndef PRODUCT
      tty->print_cr("-XX:+UseG1GC is incompatible with other collectors, using UseG1GC");
#endif // PRODUCT
      UseConcMarkSweepGC = false;
      UseParNewGC        = false;
      UseParallelGC      = false;
      UseParallelOldGC   = false;
      UseSerialGC        = false;
    }
    no_shared_spaces();
  }

#ifndef PRODUCT
  if (TraceBytecodesAt != 0) {
    TraceBytecodes = true;
  }
  if (CountCompiledCalls) {
    if (UseCounterDecay) {
      warning("UseCounterDecay disabled because CountCalls is set");
      UseCounterDecay = false;
    }
  }
#endif // PRODUCT

  if (PrintGCDetails) {
    // Turn on -verbose:gc options as well
    PrintGC = true;
    if (FLAG_IS_DEFAULT(TraceClassUnloading)) {
      TraceClassUnloading = true;
    }
  }

#ifdef SERIALGC
  set_serial_gc_flags();
#endif // SERIALGC
#ifdef KERNEL
  no_shared_spaces();
#endif // KERNEL

  // Set flags based on ergonomics.
  set_ergonomics_flags();

  // Check the GC selections again.
  if (!check_gc_consistency()) {
    return JNI_EINVAL;
  }

  if (UseParallelGC || UseParallelOldGC) {
    // Set some flags for ParallelGC if needed.
    set_parallel_gc_flags();
  } else if (UseConcMarkSweepGC) {
    // Set some flags for CMS
    set_cms_and_parnew_gc_flags();
  } else if (UseParNewGC) {
    // Set some flags for ParNew
    set_parnew_gc_flags();
  }
  // Temporary; make the "if" an "else-if" before
  // we integrate G1. XXX
  if (UseG1GC) {
    // Set some flags for garbage-first, if needed.
    set_g1_gc_flags();
  }

#ifdef SERIALGC
  assert(verify_serial_gc_flags(), "SerialGC unset");
#endif // SERIALGC

  // Set bytecode rewriting flags
  set_bytecode_flags();

  // Set flags if Aggressive optimization flags (-XX:+AggressiveOpts) enabled.
  set_aggressive_opts_flags();

#ifdef CC_INTERP
  // Biased locking is not implemented with c++ interpreter
  FLAG_SET_DEFAULT(UseBiasedLocking, false);
#endif /* CC_INTERP */

  if (PrintCommandLineFlags) {
    CommandLineFlags::printSetFlags();
  }

#ifdef ASSERT
  if (PrintFlagsFinal) {
    CommandLineFlags::printFlags();
  }
#endif

  return JNI_OK;
}

int Arguments::PropertyList_count(SystemProperty* pl) {
  int count = 0;
  while(pl != NULL) {
    count++;
    pl = pl->next();
  }
  return count;
}

const char* Arguments::PropertyList_get_value(SystemProperty *pl, const char* key) {
  assert(key != NULL, "just checking");
  SystemProperty* prop;
  for (prop = pl; prop != NULL; prop = prop->next()) {
    if (strcmp(key, prop->key()) == 0) return prop->value();
  }
  return NULL;
}

const char* Arguments::PropertyList_get_key_at(SystemProperty *pl, int index) {
  int count = 0;
  const char* ret_val = NULL;

  while(pl != NULL) {
    if(count >= index) {
      ret_val = pl->key();
      break;
    }
    count++;
    pl = pl->next();
  }

  return ret_val;
}

char* Arguments::PropertyList_get_value_at(SystemProperty* pl, int index) {
  int count = 0;
  char* ret_val = NULL;

  while(pl != NULL) {
    if(count >= index) {
      ret_val = pl->value();
      break;
    }
    count++;
    pl = pl->next();
  }

  return ret_val;
}

void Arguments::PropertyList_add(SystemProperty** plist, SystemProperty *new_p) {
  SystemProperty* p = *plist;
  if (p == NULL) {
    *plist = new_p;
  } else {
    while (p->next() != NULL) {
      p = p->next();
    }
    p->set_next(new_p);
  }
}

void Arguments::PropertyList_add(SystemProperty** plist, const char* k, char* v) {
  if (plist == NULL)
    return;

  SystemProperty* new_p = new SystemProperty(k, v, true);
  PropertyList_add(plist, new_p);
}

// This add maintains unique property key in the list.
void Arguments::PropertyList_unique_add(SystemProperty** plist, const char* k, char* v) {
  if (plist == NULL)
    return;

  // If property key exist then update with new value.
  SystemProperty* prop;
  for (prop = *plist; prop != NULL; prop = prop->next()) {
    if (strcmp(k, prop->key()) == 0) {
      prop->set_value(v);
      return;
    }
  }

  PropertyList_add(plist, k, v);
}

#ifdef KERNEL
char *Arguments::get_kernel_properties() {
  // Find properties starting with kernel and append them to string
  // We need to find out how long they are first because the URL's that they
  // might point to could get long.
  int length = 0;
  SystemProperty* prop;
  for (prop = _system_properties; prop != NULL; prop = prop->next()) {
    if (strncmp(prop->key(), "kernel.", 7 ) == 0) {
      length += (strlen(prop->key()) + strlen(prop->value()) + 5);  // "-D ="
    }
  }
  // Add one for null terminator.
  char *props = AllocateHeap(length + 1, "get_kernel_properties");
  if (length != 0) {
    int pos = 0;
    for (prop = _system_properties; prop != NULL; prop = prop->next()) {
      if (strncmp(prop->key(), "kernel.", 7 ) == 0) {
        jio_snprintf(&props[pos], length-pos,
                     "-D%s=%s ", prop->key(), prop->value());
        pos = strlen(props);
      }
    }
  }
  // null terminate props in case of null
  props[length] = '\0';
  return props;
}
#endif // KERNEL

// Copies src into buf, replacing "%%" with "%" and "%p" with pid
// Returns true if all of the source pointed by src has been copied over to
// the destination buffer pointed by buf. Otherwise, returns false.
// Notes:
// 1. If the length (buflen) of the destination buffer excluding the
// NULL terminator character is not long enough for holding the expanded
// pid characters, it also returns false instead of returning the partially
// expanded one.
// 2. The passed in "buflen" should be large enough to hold the null terminator.
bool Arguments::copy_expand_pid(const char* src, size_t srclen,
                                char* buf, size_t buflen) {
  const char* p = src;
  char* b = buf;
  const char* src_end = &src[srclen];
  char* buf_end = &buf[buflen - 1];

  while (p < src_end && b < buf_end) {
    if (*p == '%') {
      switch (*(++p)) {
      case '%':         // "%%" ==> "%"
        *b++ = *p++;
        break;
      case 'p':  {       //  "%p" ==> current process id
        // buf_end points to the character before the last character so
        // that we could write '\0' to the end of the buffer.
        size_t buf_sz = buf_end - b + 1;
        int ret = jio_snprintf(b, buf_sz, "%d", os::current_process_id());

        // if jio_snprintf fails or the buffer is not long enough to hold
        // the expanded pid, returns false.
        if (ret < 0 || ret >= (int)buf_sz) {
          return false;
        } else {
          b += ret;
          assert(*b == '\0', "fail in copy_expand_pid");
          if (p == src_end && b == buf_end + 1) {
            // reach the end of the buffer.
            return true;
          }
        }
        p++;
        break;
      }
      default :
        *b++ = '%';
      }
    } else {
      *b++ = *p++;
    }
  }
  *b = '\0';
  return (p == src_end); // return false if not all of the source was copied
}<|MERGE_RESOLUTION|>--- conflicted
+++ resolved
@@ -1214,12 +1214,7 @@
 #endif //  _WIN64
   } else {
     if (UseCompressedOops && !FLAG_IS_DEFAULT(UseCompressedOops)) {
-<<<<<<< HEAD
-      // If specified, give a warning
-      warning( "Max heap size too large for Compressed Oops");
-=======
       warning("Max heap size too large for Compressed Oops");
->>>>>>> 91e8c25a
       FLAG_SET_DEFAULT(UseCompressedOops, false);
     }
   }
