/*
 * Copyright (c) 1997, 2016, Oracle and/or its affiliates. All rights reserved.
 * DO NOT ALTER OR REMOVE COPYRIGHT NOTICES OR THIS FILE HEADER.
 *
 * This code is free software; you can redistribute it and/or modify it
 * under the terms of the GNU General Public License version 2 only, as
 * published by the Free Software Foundation.
 *
 * This code is distributed in the hope that it will be useful, but WITHOUT
 * ANY WARRANTY; without even the implied warranty of MERCHANTABILITY or
 * FITNESS FOR A PARTICULAR PURPOSE.  See the GNU General Public License
 * version 2 for more details (a copy is included in the LICENSE file that
 * accompanied this code).
 *
 * You should have received a copy of the GNU General Public License version
 * 2 along with this work; if not, write to the Free Software Foundation,
 * Inc., 51 Franklin St, Fifth Floor, Boston, MA 02110-1301 USA.
 *
 * Please contact Oracle, 500 Oracle Parkway, Redwood Shores, CA 94065 USA
 * or visit www.oracle.com if you need additional information or have any
 * questions.
 *
 */

#include "precompiled.hpp"
#include "classfile/classLoader.hpp"
#include "classfile/javaAssertions.hpp"
#include "classfile/stringTable.hpp"
#include "classfile/symbolTable.hpp"
#include "code/codeCacheExtensions.hpp"
#include "gc/shared/cardTableRS.hpp"
#include "gc/shared/genCollectedHeap.hpp"
#include "gc/shared/referenceProcessor.hpp"
#include "gc/shared/taskqueue.hpp"
#include "logging/log.hpp"
#include "logging/logTag.hpp"
#include "logging/logConfiguration.hpp"
#include "memory/allocation.inline.hpp"
#include "memory/universe.inline.hpp"
#include "oops/oop.inline.hpp"
#include "prims/jvmtiExport.hpp"
#include "runtime/arguments.hpp"
#include "runtime/arguments_ext.hpp"
#include "runtime/commandLineFlagConstraintList.hpp"
#include "runtime/commandLineFlagRangeList.hpp"
#include "runtime/globals.hpp"
#include "runtime/globals_extension.hpp"
#include "runtime/java.hpp"
#include "runtime/os.hpp"
#include "runtime/vm_version.hpp"
#include "services/management.hpp"
#include "services/memTracker.hpp"
#include "utilities/defaultStream.hpp"
#include "utilities/macros.hpp"
#include "utilities/stringUtils.hpp"
#if INCLUDE_JVMCI
#include "jvmci/jvmciRuntime.hpp"
#endif
#if INCLUDE_ALL_GCS
#include "gc/cms/compactibleFreeListSpace.hpp"
#include "gc/g1/g1CollectedHeap.inline.hpp"
#include "gc/parallel/parallelScavengeHeap.hpp"
#endif // INCLUDE_ALL_GCS

// Note: This is a special bug reporting site for the JVM
#define DEFAULT_VENDOR_URL_BUG "http://bugreport.java.com/bugreport/crash.jsp"
#define DEFAULT_JAVA_LAUNCHER  "generic"

#define UNSUPPORTED_GC_OPTION(gc)                                     \
do {                                                                  \
  if (gc) {                                                           \
    if (FLAG_IS_CMDLINE(gc)) {                                        \
      warning(#gc " is not supported in this VM.  Using Serial GC."); \
    }                                                                 \
    FLAG_SET_DEFAULT(gc, false);                                      \
  }                                                                   \
} while(0)

char*  Arguments::_jvm_flags_file               = NULL;
char** Arguments::_jvm_flags_array              = NULL;
int    Arguments::_num_jvm_flags                = 0;
char** Arguments::_jvm_args_array               = NULL;
int    Arguments::_num_jvm_args                 = 0;
char*  Arguments::_java_command                 = NULL;
SystemProperty* Arguments::_system_properties   = NULL;
bool   Arguments::_has_profile                  = false;
size_t Arguments::_conservative_max_heap_alignment = 0;
size_t Arguments::_min_heap_size                = 0;
Arguments::Mode Arguments::_mode                = _mixed;
bool   Arguments::_java_compiler                = false;
bool   Arguments::_xdebug_mode                  = false;
const char*  Arguments::_java_vendor_url_bug    = DEFAULT_VENDOR_URL_BUG;
const char*  Arguments::_sun_java_launcher      = DEFAULT_JAVA_LAUNCHER;
int    Arguments::_sun_java_launcher_pid        = -1;
bool   Arguments::_sun_java_launcher_is_altjvm  = false;

// These parameters are reset in method parse_vm_init_args()
bool   Arguments::_AlwaysCompileLoopMethods     = AlwaysCompileLoopMethods;
bool   Arguments::_UseOnStackReplacement        = UseOnStackReplacement;
bool   Arguments::_BackgroundCompilation        = BackgroundCompilation;
bool   Arguments::_ClipInlining                 = ClipInlining;
intx   Arguments::_Tier3InvokeNotifyFreqLog     = Tier3InvokeNotifyFreqLog;
intx   Arguments::_Tier4InvocationThreshold     = Tier4InvocationThreshold;

char*  Arguments::SharedArchivePath             = NULL;

AgentLibraryList Arguments::_libraryList;
AgentLibraryList Arguments::_agentList;

abort_hook_t     Arguments::_abort_hook         = NULL;
exit_hook_t      Arguments::_exit_hook          = NULL;
vfprintf_hook_t  Arguments::_vfprintf_hook      = NULL;


SystemProperty *Arguments::_sun_boot_library_path = NULL;
SystemProperty *Arguments::_java_library_path = NULL;
SystemProperty *Arguments::_java_home = NULL;
SystemProperty *Arguments::_java_class_path = NULL;
SystemProperty *Arguments::_sun_boot_class_path = NULL;

char* Arguments::_ext_dirs = NULL;

// Check if head of 'option' matches 'name', and sets 'tail' to the remaining
// part of the option string.
static bool match_option(const JavaVMOption *option, const char* name,
                         const char** tail) {
  size_t len = strlen(name);
  if (strncmp(option->optionString, name, len) == 0) {
    *tail = option->optionString + len;
    return true;
  } else {
    return false;
  }
}

// Check if 'option' matches 'name'. No "tail" is allowed.
static bool match_option(const JavaVMOption *option, const char* name) {
  const char* tail = NULL;
  bool result = match_option(option, name, &tail);
  if (tail != NULL && *tail == '\0') {
    return result;
  } else {
    return false;
  }
}

// Return true if any of the strings in null-terminated array 'names' matches.
// If tail_allowed is true, then the tail must begin with a colon; otherwise,
// the option must match exactly.
static bool match_option(const JavaVMOption* option, const char** names, const char** tail,
  bool tail_allowed) {
  for (/* empty */; *names != NULL; ++names) {
    if (match_option(option, *names, tail)) {
      if (**tail == '\0' || tail_allowed && **tail == ':') {
        return true;
      }
    }
  }
  return false;
}

static void logOption(const char* opt) {
  if (PrintVMOptions) {
    jio_fprintf(defaultStream::output_stream(), "VM option '%s'\n", opt);
  }
}

// Process java launcher properties.
void Arguments::process_sun_java_launcher_properties(JavaVMInitArgs* args) {
  // See if sun.java.launcher, sun.java.launcher.is_altjvm or
  // sun.java.launcher.pid is defined.
  // Must do this before setting up other system properties,
  // as some of them may depend on launcher type.
  for (int index = 0; index < args->nOptions; index++) {
    const JavaVMOption* option = args->options + index;
    const char* tail;

    if (match_option(option, "-Dsun.java.launcher=", &tail)) {
      process_java_launcher_argument(tail, option->extraInfo);
      continue;
    }
    if (match_option(option, "-Dsun.java.launcher.is_altjvm=", &tail)) {
      if (strcmp(tail, "true") == 0) {
        _sun_java_launcher_is_altjvm = true;
      }
      continue;
    }
    if (match_option(option, "-Dsun.java.launcher.pid=", &tail)) {
      _sun_java_launcher_pid = atoi(tail);
      continue;
    }
  }
}

// Initialize system properties key and value.
void Arguments::init_system_properties() {
  PropertyList_add(&_system_properties, new SystemProperty("java.vm.specification.name",
                                                                 "Java Virtual Machine Specification",  false));
  PropertyList_add(&_system_properties, new SystemProperty("java.vm.version", VM_Version::vm_release(),  false));
  PropertyList_add(&_system_properties, new SystemProperty("java.vm.name", VM_Version::vm_name(),  false));
  PropertyList_add(&_system_properties, new SystemProperty("java.vm.info", VM_Version::vm_info_string(),  true));
  PropertyList_add(&_system_properties, new SystemProperty("jdk.debug", VM_Version::jdk_debug_level(),  false));

  // Following are JVMTI agent writable properties.
  // Properties values are set to NULL and they are
  // os specific they are initialized in os::init_system_properties_values().
  _sun_boot_library_path = new SystemProperty("sun.boot.library.path", NULL,  true);
  _java_library_path = new SystemProperty("java.library.path", NULL,  true);
  _java_home =  new SystemProperty("java.home", NULL,  true);
  _sun_boot_class_path = new SystemProperty("sun.boot.class.path", NULL,  true);

  _java_class_path = new SystemProperty("java.class.path", "",  true);

  // Add to System Property list.
  PropertyList_add(&_system_properties, _sun_boot_library_path);
  PropertyList_add(&_system_properties, _java_library_path);
  PropertyList_add(&_system_properties, _java_home);
  PropertyList_add(&_system_properties, _java_class_path);
  PropertyList_add(&_system_properties, _sun_boot_class_path);

  // Set OS specific system properties values
  os::init_system_properties_values();

  JVMCI_ONLY(JVMCIRuntime::init_system_properties(&_system_properties);)
}

// Update/Initialize System properties after JDK version number is known
void Arguments::init_version_specific_system_properties() {
  enum { bufsz = 16 };
  char buffer[bufsz];
  const char* spec_vendor = "Oracle Corporation";
  uint32_t spec_version = JDK_Version::current().major_version();

  jio_snprintf(buffer, bufsz, UINT32_FORMAT, spec_version);

  PropertyList_add(&_system_properties,
      new SystemProperty("java.vm.specification.vendor",  spec_vendor, false));
  PropertyList_add(&_system_properties,
      new SystemProperty("java.vm.specification.version", buffer, false));
  PropertyList_add(&_system_properties,
      new SystemProperty("java.vm.vendor", VM_Version::vm_vendor(),  false));
}

/*
 *  -XX argument processing:
 *
 *  -XX arguments are defined in several places, such as:
 *      globals.hpp, globals_<cpu>.hpp, globals_<os>.hpp, <compiler>_globals.hpp, or <gc>_globals.hpp.
 *  -XX arguments are parsed in parse_argument().
 *  -XX argument bounds checking is done in check_vm_args_consistency().
 *
 * Over time -XX arguments may change. There are mechanisms to handle common cases:
 *
 *      ALIASED: An option that is simply another name for another option. This is often
 *               part of the process of deprecating a flag, but not all aliases need
 *               to be deprecated.
 *
 *               Create an alias for an option by adding the old and new option names to the
 *               "aliased_jvm_flags" table. Delete the old variable from globals.hpp (etc).
 *
 *   DEPRECATED: An option that is supported, but a warning is printed to let the user know that
 *               support may be removed in the future. Both regular and aliased options may be
 *               deprecated.
 *
 *               Add a deprecation warning for an option (or alias) by adding an entry in the
 *               "special_jvm_flags" table and setting the "deprecated_in" field.
 *               Often an option "deprecated" in one major release will
 *               be made "obsolete" in the next. In this case the entry should also have it's
 *               "obsolete_in" field set.
 *
 *     OBSOLETE: An option that has been removed (and deleted from globals.hpp), but is still accepted
 *               on the command line. A warning is printed to let the user know that option might not
 *               be accepted in the future.
 *
 *               Add an obsolete warning for an option by adding an entry in the "special_jvm_flags"
 *               table and setting the "obsolete_in" field.
 *
 *      EXPIRED: A deprecated or obsolete option that has an "accept_until" version less than or equal
 *               to the current JDK version. The system will flatly refuse to admit the existence of
 *               the flag. This allows a flag to die automatically over JDK releases.
 *
 *               Note that manual cleanup of expired options should be done at major JDK version upgrades:
 *                  - Newly expired options should be removed from the special_jvm_flags and aliased_jvm_flags tables.
 *                  - Newly obsolete or expired deprecated options should have their global variable
 *                    definitions removed (from globals.hpp, etc) and related implementations removed.
 *
 * Recommended approach for removing options:
 *
 * To remove options commonly used by customers (e.g. product, commercial -XX options), use
 * the 3-step model adding major release numbers to the deprecate, obsolete and expire columns.
 *
 * To remove internal options (e.g. diagnostic, experimental, develop options), use
 * a 2-step model adding major release numbers to the obsolete and expire columns.
 *
 * To change the name of an option, use the alias table as well as a 2-step
 * model adding major release numbers to the deprecate and expire columns.
 * Think twice about aliasing commonly used customer options.
 *
 * There are times when it is appropriate to leave a future release number as undefined.
 *
 * Tests:  Aliases should be tested in VMAliasOptions.java.
 *         Deprecated options should be tested in VMDeprecatedOptions.java.
 */

// Obsolete or deprecated -XX flag.
typedef struct {
  const char* name;
  JDK_Version deprecated_in; // When the deprecation warning started (or "undefined").
  JDK_Version obsolete_in;   // When the obsolete warning started (or "undefined").
  JDK_Version expired_in;    // When the option expires (or "undefined").
} SpecialFlag;

// The special_jvm_flags table declares options that are being deprecated and/or obsoleted. The
// "deprecated_in" or "obsolete_in" fields may be set to "undefined", but not both.
// When the JDK version reaches 'deprecated_in' limit, the JVM will process this flag on
// the command-line as usual, but will issue a warning.
// When the JDK version reaches 'obsolete_in' limit, the JVM will continue accepting this flag on
// the command-line, while issuing a warning and ignoring the flag value.
// Once the JDK version reaches 'expired_in' limit, the JVM will flatly refuse to admit the
// existence of the flag.
//
// MANUAL CLEANUP ON JDK VERSION UPDATES:
// This table ensures that the handling of options will update automatically when the JDK
// version is incremented, but the source code needs to be cleanup up manually:
// - As "deprecated" options age into "obsolete" or "expired" options, the associated "globals"
//   variable should be removed, as well as users of the variable.
// - As "deprecated" options age into "obsolete" options, move the entry into the
//   "Obsolete Flags" section of the table.
// - All expired options should be removed from the table.
static SpecialFlag const special_jvm_flags[] = {
  // -------------- Deprecated Flags --------------
  // --- Non-alias flags - sorted by obsolete_in then expired_in:
  { "MaxGCMinorPauseMillis",        JDK_Version::jdk(8), JDK_Version::undefined(), JDK_Version::undefined() },
  { "UseParNewGC",                  JDK_Version::jdk(9), JDK_Version::undefined(), JDK_Version::jdk(10) },

  // --- Deprecated alias flags (see also aliased_jvm_flags) - sorted by obsolete_in then expired_in:
  { "DefaultMaxRAMFraction",        JDK_Version::jdk(8), JDK_Version::undefined(), JDK_Version::undefined() },
  { "CreateMinidumpOnCrash",        JDK_Version::jdk(9), JDK_Version::undefined(), JDK_Version::undefined() },
  { "CMSMarkStackSizeMax",          JDK_Version::jdk(9), JDK_Version::undefined(), JDK_Version::jdk(10) },
  { "CMSMarkStackSize",             JDK_Version::jdk(9), JDK_Version::undefined(), JDK_Version::jdk(10) },
  { "G1MarkStackSize",              JDK_Version::jdk(9), JDK_Version::undefined(), JDK_Version::jdk(10) },
  { "ParallelMarkingThreads",       JDK_Version::jdk(9), JDK_Version::undefined(), JDK_Version::jdk(10) },
  { "ParallelCMSThreads",           JDK_Version::jdk(9), JDK_Version::undefined(), JDK_Version::jdk(10) },

  // -------------- Obsolete Flags - sorted by expired_in --------------
  { "UseOldInlining",                JDK_Version::undefined(), JDK_Version::jdk(9), JDK_Version::jdk(10) },
  { "SafepointPollOffset",           JDK_Version::undefined(), JDK_Version::jdk(9), JDK_Version::jdk(10) },
  { "UseBoundThreads",               JDK_Version::undefined(), JDK_Version::jdk(9), JDK_Version::jdk(10) },
  { "DefaultThreadPriority",         JDK_Version::undefined(), JDK_Version::jdk(9), JDK_Version::jdk(10) },
  { "NoYieldsInMicrolock",           JDK_Version::undefined(), JDK_Version::jdk(9), JDK_Version::jdk(10) },
  { "BackEdgeThreshold",             JDK_Version::undefined(), JDK_Version::jdk(9), JDK_Version::jdk(10) },
  { "UseNewReflection",              JDK_Version::undefined(), JDK_Version::jdk(9), JDK_Version::jdk(10) },
  { "ReflectionWrapResolutionErrors",JDK_Version::undefined(), JDK_Version::jdk(9), JDK_Version::jdk(10) },
  { "VerifyReflectionBytecodes",     JDK_Version::undefined(), JDK_Version::jdk(9), JDK_Version::jdk(10) },
  { "AutoShutdownNMT",               JDK_Version::undefined(), JDK_Version::jdk(9), JDK_Version::jdk(10) },
  { "NmethodSweepFraction",          JDK_Version::undefined(), JDK_Version::jdk(9), JDK_Version::jdk(10) },
  { "NmethodSweepCheckInterval",     JDK_Version::undefined(), JDK_Version::jdk(9), JDK_Version::jdk(10) },
  { "CodeCacheMinimumFreeSpace",     JDK_Version::undefined(), JDK_Version::jdk(9), JDK_Version::jdk(10) },
#ifndef ZERO
  { "UseFastAccessorMethods",        JDK_Version::undefined(), JDK_Version::jdk(9), JDK_Version::jdk(10) },
  { "UseFastEmptyMethods",           JDK_Version::undefined(), JDK_Version::jdk(9), JDK_Version::jdk(10) },
#endif // ZERO
  { "UseCompilerSafepoints",         JDK_Version::undefined(), JDK_Version::jdk(9), JDK_Version::jdk(10) },
  { "AdaptiveSizePausePolicy",       JDK_Version::undefined(), JDK_Version::jdk(9), JDK_Version::jdk(10) },
  { "ParallelGCRetainPLAB",          JDK_Version::undefined(), JDK_Version::jdk(9), JDK_Version::jdk(10) },
  { "ThreadSafetyMargin",            JDK_Version::undefined(), JDK_Version::jdk(9), JDK_Version::jdk(10) },
  { "LazyBootClassLoader",           JDK_Version::undefined(), JDK_Version::jdk(9), JDK_Version::jdk(10) },
  { "StarvationMonitorInterval",     JDK_Version::undefined(), JDK_Version::jdk(9), JDK_Version::jdk(10) },
  { "PreInflateSpin",                JDK_Version::undefined(), JDK_Version::jdk(9), JDK_Version::jdk(10) },
  { "JNIDetachReleasesMonitors",     JDK_Version::undefined(), JDK_Version::jdk(9), JDK_Version::jdk(10) },
  { "UseAltSigs",                    JDK_Version::undefined(), JDK_Version::jdk(9), JDK_Version::jdk(10) },

#ifdef TEST_VERIFY_SPECIAL_JVM_FLAGS
  { "dep > obs",                    JDK_Version::jdk(9), JDK_Version::jdk(8), JDK_Version::undefined() },
  { "dep > exp ",                   JDK_Version::jdk(9), JDK_Version::undefined(), JDK_Version::jdk(8) },
  { "obs > exp ",                   JDK_Version::undefined(), JDK_Version::jdk(9), JDK_Version::jdk(8) },
  { "not deprecated or obsolete",   JDK_Version::undefined(), JDK_Version::undefined(), JDK_Version::jdk(9) },
  { "dup option",                   JDK_Version::jdk(9), JDK_Version::undefined(), JDK_Version::undefined() },
  { "dup option",                   JDK_Version::jdk(9), JDK_Version::undefined(), JDK_Version::undefined() },
  { "BytecodeVerificationRemote",   JDK_Version::undefined(), JDK_Version::jdk(9), JDK_Version::undefined() },
#endif

  { NULL, JDK_Version(0), JDK_Version(0) }
};

// Flags that are aliases for other flags.
typedef struct {
  const char* alias_name;
  const char* real_name;
} AliasedFlag;

static AliasedFlag const aliased_jvm_flags[] = {
  { "DefaultMaxRAMFraction",    "MaxRAMFraction"    },
  { "CMSMarkStackSizeMax",      "MarkStackSizeMax"  },
  { "CMSMarkStackSize",         "MarkStackSize"     },
  { "G1MarkStackSize",          "MarkStackSize"     },
  { "ParallelMarkingThreads",   "ConcGCThreads"     },
  { "ParallelCMSThreads",       "ConcGCThreads"     },
  { "CreateMinidumpOnCrash",    "CreateCoredumpOnCrash" },
  { NULL, NULL}
};

<<<<<<< HEAD
static AliasedLoggingFlag const aliased_logging_flags[] = {
  { "TraceClassResolution", LogLevel::Info, true, LogTag::_classresolve },
  { "TraceExceptions", LogLevel::Info, true, LogTag::_exceptions },
  { "TraceMonitorInflation", LogLevel::Debug, true, LogTag::_monitorinflation },
  { NULL, LogLevel::Off, false, LogTag::__NO_TAG }
=======
static AliasedFlag const aliased_jvm_logging_flags[] = {
  { "-XX:+TraceClassResolution", "-Xlog:classresolve=info"},
  { "-XX:-TraceClassResolution", "-Xlog:classresolve=off"},
  { "-XX:+TraceExceptions", "-Xlog:exceptions=info" },
  { "-XX:-TraceExceptions", "-Xlog:exceptions=off" },
  { "-XX:+TraceMonitorInflation", "-Xlog:monitorinflation=debug" },
  { "-XX:-TraceMonitorInflation", "-Xlog:monitorinflation=off" },
  { NULL, NULL }
>>>>>>> bca4fd5a
};

// Return true if "v" is less than "other", where "other" may be "undefined".
static bool version_less_than(JDK_Version v, JDK_Version other) {
  assert(!v.is_undefined(), "must be defined");
  if (!other.is_undefined() && v.compare(other) >= 0) {
    return false;
  } else {
    return true;
  }
}

static bool lookup_special_flag(const char *flag_name, SpecialFlag& flag) {
  for (size_t i = 0; special_jvm_flags[i].name != NULL; i++) {
    if ((strcmp(special_jvm_flags[i].name, flag_name) == 0)) {
      flag = special_jvm_flags[i];
      return true;
    }
  }
  return false;
}

bool Arguments::is_obsolete_flag(const char *flag_name, JDK_Version* version) {
  assert(version != NULL, "Must provide a version buffer");
  SpecialFlag flag;
  if (lookup_special_flag(flag_name, flag)) {
    if (!flag.obsolete_in.is_undefined()) {
      if (version_less_than(JDK_Version::current(), flag.expired_in)) {
        *version = flag.obsolete_in;
        return true;
      }
    }
  }
  return false;
}

int Arguments::is_deprecated_flag(const char *flag_name, JDK_Version* version) {
  assert(version != NULL, "Must provide a version buffer");
  SpecialFlag flag;
  if (lookup_special_flag(flag_name, flag)) {
    if (!flag.deprecated_in.is_undefined()) {
      if (version_less_than(JDK_Version::current(), flag.obsolete_in) &&
          version_less_than(JDK_Version::current(), flag.expired_in)) {
        *version = flag.deprecated_in;
        return 1;
      } else {
        return -1;
      }
    }
  }
  return 0;
}

const char* Arguments::real_flag_name(const char *flag_name) {
  for (size_t i = 0; aliased_jvm_flags[i].alias_name != NULL; i++) {
    const AliasedFlag& flag_status = aliased_jvm_flags[i];
    if (strcmp(flag_status.alias_name, flag_name) == 0) {
        return flag_status.real_name;
    }
  }
  return flag_name;
}

#ifdef ASSERT
static bool lookup_special_flag(const char *flag_name, size_t skip_index) {
  for (size_t i = 0; special_jvm_flags[i].name != NULL; i++) {
    if ((i != skip_index) && (strcmp(special_jvm_flags[i].name, flag_name) == 0)) {
      return true;
    }
  }
  return false;
}

static bool verify_special_jvm_flags() {
  bool success = true;
  for (size_t i = 0; special_jvm_flags[i].name != NULL; i++) {
    const SpecialFlag& flag = special_jvm_flags[i];
    if (lookup_special_flag(flag.name, i)) {
      warning("Duplicate special flag declaration \"%s\"", flag.name);
      success = false;
    }
    if (flag.deprecated_in.is_undefined() &&
        flag.obsolete_in.is_undefined()) {
      warning("Special flag entry \"%s\" must declare version deprecated and/or obsoleted in.", flag.name);
      success = false;
    }

    if (!flag.deprecated_in.is_undefined()) {
      if (!version_less_than(flag.deprecated_in, flag.obsolete_in)) {
        warning("Special flag entry \"%s\" must be deprecated before obsoleted.", flag.name);
        success = false;
      }

      if (!version_less_than(flag.deprecated_in, flag.expired_in)) {
        warning("Special flag entry \"%s\" must be deprecated before expired.", flag.name);
        success = false;
      }
    }

    if (!flag.obsolete_in.is_undefined()) {
      if (!version_less_than(flag.obsolete_in, flag.expired_in)) {
        warning("Special flag entry \"%s\" must be obsoleted before expired.", flag.name);
        success = false;
      }

      // if flag has become obsolete it should not have a "globals" flag defined anymore.
      if (!version_less_than(JDK_Version::current(), flag.obsolete_in)) {
        if (Flag::find_flag(flag.name) != NULL) {
          warning("Global variable for obsolete special flag entry \"%s\" should be removed", flag.name);
          success = false;
        }
      }
    }

    if (!flag.expired_in.is_undefined()) {
      // if flag has become expired it should not have a "globals" flag defined anymore.
      if (!version_less_than(JDK_Version::current(), flag.expired_in)) {
        if (Flag::find_flag(flag.name) != NULL) {
          warning("Global variable for expired flag entry \"%s\" should be removed", flag.name);
          success = false;
        }
      }
    }

  }
  return success;
}
#endif

// Constructs the system class path (aka boot class path) from the following
// components, in order:
//
//     prefix           // from -Xbootclasspath/p:...
//     base             // from os::get_system_properties() or -Xbootclasspath=
//     suffix           // from -Xbootclasspath/a:...
//
// This could be AllStatic, but it isn't needed after argument processing is
// complete.
class SysClassPath: public StackObj {
public:
  SysClassPath(const char* base);
  ~SysClassPath();

  inline void set_base(const char* base);
  inline void add_prefix(const char* prefix);
  inline void add_suffix_to_prefix(const char* suffix);
  inline void add_suffix(const char* suffix);
  inline void reset_path(const char* base);

  inline const char* get_base()     const { return _items[_scp_base]; }
  inline const char* get_prefix()   const { return _items[_scp_prefix]; }
  inline const char* get_suffix()   const { return _items[_scp_suffix]; }

  // Combine all the components into a single c-heap-allocated string; caller
  // must free the string if/when no longer needed.
  char* combined_path();

private:
  // Utility routines.
  static char* add_to_path(const char* path, const char* str, bool prepend);
  static char* add_jars_to_path(char* path, const char* directory);

  inline void reset_item_at(int index);

  // Array indices for the items that make up the sysclasspath.  All except the
  // base are allocated in the C heap and freed by this class.
  enum {
    _scp_prefix,        // from -Xbootclasspath/p:...
    _scp_base,          // the default sysclasspath
    _scp_suffix,        // from -Xbootclasspath/a:...
    _scp_nitems         // the number of items, must be last.
  };

  const char* _items[_scp_nitems];
};

SysClassPath::SysClassPath(const char* base) {
  memset(_items, 0, sizeof(_items));
  _items[_scp_base] = base;
}

SysClassPath::~SysClassPath() {
  // Free everything except the base.
  for (int i = 0; i < _scp_nitems; ++i) {
    if (i != _scp_base) reset_item_at(i);
  }
}

inline void SysClassPath::set_base(const char* base) {
  _items[_scp_base] = base;
}

inline void SysClassPath::add_prefix(const char* prefix) {
  _items[_scp_prefix] = add_to_path(_items[_scp_prefix], prefix, true);
}

inline void SysClassPath::add_suffix_to_prefix(const char* suffix) {
  _items[_scp_prefix] = add_to_path(_items[_scp_prefix], suffix, false);
}

inline void SysClassPath::add_suffix(const char* suffix) {
  _items[_scp_suffix] = add_to_path(_items[_scp_suffix], suffix, false);
}

inline void SysClassPath::reset_item_at(int index) {
  assert(index < _scp_nitems && index != _scp_base, "just checking");
  if (_items[index] != NULL) {
    FREE_C_HEAP_ARRAY(char, _items[index]);
    _items[index] = NULL;
  }
}

inline void SysClassPath::reset_path(const char* base) {
  // Clear the prefix and suffix.
  reset_item_at(_scp_prefix);
  reset_item_at(_scp_suffix);
  set_base(base);
}

//------------------------------------------------------------------------------


// Combine the bootclasspath elements, some of which may be null, into a single
// c-heap-allocated string.
char* SysClassPath::combined_path() {
  assert(_items[_scp_base] != NULL, "empty default sysclasspath");

  size_t lengths[_scp_nitems];
  size_t total_len = 0;

  const char separator = *os::path_separator();

  // Get the lengths.
  int i;
  for (i = 0; i < _scp_nitems; ++i) {
    if (_items[i] != NULL) {
      lengths[i] = strlen(_items[i]);
      // Include space for the separator char (or a NULL for the last item).
      total_len += lengths[i] + 1;
    }
  }
  assert(total_len > 0, "empty sysclasspath not allowed");

  // Copy the _items to a single string.
  char* cp = NEW_C_HEAP_ARRAY(char, total_len, mtInternal);
  char* cp_tmp = cp;
  for (i = 0; i < _scp_nitems; ++i) {
    if (_items[i] != NULL) {
      memcpy(cp_tmp, _items[i], lengths[i]);
      cp_tmp += lengths[i];
      *cp_tmp++ = separator;
    }
  }
  *--cp_tmp = '\0';     // Replace the extra separator.
  return cp;
}

// Note:  path must be c-heap-allocated (or NULL); it is freed if non-null.
char*
SysClassPath::add_to_path(const char* path, const char* str, bool prepend) {
  char *cp;

  assert(str != NULL, "just checking");
  if (path == NULL) {
    size_t len = strlen(str) + 1;
    cp = NEW_C_HEAP_ARRAY(char, len, mtInternal);
    memcpy(cp, str, len);                       // copy the trailing null
  } else {
    const char separator = *os::path_separator();
    size_t old_len = strlen(path);
    size_t str_len = strlen(str);
    size_t len = old_len + str_len + 2;

    if (prepend) {
      cp = NEW_C_HEAP_ARRAY(char, len, mtInternal);
      char* cp_tmp = cp;
      memcpy(cp_tmp, str, str_len);
      cp_tmp += str_len;
      *cp_tmp = separator;
      memcpy(++cp_tmp, path, old_len + 1);      // copy the trailing null
      FREE_C_HEAP_ARRAY(char, path);
    } else {
      cp = REALLOC_C_HEAP_ARRAY(char, path, len, mtInternal);
      char* cp_tmp = cp + old_len;
      *cp_tmp = separator;
      memcpy(++cp_tmp, str, str_len + 1);       // copy the trailing null
    }
  }
  return cp;
}

// Scan the directory and append any jar or zip files found to path.
// Note:  path must be c-heap-allocated (or NULL); it is freed if non-null.
char* SysClassPath::add_jars_to_path(char* path, const char* directory) {
  DIR* dir = os::opendir(directory);
  if (dir == NULL) return path;

  char dir_sep[2] = { '\0', '\0' };
  size_t directory_len = strlen(directory);
  const char fileSep = *os::file_separator();
  if (directory[directory_len - 1] != fileSep) dir_sep[0] = fileSep;

  /* Scan the directory for jars/zips, appending them to path. */
  struct dirent *entry;
  char *dbuf = NEW_C_HEAP_ARRAY(char, os::readdir_buf_size(directory), mtInternal);
  while ((entry = os::readdir(dir, (dirent *) dbuf)) != NULL) {
    const char* name = entry->d_name;
    const char* ext = name + strlen(name) - 4;
    bool isJarOrZip = ext > name &&
      (os::file_name_strcmp(ext, ".jar") == 0 ||
       os::file_name_strcmp(ext, ".zip") == 0);
    if (isJarOrZip) {
      char* jarpath = NEW_C_HEAP_ARRAY(char, directory_len + 2 + strlen(name), mtInternal);
      sprintf(jarpath, "%s%s%s", directory, dir_sep, name);
      path = add_to_path(path, jarpath, false);
      FREE_C_HEAP_ARRAY(char, jarpath);
    }
  }
  FREE_C_HEAP_ARRAY(char, dbuf);
  os::closedir(dir);
  return path;
}

// Parses a memory size specification string.
static bool atomull(const char *s, julong* result) {
  julong n = 0;
  int args_read = 0;
  bool is_hex = false;
  // Skip leading 0[xX] for hexadecimal
  if (*s =='0' && (*(s+1) == 'x' || *(s+1) == 'X')) {
    s += 2;
    is_hex = true;
    args_read = sscanf(s, JULONG_FORMAT_X, &n);
  } else {
    args_read = sscanf(s, JULONG_FORMAT, &n);
  }
  if (args_read != 1) {
    return false;
  }
  while (*s != '\0' && (isdigit(*s) || (is_hex && isxdigit(*s)))) {
    s++;
  }
  // 4705540: illegal if more characters are found after the first non-digit
  if (strlen(s) > 1) {
    return false;
  }
  switch (*s) {
    case 'T': case 't':
      *result = n * G * K;
      // Check for overflow.
      if (*result/((julong)G * K) != n) return false;
      return true;
    case 'G': case 'g':
      *result = n * G;
      if (*result/G != n) return false;
      return true;
    case 'M': case 'm':
      *result = n * M;
      if (*result/M != n) return false;
      return true;
    case 'K': case 'k':
      *result = n * K;
      if (*result/K != n) return false;
      return true;
    case '\0':
      *result = n;
      return true;
    default:
      return false;
  }
}

Arguments::ArgsRange Arguments::check_memory_size(julong size, julong min_size) {
  if (size < min_size) return arg_too_small;
  // Check that size will fit in a size_t (only relevant on 32-bit)
  if (size > max_uintx) return arg_too_big;
  return arg_in_range;
}

// Describe an argument out of range error
void Arguments::describe_range_error(ArgsRange errcode) {
  switch(errcode) {
  case arg_too_big:
    jio_fprintf(defaultStream::error_stream(),
                "The specified size exceeds the maximum "
                "representable size.\n");
    break;
  case arg_too_small:
  case arg_unreadable:
  case arg_in_range:
    // do nothing for now
    break;
  default:
    ShouldNotReachHere();
  }
}

static bool set_bool_flag(const char* name, bool value, Flag::Flags origin) {
  if (CommandLineFlags::boolAtPut(name, &value, origin) == Flag::SUCCESS) {
    return true;
  } else {
    return false;
  }
}

static bool set_fp_numeric_flag(const char* name, char* value, Flag::Flags origin) {
  char* end;
  errno = 0;
  double v = strtod(value, &end);
  if ((errno != 0) || (*end != 0)) {
    return false;
  }

  if (CommandLineFlags::doubleAtPut(name, &v, origin) == Flag::SUCCESS) {
    return true;
  }
  return false;
}

static bool set_numeric_flag(const char* name, char* value, Flag::Flags origin) {
  julong v;
  int int_v;
  intx intx_v;
  bool is_neg = false;
  Flag* result = Flag::find_flag(name, strlen(name));

  if (result == NULL) {
    return false;
  }

  // Check the sign first since atomull() parses only unsigned values.
  if (*value == '-') {
    if (!result->is_intx() && !result->is_int()) {
      return false;
    }
    value++;
    is_neg = true;
  }
  if (!atomull(value, &v)) {
    return false;
  }
  if (result->is_int()) {
    int_v = (int) v;
    if (is_neg) {
      int_v = -int_v;
    }
    return CommandLineFlags::intAtPut(result, &int_v, origin) == Flag::SUCCESS;
  } else if (result->is_uint()) {
    uint uint_v = (uint) v;
    return CommandLineFlags::uintAtPut(result, &uint_v, origin) == Flag::SUCCESS;
  } else if (result->is_intx()) {
    intx_v = (intx) v;
    if (is_neg) {
      intx_v = -intx_v;
    }
    return CommandLineFlags::intxAtPut(result, &intx_v, origin) == Flag::SUCCESS;
  } else if (result->is_uintx()) {
    uintx uintx_v = (uintx) v;
    return CommandLineFlags::uintxAtPut(result, &uintx_v, origin) == Flag::SUCCESS;
  } else if (result->is_uint64_t()) {
    uint64_t uint64_t_v = (uint64_t) v;
    return CommandLineFlags::uint64_tAtPut(result, &uint64_t_v, origin) == Flag::SUCCESS;
  } else if (result->is_size_t()) {
    size_t size_t_v = (size_t) v;
    return CommandLineFlags::size_tAtPut(result, &size_t_v, origin) == Flag::SUCCESS;
  } else {
    return false;
  }
}

static bool set_string_flag(const char* name, const char* value, Flag::Flags origin) {
  if (CommandLineFlags::ccstrAtPut(name, &value, origin) != Flag::SUCCESS) return false;
  // Contract:  CommandLineFlags always returns a pointer that needs freeing.
  FREE_C_HEAP_ARRAY(char, value);
  return true;
}

static bool append_to_string_flag(const char* name, const char* new_value, Flag::Flags origin) {
  const char* old_value = "";
  if (CommandLineFlags::ccstrAt(name, &old_value) != Flag::SUCCESS) return false;
  size_t old_len = old_value != NULL ? strlen(old_value) : 0;
  size_t new_len = strlen(new_value);
  const char* value;
  char* free_this_too = NULL;
  if (old_len == 0) {
    value = new_value;
  } else if (new_len == 0) {
    value = old_value;
  } else {
    char* buf = NEW_C_HEAP_ARRAY(char, old_len + 1 + new_len + 1, mtInternal);
    // each new setting adds another LINE to the switch:
    sprintf(buf, "%s\n%s", old_value, new_value);
    value = buf;
    free_this_too = buf;
  }
  (void) CommandLineFlags::ccstrAtPut(name, &value, origin);
  // CommandLineFlags always returns a pointer that needs freeing.
  FREE_C_HEAP_ARRAY(char, value);
  if (free_this_too != NULL) {
    // CommandLineFlags made its own copy, so I must delete my own temp. buffer.
    FREE_C_HEAP_ARRAY(char, free_this_too);
  }
  return true;
}

const char* Arguments::handle_aliases_and_deprecation(const char* arg, bool warn) {
  const char* real_name = real_flag_name(arg);
  JDK_Version since = JDK_Version();
  switch (is_deprecated_flag(arg, &since)) {
    case -1:
      return NULL; // obsolete or expired, don't process normally
    case 0:
      return real_name;
    case 1: {
      if (warn) {
        char version[256];
        since.to_string(version, sizeof(version));
        if (real_name != arg) {
          warning("Option %s was deprecated in version %s and will likely be removed in a future release. Use option %s instead.",
                  arg, version, real_name);
        } else {
          warning("Option %s was deprecated in version %s and will likely be removed in a future release.",
                  arg, version);
        }
      }
      return real_name;
    }
  }
  ShouldNotReachHere();
  return NULL;
}

<<<<<<< HEAD
AliasedLoggingFlag Arguments::catch_logging_aliases(const char* name){
  for (size_t i = 0; aliased_logging_flags[i].alias_name != NULL; i++) {
    const AliasedLoggingFlag& alf = aliased_logging_flags[i];
    if (strcmp(alf.alias_name, name) == 0) {
      return alf;
    }
  }
  AliasedLoggingFlag a = {NULL, LogLevel::Off, false, LogTag::__NO_TAG};
  return a;
=======
// lookup_logging_aliases
// Called from parse_each_vm_init_arg(). Should be called on -XX options before specific cases are checked.
// If arg matches any aliased_jvm_logging_flags entry, look up the real name and copy it into buffer.
bool Arguments::lookup_logging_aliases(const char* arg, char* buffer) {
  for (size_t i = 0; aliased_jvm_logging_flags[i].alias_name != NULL; i++) {
    const AliasedFlag& flag_status = aliased_jvm_logging_flags[i];
    if (strcmp(flag_status.alias_name, arg) == 0) {
      strcpy(buffer, flag_status.real_name);
      return true;
    }
  }
  return false;
>>>>>>> bca4fd5a
}

bool Arguments::parse_argument(const char* arg, Flag::Flags origin) {

  // range of acceptable characters spelled out for portability reasons
#define NAME_RANGE  "[abcdefghijklmnopqrstuvwxyzABCDEFGHIJKLMNOPQRSTUVWXYZ0123456789_]"
#define BUFLEN 255
  char name[BUFLEN+1];
  char dummy;
  const char* real_name;
  bool warn_if_deprecated = true;
  AliasedLoggingFlag alf;

  if (sscanf(arg, "-%" XSTR(BUFLEN) NAME_RANGE "%c", name, &dummy) == 1) {
    alf = catch_logging_aliases(name);
    if (alf.alias_name != NULL){
      LogConfiguration::configure_stdout(LogLevel::Off, alf.exactMatch, alf.tag, LogTag::__NO_TAG);
      return true;
    }
    real_name = handle_aliases_and_deprecation(name, warn_if_deprecated);
    if (real_name == NULL) {
      return false;
    }
    return set_bool_flag(real_name, false, origin);
  }
  if (sscanf(arg, "+%" XSTR(BUFLEN) NAME_RANGE "%c", name, &dummy) == 1) {
    alf = catch_logging_aliases(name);
    if (alf.alias_name != NULL){
      LogConfiguration::configure_stdout(alf.level, alf.exactMatch, alf.tag, LogTag::__NO_TAG);
      return true;
    }
    real_name = handle_aliases_and_deprecation(name, warn_if_deprecated);
    if (real_name == NULL) {
      return false;
    }
    return set_bool_flag(real_name, true, origin);
  }

  char punct;
  if (sscanf(arg, "%" XSTR(BUFLEN) NAME_RANGE "%c", name, &punct) == 2 && punct == '=') {
    const char* value = strchr(arg, '=') + 1;
    Flag* flag;

    // this scanf pattern matches both strings (handled here) and numbers (handled later))
    real_name = handle_aliases_and_deprecation(name, warn_if_deprecated);
    if (real_name == NULL) {
      return false;
    }
    flag = Flag::find_flag(real_name);
    if (flag != NULL && flag->is_ccstr()) {
      if (flag->ccstr_accumulates()) {
        return append_to_string_flag(real_name, value, origin);
      } else {
        if (value[0] == '\0') {
          value = NULL;
        }
        return set_string_flag(real_name, value, origin);
      }
    } else {
      warn_if_deprecated = false; // if arg is deprecated, we've already done warning...
    }
  }

  if (sscanf(arg, "%" XSTR(BUFLEN) NAME_RANGE ":%c", name, &punct) == 2 && punct == '=') {
    const char* value = strchr(arg, '=') + 1;
    // -XX:Foo:=xxx will reset the string flag to the given value.
    if (value[0] == '\0') {
      value = NULL;
    }
    real_name = handle_aliases_and_deprecation(name, warn_if_deprecated);
    if (real_name == NULL) {
      return false;
    }
    return set_string_flag(real_name, value, origin);
  }

#define SIGNED_FP_NUMBER_RANGE "[-0123456789.eE+]"
#define SIGNED_NUMBER_RANGE    "[-0123456789]"
#define        NUMBER_RANGE    "[0123456789eE+-]"
  char value[BUFLEN + 1];
  char value2[BUFLEN + 1];
  if (sscanf(arg, "%" XSTR(BUFLEN) NAME_RANGE "=" "%" XSTR(BUFLEN) SIGNED_NUMBER_RANGE "." "%" XSTR(BUFLEN) NUMBER_RANGE "%c", name, value, value2, &dummy) == 3) {
    // Looks like a floating-point number -- try again with more lenient format string
    if (sscanf(arg, "%" XSTR(BUFLEN) NAME_RANGE "=" "%" XSTR(BUFLEN) SIGNED_FP_NUMBER_RANGE "%c", name, value, &dummy) == 2) {
      real_name = handle_aliases_and_deprecation(name, warn_if_deprecated);
      if (real_name == NULL) {
        return false;
      }
      return set_fp_numeric_flag(real_name, value, origin);
    }
  }

#define VALUE_RANGE "[-kmgtxKMGTX0123456789abcdefABCDEF]"
  if (sscanf(arg, "%" XSTR(BUFLEN) NAME_RANGE "=" "%" XSTR(BUFLEN) VALUE_RANGE "%c", name, value, &dummy) == 2) {
    real_name = handle_aliases_and_deprecation(name, warn_if_deprecated);
    if (real_name == NULL) {
      return false;
    }
    return set_numeric_flag(real_name, value, origin);
  }

  return false;
}

void Arguments::add_string(char*** bldarray, int* count, const char* arg) {
  assert(bldarray != NULL, "illegal argument");

  if (arg == NULL) {
    return;
  }

  int new_count = *count + 1;

  // expand the array and add arg to the last element
  if (*bldarray == NULL) {
    *bldarray = NEW_C_HEAP_ARRAY(char*, new_count, mtInternal);
  } else {
    *bldarray = REALLOC_C_HEAP_ARRAY(char*, *bldarray, new_count, mtInternal);
  }
  (*bldarray)[*count] = os::strdup_check_oom(arg);
  *count = new_count;
}

void Arguments::build_jvm_args(const char* arg) {
  add_string(&_jvm_args_array, &_num_jvm_args, arg);
}

void Arguments::build_jvm_flags(const char* arg) {
  add_string(&_jvm_flags_array, &_num_jvm_flags, arg);
}

// utility function to return a string that concatenates all
// strings in a given char** array
const char* Arguments::build_resource_string(char** args, int count) {
  if (args == NULL || count == 0) {
    return NULL;
  }
  size_t length = strlen(args[0]) + 1; // add 1 for the null terminator
  for (int i = 1; i < count; i++) {
    length += strlen(args[i]) + 1; // add 1 for a space
  }
  char* s = NEW_RESOURCE_ARRAY(char, length);
  strcpy(s, args[0]);
  for (int j = 1; j < count; j++) {
    strcat(s, " ");
    strcat(s, args[j]);
  }
  return (const char*) s;
}

void Arguments::print_on(outputStream* st) {
  st->print_cr("VM Arguments:");
  if (num_jvm_flags() > 0) {
    st->print("jvm_flags: "); print_jvm_flags_on(st);
    st->cr();
  }
  if (num_jvm_args() > 0) {
    st->print("jvm_args: "); print_jvm_args_on(st);
    st->cr();
  }
  st->print_cr("java_command: %s", java_command() ? java_command() : "<unknown>");
  if (_java_class_path != NULL) {
    char* path = _java_class_path->value();
    st->print_cr("java_class_path (initial): %s", strlen(path) == 0 ? "<not set>" : path );
  }
  st->print_cr("Launcher Type: %s", _sun_java_launcher);
}

void Arguments::print_summary_on(outputStream* st) {
  // Print the command line.  Environment variables that are helpful for
  // reproducing the problem are written later in the hs_err file.
  // flags are from setting file
  if (num_jvm_flags() > 0) {
    st->print_raw("Settings File: ");
    print_jvm_flags_on(st);
    st->cr();
  }
  // args are the command line and environment variable arguments.
  st->print_raw("Command Line: ");
  if (num_jvm_args() > 0) {
    print_jvm_args_on(st);
  }
  // this is the classfile and any arguments to the java program
  if (java_command() != NULL) {
    st->print("%s", java_command());
  }
  st->cr();
}

void Arguments::print_jvm_flags_on(outputStream* st) {
  if (_num_jvm_flags > 0) {
    for (int i=0; i < _num_jvm_flags; i++) {
      st->print("%s ", _jvm_flags_array[i]);
    }
  }
}

void Arguments::print_jvm_args_on(outputStream* st) {
  if (_num_jvm_args > 0) {
    for (int i=0; i < _num_jvm_args; i++) {
      st->print("%s ", _jvm_args_array[i]);
    }
  }
}

bool Arguments::process_argument(const char* arg,
                                 jboolean ignore_unrecognized,
                                 Flag::Flags origin) {
  JDK_Version since = JDK_Version();

  if (parse_argument(arg, origin)) {
    return true;
  }

  // Determine if the flag has '+', '-', or '=' characters.
  bool has_plus_minus = (*arg == '+' || *arg == '-');
  const char* const argname = has_plus_minus ? arg + 1 : arg;

  size_t arg_len;
  const char* equal_sign = strchr(argname, '=');
  if (equal_sign == NULL) {
    arg_len = strlen(argname);
  } else {
    arg_len = equal_sign - argname;
  }

  // Only make the obsolete check for valid arguments.
  if (arg_len <= BUFLEN) {
    // Construct a string which consists only of the argument name without '+', '-', or '='.
    char stripped_argname[BUFLEN+1];
    strncpy(stripped_argname, argname, arg_len);
    stripped_argname[arg_len] = '\0';  // strncpy may not null terminate.

    if (is_obsolete_flag(stripped_argname, &since)) {
      char version[256];
      since.to_string(version, sizeof(version));
      warning("Ignoring option %s; support was removed in %s", stripped_argname, version);
      return true;
    }
  }

  // For locked flags, report a custom error message if available.
  // Otherwise, report the standard unrecognized VM option.
  Flag* found_flag = Flag::find_flag((const char*)argname, arg_len, true, true);
  if (found_flag != NULL) {
    char locked_message_buf[BUFLEN];
    Flag::MsgType msg_type = found_flag->get_locked_message(locked_message_buf, BUFLEN);
    if (strlen(locked_message_buf) == 0) {
      if (found_flag->is_bool() && !has_plus_minus) {
        jio_fprintf(defaultStream::error_stream(),
          "Missing +/- setting for VM option '%s'\n", argname);
      } else if (!found_flag->is_bool() && has_plus_minus) {
        jio_fprintf(defaultStream::error_stream(),
          "Unexpected +/- setting in VM option '%s'\n", argname);
      } else {
        jio_fprintf(defaultStream::error_stream(),
          "Improperly specified VM option '%s'\n", argname);
      }
    } else {
#ifdef PRODUCT
      bool mismatched = ((msg_type == Flag::NOTPRODUCT_FLAG_BUT_PRODUCT_BUILD) ||
                         (msg_type == Flag::DEVELOPER_FLAG_BUT_PRODUCT_BUILD));
      if (ignore_unrecognized && mismatched) {
        return true;
      }
#endif
      jio_fprintf(defaultStream::error_stream(), "%s", locked_message_buf);
    }
  } else {
    if (ignore_unrecognized) {
      return true;
    }
    jio_fprintf(defaultStream::error_stream(),
                "Unrecognized VM option '%s'\n", argname);
    Flag* fuzzy_matched = Flag::fuzzy_match((const char*)argname, arg_len, true);
    if (fuzzy_matched != NULL) {
      jio_fprintf(defaultStream::error_stream(),
                  "Did you mean '%s%s%s'? ",
                  (fuzzy_matched->is_bool()) ? "(+/-)" : "",
                  fuzzy_matched->_name,
                  (fuzzy_matched->is_bool()) ? "" : "=<value>");
    }
  }

  // allow for commandline "commenting out" options like -XX:#+Verbose
  return arg[0] == '#';
}

bool Arguments::process_settings_file(const char* file_name, bool should_exist, jboolean ignore_unrecognized) {
  FILE* stream = fopen(file_name, "rb");
  if (stream == NULL) {
    if (should_exist) {
      jio_fprintf(defaultStream::error_stream(),
                  "Could not open settings file %s\n", file_name);
      return false;
    } else {
      return true;
    }
  }

  char token[1024];
  int  pos = 0;

  bool in_white_space = true;
  bool in_comment     = false;
  bool in_quote       = false;
  char quote_c        = 0;
  bool result         = true;

  int c = getc(stream);
  while(c != EOF && pos < (int)(sizeof(token)-1)) {
    if (in_white_space) {
      if (in_comment) {
        if (c == '\n') in_comment = false;
      } else {
        if (c == '#') in_comment = true;
        else if (!isspace(c)) {
          in_white_space = false;
          token[pos++] = c;
        }
      }
    } else {
      if (c == '\n' || (!in_quote && isspace(c))) {
        // token ends at newline, or at unquoted whitespace
        // this allows a way to include spaces in string-valued options
        token[pos] = '\0';
        logOption(token);
        result &= process_argument(token, ignore_unrecognized, Flag::CONFIG_FILE);
        build_jvm_flags(token);
        pos = 0;
        in_white_space = true;
        in_quote = false;
      } else if (!in_quote && (c == '\'' || c == '"')) {
        in_quote = true;
        quote_c = c;
      } else if (in_quote && (c == quote_c)) {
        in_quote = false;
      } else {
        token[pos++] = c;
      }
    }
    c = getc(stream);
  }
  if (pos > 0) {
    token[pos] = '\0';
    result &= process_argument(token, ignore_unrecognized, Flag::CONFIG_FILE);
    build_jvm_flags(token);
  }
  fclose(stream);
  return result;
}

//=============================================================================================================
// Parsing of properties (-D)

const char* Arguments::get_property(const char* key) {
  return PropertyList_get_value(system_properties(), key);
}

bool Arguments::add_property(const char* prop) {
  const char* eq = strchr(prop, '=');
  const char* key;
  const char* value = "";

  if (eq == NULL) {
    // property doesn't have a value, thus use passed string
    key = prop;
  } else {
    // property have a value, thus extract it and save to the
    // allocated string
    size_t key_len = eq - prop;
    char* tmp_key = AllocateHeap(key_len + 1, mtInternal);

    strncpy(tmp_key, prop, key_len);
    tmp_key[key_len] = '\0';
    key = tmp_key;

    value = &prop[key_len + 1];
  }

  if (strcmp(key, "java.compiler") == 0) {
    process_java_compiler_argument(value);
    // Record value in Arguments, but let it get passed to Java.
  } else if (strcmp(key, "sun.java.launcher.is_altjvm") == 0 ||
             strcmp(key, "sun.java.launcher.pid") == 0) {
    // sun.java.launcher.is_altjvm and sun.java.launcher.pid property are
    // private and are processed in process_sun_java_launcher_properties();
    // the sun.java.launcher property is passed on to the java application
  } else if (strcmp(key, "sun.boot.library.path") == 0) {
    PropertyList_unique_add(&_system_properties, key, value, true);
  } else {
    if (strcmp(key, "sun.java.command") == 0) {
      char *old_java_command = _java_command;
      _java_command = os::strdup_check_oom(value, mtInternal);
      if (old_java_command != NULL) {
        os::free(old_java_command);
      }
    } else if (strcmp(key, "java.vendor.url.bug") == 0) {
      const char* old_java_vendor_url_bug = _java_vendor_url_bug;
      // save it in _java_vendor_url_bug, so JVM fatal error handler can access
      // its value without going through the property list or making a Java call.
      _java_vendor_url_bug = os::strdup_check_oom(value, mtInternal);
      if (old_java_vendor_url_bug != DEFAULT_VENDOR_URL_BUG) {
        assert(old_java_vendor_url_bug != NULL, "_java_vendor_url_bug is NULL");
        os::free((void *)old_java_vendor_url_bug);
      }
    }

    // Create new property and add at the end of the list
    PropertyList_unique_add(&_system_properties, key, value);
  }

  if (key != prop) {
    // SystemProperty copy passed value, thus free previously allocated
    // memory
    FreeHeap((void *)key);
  }

  return true;
}

//===========================================================================================================
// Setting int/mixed/comp mode flags

void Arguments::set_mode_flags(Mode mode) {
  // Set up default values for all flags.
  // If you add a flag to any of the branches below,
  // add a default value for it here.
  set_java_compiler(false);
  _mode                      = mode;

  // Ensure Agent_OnLoad has the correct initial values.
  // This may not be the final mode; mode may change later in onload phase.
  PropertyList_unique_add(&_system_properties, "java.vm.info",
                          VM_Version::vm_info_string(), false);

  UseInterpreter             = true;
  UseCompiler                = true;
  UseLoopCounter             = true;

  // Default values may be platform/compiler dependent -
  // use the saved values
  ClipInlining               = Arguments::_ClipInlining;
  AlwaysCompileLoopMethods   = Arguments::_AlwaysCompileLoopMethods;
  UseOnStackReplacement      = Arguments::_UseOnStackReplacement;
  BackgroundCompilation      = Arguments::_BackgroundCompilation;
  if (TieredCompilation) {
    if (FLAG_IS_DEFAULT(Tier3InvokeNotifyFreqLog)) {
      Tier3InvokeNotifyFreqLog = Arguments::_Tier3InvokeNotifyFreqLog;
    }
    if (FLAG_IS_DEFAULT(Tier4InvocationThreshold)) {
      Tier4InvocationThreshold = Arguments::_Tier4InvocationThreshold;
    }
  }

  // Change from defaults based on mode
  switch (mode) {
  default:
    ShouldNotReachHere();
    break;
  case _int:
    UseCompiler              = false;
    UseLoopCounter           = false;
    AlwaysCompileLoopMethods = false;
    UseOnStackReplacement    = false;
    break;
  case _mixed:
    // same as default
    break;
  case _comp:
    UseInterpreter           = false;
    BackgroundCompilation    = false;
    ClipInlining             = false;
    // Be much more aggressive in tiered mode with -Xcomp and exercise C2 more.
    // We will first compile a level 3 version (C1 with full profiling), then do one invocation of it and
    // compile a level 4 (C2) and then continue executing it.
    if (TieredCompilation) {
      Tier3InvokeNotifyFreqLog = 0;
      Tier4InvocationThreshold = 0;
    }
    break;
  }
}

#if defined(COMPILER2) || INCLUDE_JVMCI || defined(_LP64) || !INCLUDE_CDS
// Conflict: required to use shared spaces (-Xshare:on), but
// incompatible command line options were chosen.

static void no_shared_spaces(const char* message) {
  if (RequireSharedSpaces) {
    jio_fprintf(defaultStream::error_stream(),
      "Class data sharing is inconsistent with other specified options.\n");
    vm_exit_during_initialization("Unable to use shared archive.", message);
  } else {
    FLAG_SET_DEFAULT(UseSharedSpaces, false);
  }
}
#endif

// Returns threshold scaled with the value of scale.
// If scale < 0.0, threshold is returned without scaling.
intx Arguments::scaled_compile_threshold(intx threshold, double scale) {
  if (scale == 1.0 || scale < 0.0) {
    return threshold;
  } else {
    return (intx)(threshold * scale);
  }
}

// Returns freq_log scaled with the value of scale.
// Returned values are in the range of [0, InvocationCounter::number_of_count_bits + 1].
// If scale < 0.0, freq_log is returned without scaling.
intx Arguments::scaled_freq_log(intx freq_log, double scale) {
  // Check if scaling is necessary or if negative value was specified.
  if (scale == 1.0 || scale < 0.0) {
    return freq_log;
  }
  // Check values to avoid calculating log2 of 0.
  if (scale == 0.0 || freq_log == 0) {
    return 0;
  }
  // Determine the maximum notification frequency value currently supported.
  // The largest mask value that the interpreter/C1 can handle is
  // of length InvocationCounter::number_of_count_bits. Mask values are always
  // one bit shorter then the value of the notification frequency. Set
  // max_freq_bits accordingly.
  intx max_freq_bits = InvocationCounter::number_of_count_bits + 1;
  intx scaled_freq = scaled_compile_threshold((intx)1 << freq_log, scale);
  if (scaled_freq == 0) {
    // Return 0 right away to avoid calculating log2 of 0.
    return 0;
  } else if (scaled_freq > nth_bit(max_freq_bits)) {
    return max_freq_bits;
  } else {
    return log2_intptr(scaled_freq);
  }
}

void Arguments::set_tiered_flags() {
  // With tiered, set default policy to AdvancedThresholdPolicy, which is 3.
  if (FLAG_IS_DEFAULT(CompilationPolicyChoice)) {
    FLAG_SET_DEFAULT(CompilationPolicyChoice, 3);
  }
  if (CompilationPolicyChoice < 2) {
    vm_exit_during_initialization(
      "Incompatible compilation policy selected", NULL);
  }
  // Increase the code cache size - tiered compiles a lot more.
  if (FLAG_IS_DEFAULT(ReservedCodeCacheSize)) {
    FLAG_SET_ERGO(uintx, ReservedCodeCacheSize,
                  MIN2(CODE_CACHE_DEFAULT_LIMIT, ReservedCodeCacheSize * 5));
  }
  // Enable SegmentedCodeCache if TieredCompilation is enabled and ReservedCodeCacheSize >= 240M
  if (FLAG_IS_DEFAULT(SegmentedCodeCache) && ReservedCodeCacheSize >= 240*M) {
    FLAG_SET_ERGO(bool, SegmentedCodeCache, true);
  }
  if (!UseInterpreter) { // -Xcomp
    Tier3InvokeNotifyFreqLog = 0;
    Tier4InvocationThreshold = 0;
  }

  if (CompileThresholdScaling < 0) {
    vm_exit_during_initialization("Negative value specified for CompileThresholdScaling", NULL);
  }

  // Scale tiered compilation thresholds.
  // CompileThresholdScaling == 0.0 is equivalent to -Xint and leaves compilation thresholds unchanged.
  if (!FLAG_IS_DEFAULT(CompileThresholdScaling) && CompileThresholdScaling > 0.0) {
    FLAG_SET_ERGO(intx, Tier0InvokeNotifyFreqLog, scaled_freq_log(Tier0InvokeNotifyFreqLog));
    FLAG_SET_ERGO(intx, Tier0BackedgeNotifyFreqLog, scaled_freq_log(Tier0BackedgeNotifyFreqLog));

    FLAG_SET_ERGO(intx, Tier3InvocationThreshold, scaled_compile_threshold(Tier3InvocationThreshold));
    FLAG_SET_ERGO(intx, Tier3MinInvocationThreshold, scaled_compile_threshold(Tier3MinInvocationThreshold));
    FLAG_SET_ERGO(intx, Tier3CompileThreshold, scaled_compile_threshold(Tier3CompileThreshold));
    FLAG_SET_ERGO(intx, Tier3BackEdgeThreshold, scaled_compile_threshold(Tier3BackEdgeThreshold));

    // Tier2{Invocation,MinInvocation,Compile,Backedge}Threshold should be scaled here
    // once these thresholds become supported.

    FLAG_SET_ERGO(intx, Tier2InvokeNotifyFreqLog, scaled_freq_log(Tier2InvokeNotifyFreqLog));
    FLAG_SET_ERGO(intx, Tier2BackedgeNotifyFreqLog, scaled_freq_log(Tier2BackedgeNotifyFreqLog));

    FLAG_SET_ERGO(intx, Tier3InvokeNotifyFreqLog, scaled_freq_log(Tier3InvokeNotifyFreqLog));
    FLAG_SET_ERGO(intx, Tier3BackedgeNotifyFreqLog, scaled_freq_log(Tier3BackedgeNotifyFreqLog));

    FLAG_SET_ERGO(intx, Tier23InlineeNotifyFreqLog, scaled_freq_log(Tier23InlineeNotifyFreqLog));

    FLAG_SET_ERGO(intx, Tier4InvocationThreshold, scaled_compile_threshold(Tier4InvocationThreshold));
    FLAG_SET_ERGO(intx, Tier4MinInvocationThreshold, scaled_compile_threshold(Tier4MinInvocationThreshold));
    FLAG_SET_ERGO(intx, Tier4CompileThreshold, scaled_compile_threshold(Tier4CompileThreshold));
    FLAG_SET_ERGO(intx, Tier4BackEdgeThreshold, scaled_compile_threshold(Tier4BackEdgeThreshold));
  }
}

#if INCLUDE_ALL_GCS
static void disable_adaptive_size_policy(const char* collector_name) {
  if (UseAdaptiveSizePolicy) {
    if (FLAG_IS_CMDLINE(UseAdaptiveSizePolicy)) {
      warning("Disabling UseAdaptiveSizePolicy; it is incompatible with %s.",
              collector_name);
    }
    FLAG_SET_DEFAULT(UseAdaptiveSizePolicy, false);
  }
}

void Arguments::set_parnew_gc_flags() {
  assert(!UseSerialGC && !UseParallelOldGC && !UseParallelGC && !UseG1GC,
         "control point invariant");
  assert(UseConcMarkSweepGC, "CMS is expected to be on here");
  assert(UseParNewGC, "ParNew should always be used with CMS");

  if (FLAG_IS_DEFAULT(ParallelGCThreads)) {
    FLAG_SET_DEFAULT(ParallelGCThreads, Abstract_VM_Version::parallel_worker_threads());
    assert(ParallelGCThreads > 0, "We should always have at least one thread by default");
  } else if (ParallelGCThreads == 0) {
    jio_fprintf(defaultStream::error_stream(),
        "The ParNew GC can not be combined with -XX:ParallelGCThreads=0\n");
    vm_exit(1);
  }

  // By default YoungPLABSize and OldPLABSize are set to 4096 and 1024 respectively,
  // these settings are default for Parallel Scavenger. For ParNew+Tenured configuration
  // we set them to 1024 and 1024.
  // See CR 6362902.
  if (FLAG_IS_DEFAULT(YoungPLABSize)) {
    FLAG_SET_DEFAULT(YoungPLABSize, (intx)1024);
  }
  if (FLAG_IS_DEFAULT(OldPLABSize)) {
    FLAG_SET_DEFAULT(OldPLABSize, (intx)1024);
  }

  // When using compressed oops, we use local overflow stacks,
  // rather than using a global overflow list chained through
  // the klass word of the object's pre-image.
  if (UseCompressedOops && !ParGCUseLocalOverflow) {
    if (!FLAG_IS_DEFAULT(ParGCUseLocalOverflow)) {
      warning("Forcing +ParGCUseLocalOverflow: needed if using compressed references");
    }
    FLAG_SET_DEFAULT(ParGCUseLocalOverflow, true);
  }
  assert(ParGCUseLocalOverflow || !UseCompressedOops, "Error");
}

// Adjust some sizes to suit CMS and/or ParNew needs; these work well on
// sparc/solaris for certain applications, but would gain from
// further optimization and tuning efforts, and would almost
// certainly gain from analysis of platform and environment.
void Arguments::set_cms_and_parnew_gc_flags() {
  assert(!UseSerialGC && !UseParallelOldGC && !UseParallelGC, "Error");
  assert(UseConcMarkSweepGC, "CMS is expected to be on here");
  assert(UseParNewGC, "ParNew should always be used with CMS");

  // Turn off AdaptiveSizePolicy by default for cms until it is complete.
  disable_adaptive_size_policy("UseConcMarkSweepGC");

  set_parnew_gc_flags();

  size_t max_heap = align_size_down(MaxHeapSize,
                                    CardTableRS::ct_max_alignment_constraint());

  // Now make adjustments for CMS
  intx   tenuring_default = (intx)6;
  size_t young_gen_per_worker = CMSYoungGenPerWorker;

  // Preferred young gen size for "short" pauses:
  // upper bound depends on # of threads and NewRatio.
  const size_t preferred_max_new_size_unaligned =
    MIN2(max_heap/(NewRatio+1), ScaleForWordSize(young_gen_per_worker * ParallelGCThreads));
  size_t preferred_max_new_size =
    align_size_up(preferred_max_new_size_unaligned, os::vm_page_size());

  // Unless explicitly requested otherwise, size young gen
  // for "short" pauses ~ CMSYoungGenPerWorker*ParallelGCThreads

  // If either MaxNewSize or NewRatio is set on the command line,
  // assume the user is trying to set the size of the young gen.
  if (FLAG_IS_DEFAULT(MaxNewSize) && FLAG_IS_DEFAULT(NewRatio)) {

    // Set MaxNewSize to our calculated preferred_max_new_size unless
    // NewSize was set on the command line and it is larger than
    // preferred_max_new_size.
    if (!FLAG_IS_DEFAULT(NewSize)) {   // NewSize explicitly set at command-line
      FLAG_SET_ERGO(size_t, MaxNewSize, MAX2(NewSize, preferred_max_new_size));
    } else {
      FLAG_SET_ERGO(size_t, MaxNewSize, preferred_max_new_size);
    }
    log_trace(gc, heap)("CMS ergo set MaxNewSize: " SIZE_FORMAT, MaxNewSize);

    // Code along this path potentially sets NewSize and OldSize
    log_trace(gc, heap)("CMS set min_heap_size: " SIZE_FORMAT " initial_heap_size:  " SIZE_FORMAT " max_heap: " SIZE_FORMAT,
                        min_heap_size(), InitialHeapSize, max_heap);
    size_t min_new = preferred_max_new_size;
    if (FLAG_IS_CMDLINE(NewSize)) {
      min_new = NewSize;
    }
    if (max_heap > min_new && min_heap_size() > min_new) {
      // Unless explicitly requested otherwise, make young gen
      // at least min_new, and at most preferred_max_new_size.
      if (FLAG_IS_DEFAULT(NewSize)) {
        FLAG_SET_ERGO(size_t, NewSize, MAX2(NewSize, min_new));
        FLAG_SET_ERGO(size_t, NewSize, MIN2(preferred_max_new_size, NewSize));
        log_trace(gc, heap)("CMS ergo set NewSize: " SIZE_FORMAT, NewSize);
      }
      // Unless explicitly requested otherwise, size old gen
      // so it's NewRatio x of NewSize.
      if (FLAG_IS_DEFAULT(OldSize)) {
        if (max_heap > NewSize) {
          FLAG_SET_ERGO(size_t, OldSize, MIN2(NewRatio*NewSize, max_heap - NewSize));
          log_trace(gc, heap)("CMS ergo set OldSize: " SIZE_FORMAT, OldSize);
        }
      }
    }
  }
  // Unless explicitly requested otherwise, definitely
  // promote all objects surviving "tenuring_default" scavenges.
  if (FLAG_IS_DEFAULT(MaxTenuringThreshold) &&
      FLAG_IS_DEFAULT(SurvivorRatio)) {
    FLAG_SET_ERGO(uintx, MaxTenuringThreshold, tenuring_default);
  }
  // If we decided above (or user explicitly requested)
  // `promote all' (via MaxTenuringThreshold := 0),
  // prefer minuscule survivor spaces so as not to waste
  // space for (non-existent) survivors
  if (FLAG_IS_DEFAULT(SurvivorRatio) && MaxTenuringThreshold == 0) {
    FLAG_SET_ERGO(uintx, SurvivorRatio, MAX2((uintx)1024, SurvivorRatio));
  }

  // OldPLABSize is interpreted in CMS as not the size of the PLAB in words,
  // but rather the number of free blocks of a given size that are used when
  // replenishing the local per-worker free list caches.
  if (FLAG_IS_DEFAULT(OldPLABSize)) {
    if (!FLAG_IS_DEFAULT(ResizeOldPLAB) && !ResizeOldPLAB) {
      // OldPLAB sizing manually turned off: Use a larger default setting,
      // unless it was manually specified. This is because a too-low value
      // will slow down scavenges.
      FLAG_SET_ERGO(size_t, OldPLABSize, CompactibleFreeListSpaceLAB::_default_static_old_plab_size); // default value before 6631166
    } else {
      FLAG_SET_DEFAULT(OldPLABSize, CompactibleFreeListSpaceLAB::_default_dynamic_old_plab_size); // old CMSParPromoteBlocksToClaim default
    }
  }

  // If either of the static initialization defaults have changed, note this
  // modification.
  if (!FLAG_IS_DEFAULT(OldPLABSize) || !FLAG_IS_DEFAULT(OldPLABWeight)) {
    CompactibleFreeListSpaceLAB::modify_initialization(OldPLABSize, OldPLABWeight);
  }

  if (!ClassUnloading) {
    FLAG_SET_CMDLINE(bool, CMSClassUnloadingEnabled, false);
    FLAG_SET_CMDLINE(bool, ExplicitGCInvokesConcurrentAndUnloadsClasses, false);
  }

  log_trace(gc)("MarkStackSize: %uk  MarkStackSizeMax: %uk", (unsigned int) (MarkStackSize / K), (uint) (MarkStackSizeMax / K));
  log_trace(gc)("ConcGCThreads: %u", ConcGCThreads);
}
#endif // INCLUDE_ALL_GCS

void set_object_alignment() {
  // Object alignment.
  assert(is_power_of_2(ObjectAlignmentInBytes), "ObjectAlignmentInBytes must be power of 2");
  MinObjAlignmentInBytes     = ObjectAlignmentInBytes;
  assert(MinObjAlignmentInBytes >= HeapWordsPerLong * HeapWordSize, "ObjectAlignmentInBytes value is too small");
  MinObjAlignment            = MinObjAlignmentInBytes / HeapWordSize;
  assert(MinObjAlignmentInBytes == MinObjAlignment * HeapWordSize, "ObjectAlignmentInBytes value is incorrect");
  MinObjAlignmentInBytesMask = MinObjAlignmentInBytes - 1;

  LogMinObjAlignmentInBytes  = exact_log2(ObjectAlignmentInBytes);
  LogMinObjAlignment         = LogMinObjAlignmentInBytes - LogHeapWordSize;

  // Oop encoding heap max
  OopEncodingHeapMax = (uint64_t(max_juint) + 1) << LogMinObjAlignmentInBytes;

  if (SurvivorAlignmentInBytes == 0) {
    SurvivorAlignmentInBytes = ObjectAlignmentInBytes;
  }

#if INCLUDE_ALL_GCS
  // Set CMS global values
  CompactibleFreeListSpace::set_cms_values();
#endif // INCLUDE_ALL_GCS
}

size_t Arguments::max_heap_for_compressed_oops() {
  // Avoid sign flip.
  assert(OopEncodingHeapMax > (uint64_t)os::vm_page_size(), "Unusual page size");
  // We need to fit both the NULL page and the heap into the memory budget, while
  // keeping alignment constraints of the heap. To guarantee the latter, as the
  // NULL page is located before the heap, we pad the NULL page to the conservative
  // maximum alignment that the GC may ever impose upon the heap.
  size_t displacement_due_to_null_page = align_size_up_(os::vm_page_size(),
                                                        _conservative_max_heap_alignment);

  LP64_ONLY(return OopEncodingHeapMax - displacement_due_to_null_page);
  NOT_LP64(ShouldNotReachHere(); return 0);
}

bool Arguments::should_auto_select_low_pause_collector() {
  if (UseAutoGCSelectPolicy &&
      !FLAG_IS_DEFAULT(MaxGCPauseMillis) &&
      (MaxGCPauseMillis <= AutoGCSelectPauseMillis)) {
    log_trace(gc)("Automatic selection of the low pause collector based on pause goal of %d (ms)", (int) MaxGCPauseMillis);
    return true;
  }
  return false;
}

void Arguments::set_use_compressed_oops() {
#ifndef ZERO
#ifdef _LP64
  // MaxHeapSize is not set up properly at this point, but
  // the only value that can override MaxHeapSize if we are
  // to use UseCompressedOops is InitialHeapSize.
  size_t max_heap_size = MAX2(MaxHeapSize, InitialHeapSize);

  if (max_heap_size <= max_heap_for_compressed_oops()) {
#if !defined(COMPILER1) || defined(TIERED)
    if (FLAG_IS_DEFAULT(UseCompressedOops)) {
      FLAG_SET_ERGO(bool, UseCompressedOops, true);
    }
#endif
  } else {
    if (UseCompressedOops && !FLAG_IS_DEFAULT(UseCompressedOops)) {
      warning("Max heap size too large for Compressed Oops");
      FLAG_SET_DEFAULT(UseCompressedOops, false);
      FLAG_SET_DEFAULT(UseCompressedClassPointers, false);
    }
  }
#endif // _LP64
#endif // ZERO
}


// NOTE: set_use_compressed_klass_ptrs() must be called after calling
// set_use_compressed_oops().
void Arguments::set_use_compressed_klass_ptrs() {
#ifndef ZERO
#ifdef _LP64
  // UseCompressedOops must be on for UseCompressedClassPointers to be on.
  if (!UseCompressedOops) {
    if (UseCompressedClassPointers) {
      warning("UseCompressedClassPointers requires UseCompressedOops");
    }
    FLAG_SET_DEFAULT(UseCompressedClassPointers, false);
  } else {
    // Turn on UseCompressedClassPointers too
    if (FLAG_IS_DEFAULT(UseCompressedClassPointers)) {
      FLAG_SET_ERGO(bool, UseCompressedClassPointers, true);
    }
    // Check the CompressedClassSpaceSize to make sure we use compressed klass ptrs.
    if (UseCompressedClassPointers) {
      if (CompressedClassSpaceSize > KlassEncodingMetaspaceMax) {
        warning("CompressedClassSpaceSize is too large for UseCompressedClassPointers");
        FLAG_SET_DEFAULT(UseCompressedClassPointers, false);
      }
    }
  }
#endif // _LP64
#endif // !ZERO
}

void Arguments::set_conservative_max_heap_alignment() {
  // The conservative maximum required alignment for the heap is the maximum of
  // the alignments imposed by several sources: any requirements from the heap
  // itself, the collector policy and the maximum page size we may run the VM
  // with.
  size_t heap_alignment = GenCollectedHeap::conservative_max_heap_alignment();
#if INCLUDE_ALL_GCS
  if (UseParallelGC) {
    heap_alignment = ParallelScavengeHeap::conservative_max_heap_alignment();
  } else if (UseG1GC) {
    heap_alignment = G1CollectedHeap::conservative_max_heap_alignment();
  }
#endif // INCLUDE_ALL_GCS
  _conservative_max_heap_alignment = MAX4(heap_alignment,
                                          (size_t)os::vm_allocation_granularity(),
                                          os::max_page_size(),
                                          CollectorPolicy::compute_heap_alignment());
}

void Arguments::select_gc_ergonomically() {
  if (os::is_server_class_machine()) {
    if (should_auto_select_low_pause_collector()) {
      FLAG_SET_ERGO(bool, UseConcMarkSweepGC, true);
    } else {
#if defined(JAVASE_EMBEDDED)
      FLAG_SET_ERGO(bool, UseParallelGC, true);
#else
      FLAG_SET_ERGO(bool, UseG1GC, true);
#endif
    }
  } else {
    FLAG_SET_ERGO(bool, UseSerialGC, true);
  }
}

void Arguments::select_gc() {
  if (!gc_selected()) {
    select_gc_ergonomically();
    guarantee(gc_selected(), "No GC selected");
  }
}

void Arguments::set_ergonomics_flags() {
  select_gc();

#if defined(COMPILER2) || INCLUDE_JVMCI
  // Shared spaces work fine with other GCs but causes bytecode rewriting
  // to be disabled, which hurts interpreter performance and decreases
  // server performance.  When -server is specified, keep the default off
  // unless it is asked for.  Future work: either add bytecode rewriting
  // at link time, or rewrite bytecodes in non-shared methods.
  if (!DumpSharedSpaces && !RequireSharedSpaces &&
      (FLAG_IS_DEFAULT(UseSharedSpaces) || !UseSharedSpaces)) {
    no_shared_spaces("COMPILER2 default: -Xshare:auto | off, have to manually setup to on.");
  }
#endif

  set_conservative_max_heap_alignment();

#ifndef ZERO
#ifdef _LP64
  set_use_compressed_oops();

  // set_use_compressed_klass_ptrs() must be called after calling
  // set_use_compressed_oops().
  set_use_compressed_klass_ptrs();

  // Also checks that certain machines are slower with compressed oops
  // in vm_version initialization code.
#endif // _LP64
#endif // !ZERO

  CodeCacheExtensions::set_ergonomics_flags();
}

void Arguments::set_parallel_gc_flags() {
  assert(UseParallelGC || UseParallelOldGC, "Error");
  // Enable ParallelOld unless it was explicitly disabled (cmd line or rc file).
  if (FLAG_IS_DEFAULT(UseParallelOldGC)) {
    FLAG_SET_DEFAULT(UseParallelOldGC, true);
  }
  FLAG_SET_DEFAULT(UseParallelGC, true);

  // If no heap maximum was requested explicitly, use some reasonable fraction
  // of the physical memory, up to a maximum of 1GB.
  FLAG_SET_DEFAULT(ParallelGCThreads,
                   Abstract_VM_Version::parallel_worker_threads());
  if (ParallelGCThreads == 0) {
    jio_fprintf(defaultStream::error_stream(),
        "The Parallel GC can not be combined with -XX:ParallelGCThreads=0\n");
    vm_exit(1);
  }

  if (UseAdaptiveSizePolicy) {
    // We don't want to limit adaptive heap sizing's freedom to adjust the heap
    // unless the user actually sets these flags.
    if (FLAG_IS_DEFAULT(MinHeapFreeRatio)) {
      FLAG_SET_DEFAULT(MinHeapFreeRatio, 0);
    }
    if (FLAG_IS_DEFAULT(MaxHeapFreeRatio)) {
      FLAG_SET_DEFAULT(MaxHeapFreeRatio, 100);
    }
  }

  // If InitialSurvivorRatio or MinSurvivorRatio were not specified, but the
  // SurvivorRatio has been set, reset their default values to SurvivorRatio +
  // 2.  By doing this we make SurvivorRatio also work for Parallel Scavenger.
  // See CR 6362902 for details.
  if (!FLAG_IS_DEFAULT(SurvivorRatio)) {
    if (FLAG_IS_DEFAULT(InitialSurvivorRatio)) {
       FLAG_SET_DEFAULT(InitialSurvivorRatio, SurvivorRatio + 2);
    }
    if (FLAG_IS_DEFAULT(MinSurvivorRatio)) {
      FLAG_SET_DEFAULT(MinSurvivorRatio, SurvivorRatio + 2);
    }
  }

  if (UseParallelOldGC) {
    // Par compact uses lower default values since they are treated as
    // minimums.  These are different defaults because of the different
    // interpretation and are not ergonomically set.
    if (FLAG_IS_DEFAULT(MarkSweepDeadRatio)) {
      FLAG_SET_DEFAULT(MarkSweepDeadRatio, 1);
    }
  }
}

void Arguments::set_g1_gc_flags() {
  assert(UseG1GC, "Error");
#if defined(COMPILER1) || INCLUDE_JVMCI
  FastTLABRefill = false;
#endif
  FLAG_SET_DEFAULT(ParallelGCThreads, Abstract_VM_Version::parallel_worker_threads());
  if (ParallelGCThreads == 0) {
    assert(!FLAG_IS_DEFAULT(ParallelGCThreads), "The default value for ParallelGCThreads should not be 0.");
    vm_exit_during_initialization("The flag -XX:+UseG1GC can not be combined with -XX:ParallelGCThreads=0", NULL);
  }

#if INCLUDE_ALL_GCS
  if (G1ConcRefinementThreads == 0) {
    FLAG_SET_DEFAULT(G1ConcRefinementThreads, ParallelGCThreads);
  }
#endif

  // MarkStackSize will be set (if it hasn't been set by the user)
  // when concurrent marking is initialized.
  // Its value will be based upon the number of parallel marking threads.
  // But we do set the maximum mark stack size here.
  if (FLAG_IS_DEFAULT(MarkStackSizeMax)) {
    FLAG_SET_DEFAULT(MarkStackSizeMax, 128 * TASKQUEUE_SIZE);
  }

  if (FLAG_IS_DEFAULT(GCTimeRatio) || GCTimeRatio == 0) {
    // In G1, we want the default GC overhead goal to be higher than
    // it is for PS, or the heap might be expanded too aggressively.
    // We set it here to ~8%.
    FLAG_SET_DEFAULT(GCTimeRatio, 12);
  }

  log_trace(gc)("MarkStackSize: %uk  MarkStackSizeMax: %uk", (unsigned int) (MarkStackSize / K), (uint) (MarkStackSizeMax / K));
  log_trace(gc)("ConcGCThreads: %u", ConcGCThreads);
}

#if !INCLUDE_ALL_GCS
#ifdef ASSERT
static bool verify_serial_gc_flags() {
  return (UseSerialGC &&
        !(UseParNewGC || (UseConcMarkSweepGC) || UseG1GC ||
          UseParallelGC || UseParallelOldGC));
}
#endif // ASSERT
#endif // INCLUDE_ALL_GCS

void Arguments::set_gc_specific_flags() {
#if INCLUDE_ALL_GCS
  // Set per-collector flags
  if (UseParallelGC || UseParallelOldGC) {
    set_parallel_gc_flags();
  } else if (UseConcMarkSweepGC) {
    set_cms_and_parnew_gc_flags();
  } else if (UseG1GC) {
    set_g1_gc_flags();
  }
  if (AssumeMP && !UseSerialGC) {
    if (FLAG_IS_DEFAULT(ParallelGCThreads) && ParallelGCThreads == 1) {
      warning("If the number of processors is expected to increase from one, then"
              " you should configure the number of parallel GC threads appropriately"
              " using -XX:ParallelGCThreads=N");
    }
  }
  if (MinHeapFreeRatio == 100) {
    // Keeping the heap 100% free is hard ;-) so limit it to 99%.
    FLAG_SET_ERGO(uintx, MinHeapFreeRatio, 99);
  }
#else // INCLUDE_ALL_GCS
  assert(verify_serial_gc_flags(), "SerialGC unset");
#endif // INCLUDE_ALL_GCS
}

julong Arguments::limit_by_allocatable_memory(julong limit) {
  julong max_allocatable;
  julong result = limit;
  if (os::has_allocatable_memory_limit(&max_allocatable)) {
    result = MIN2(result, max_allocatable / MaxVirtMemFraction);
  }
  return result;
}

// Use static initialization to get the default before parsing
static const size_t DefaultHeapBaseMinAddress = HeapBaseMinAddress;

void Arguments::set_heap_size() {
  const julong phys_mem =
    FLAG_IS_DEFAULT(MaxRAM) ? MIN2(os::physical_memory(), (julong)MaxRAM)
                            : (julong)MaxRAM;

  // If the maximum heap size has not been set with -Xmx,
  // then set it as fraction of the size of physical memory,
  // respecting the maximum and minimum sizes of the heap.
  if (FLAG_IS_DEFAULT(MaxHeapSize)) {
    julong reasonable_max = phys_mem / MaxRAMFraction;

    if (phys_mem <= MaxHeapSize * MinRAMFraction) {
      // Small physical memory, so use a minimum fraction of it for the heap
      reasonable_max = phys_mem / MinRAMFraction;
    } else {
      // Not-small physical memory, so require a heap at least
      // as large as MaxHeapSize
      reasonable_max = MAX2(reasonable_max, (julong)MaxHeapSize);
    }
    if (!FLAG_IS_DEFAULT(ErgoHeapSizeLimit) && ErgoHeapSizeLimit != 0) {
      // Limit the heap size to ErgoHeapSizeLimit
      reasonable_max = MIN2(reasonable_max, (julong)ErgoHeapSizeLimit);
    }
    if (UseCompressedOops) {
      // Limit the heap size to the maximum possible when using compressed oops
      julong max_coop_heap = (julong)max_heap_for_compressed_oops();

      // HeapBaseMinAddress can be greater than default but not less than.
      if (!FLAG_IS_DEFAULT(HeapBaseMinAddress)) {
        if (HeapBaseMinAddress < DefaultHeapBaseMinAddress) {
          // matches compressed oops printing flags
          if (PrintCompressedOopsMode || (PrintMiscellaneous && Verbose)) {
            jio_fprintf(defaultStream::error_stream(),
                        "HeapBaseMinAddress must be at least " SIZE_FORMAT
                        " (" SIZE_FORMAT "G) which is greater than value given "
                        SIZE_FORMAT "\n",
                        DefaultHeapBaseMinAddress,
                        DefaultHeapBaseMinAddress/G,
                        HeapBaseMinAddress);
          }
          FLAG_SET_ERGO(size_t, HeapBaseMinAddress, DefaultHeapBaseMinAddress);
        }
      }

      if (HeapBaseMinAddress + MaxHeapSize < max_coop_heap) {
        // Heap should be above HeapBaseMinAddress to get zero based compressed oops
        // but it should be not less than default MaxHeapSize.
        max_coop_heap -= HeapBaseMinAddress;
      }
      reasonable_max = MIN2(reasonable_max, max_coop_heap);
    }
    reasonable_max = limit_by_allocatable_memory(reasonable_max);

    if (!FLAG_IS_DEFAULT(InitialHeapSize)) {
      // An initial heap size was specified on the command line,
      // so be sure that the maximum size is consistent.  Done
      // after call to limit_by_allocatable_memory because that
      // method might reduce the allocation size.
      reasonable_max = MAX2(reasonable_max, (julong)InitialHeapSize);
    }

    log_trace(gc, heap)("  Maximum heap size " SIZE_FORMAT, (size_t) reasonable_max);
    FLAG_SET_ERGO(size_t, MaxHeapSize, (size_t)reasonable_max);
  }

  // If the minimum or initial heap_size have not been set or requested to be set
  // ergonomically, set them accordingly.
  if (InitialHeapSize == 0 || min_heap_size() == 0) {
    julong reasonable_minimum = (julong)(OldSize + NewSize);

    reasonable_minimum = MIN2(reasonable_minimum, (julong)MaxHeapSize);

    reasonable_minimum = limit_by_allocatable_memory(reasonable_minimum);

    if (InitialHeapSize == 0) {
      julong reasonable_initial = phys_mem / InitialRAMFraction;

      reasonable_initial = MAX3(reasonable_initial, reasonable_minimum, (julong)min_heap_size());
      reasonable_initial = MIN2(reasonable_initial, (julong)MaxHeapSize);

      reasonable_initial = limit_by_allocatable_memory(reasonable_initial);

      log_trace(gc, heap)("  Initial heap size " SIZE_FORMAT, (size_t)reasonable_initial);
      FLAG_SET_ERGO(size_t, InitialHeapSize, (size_t)reasonable_initial);
    }
    // If the minimum heap size has not been set (via -Xms),
    // synchronize with InitialHeapSize to avoid errors with the default value.
    if (min_heap_size() == 0) {
      set_min_heap_size(MIN2((size_t)reasonable_minimum, InitialHeapSize));
      log_trace(gc, heap)("  Minimum heap size " SIZE_FORMAT, min_heap_size());
    }
  }
}

// This option inspects the machine and attempts to set various
// parameters to be optimal for long-running, memory allocation
// intensive jobs.  It is intended for machines with large
// amounts of cpu and memory.
jint Arguments::set_aggressive_heap_flags() {
  // initHeapSize is needed since _initial_heap_size is 4 bytes on a 32 bit
  // VM, but we may not be able to represent the total physical memory
  // available (like having 8gb of memory on a box but using a 32bit VM).
  // Thus, we need to make sure we're using a julong for intermediate
  // calculations.
  julong initHeapSize;
  julong total_memory = os::physical_memory();

  if (total_memory < (julong) 256 * M) {
    jio_fprintf(defaultStream::error_stream(),
            "You need at least 256mb of memory to use -XX:+AggressiveHeap\n");
    vm_exit(1);
  }

  // The heap size is half of available memory, or (at most)
  // all of possible memory less 160mb (leaving room for the OS
  // when using ISM).  This is the maximum; because adaptive sizing
  // is turned on below, the actual space used may be smaller.

  initHeapSize = MIN2(total_memory / (julong) 2,
          total_memory - (julong) 160 * M);

  initHeapSize = limit_by_allocatable_memory(initHeapSize);

  if (FLAG_IS_DEFAULT(MaxHeapSize)) {
    if (FLAG_SET_CMDLINE(size_t, MaxHeapSize, initHeapSize) != Flag::SUCCESS) {
      return JNI_EINVAL;
    }
    if (FLAG_SET_CMDLINE(size_t, InitialHeapSize, initHeapSize) != Flag::SUCCESS) {
      return JNI_EINVAL;
    }
    // Currently the minimum size and the initial heap sizes are the same.
    set_min_heap_size(initHeapSize);
  }
  if (FLAG_IS_DEFAULT(NewSize)) {
    // Make the young generation 3/8ths of the total heap.
    if (FLAG_SET_CMDLINE(size_t, NewSize,
            ((julong) MaxHeapSize / (julong) 8) * (julong) 3) != Flag::SUCCESS) {
      return JNI_EINVAL;
    }
    if (FLAG_SET_CMDLINE(size_t, MaxNewSize, NewSize) != Flag::SUCCESS) {
      return JNI_EINVAL;
    }
  }

#if !defined(_ALLBSD_SOURCE) && !defined(AIX)  // UseLargePages is not yet supported on BSD and AIX.
  FLAG_SET_DEFAULT(UseLargePages, true);
#endif

  // Increase some data structure sizes for efficiency
  if (FLAG_SET_CMDLINE(size_t, BaseFootPrintEstimate, MaxHeapSize) != Flag::SUCCESS) {
    return JNI_EINVAL;
  }
  if (FLAG_SET_CMDLINE(bool, ResizeTLAB, false) != Flag::SUCCESS) {
    return JNI_EINVAL;
  }
  if (FLAG_SET_CMDLINE(size_t, TLABSize, 256 * K) != Flag::SUCCESS) {
    return JNI_EINVAL;
  }

  // See the OldPLABSize comment below, but replace 'after promotion'
  // with 'after copying'.  YoungPLABSize is the size of the survivor
  // space per-gc-thread buffers.  The default is 4kw.
  if (FLAG_SET_CMDLINE(size_t, YoungPLABSize, 256 * K) != Flag::SUCCESS) { // Note: this is in words
    return JNI_EINVAL;
  }

  // OldPLABSize is the size of the buffers in the old gen that
  // UseParallelGC uses to promote live data that doesn't fit in the
  // survivor spaces.  At any given time, there's one for each gc thread.
  // The default size is 1kw. These buffers are rarely used, since the
  // survivor spaces are usually big enough.  For specjbb, however, there
  // are occasions when there's lots of live data in the young gen
  // and we end up promoting some of it.  We don't have a definite
  // explanation for why bumping OldPLABSize helps, but the theory
  // is that a bigger PLAB results in retaining something like the
  // original allocation order after promotion, which improves mutator
  // locality.  A minor effect may be that larger PLABs reduce the
  // number of PLAB allocation events during gc.  The value of 8kw
  // was arrived at by experimenting with specjbb.
  if (FLAG_SET_CMDLINE(size_t, OldPLABSize, 8 * K) != Flag::SUCCESS) { // Note: this is in words
    return JNI_EINVAL;
  }

  // Enable parallel GC and adaptive generation sizing
  if (FLAG_SET_CMDLINE(bool, UseParallelGC, true) != Flag::SUCCESS) {
    return JNI_EINVAL;
  }
  FLAG_SET_DEFAULT(ParallelGCThreads,
          Abstract_VM_Version::parallel_worker_threads());

  // Encourage steady state memory management
  if (FLAG_SET_CMDLINE(uintx, ThresholdTolerance, 100) != Flag::SUCCESS) {
    return JNI_EINVAL;
  }

  // This appears to improve mutator locality
  if (FLAG_SET_CMDLINE(bool, ScavengeBeforeFullGC, false) != Flag::SUCCESS) {
    return JNI_EINVAL;
  }

  // Get around early Solaris scheduling bug
  // (affinity vs other jobs on system)
  // but disallow DR and offlining (5008695).
  if (FLAG_SET_CMDLINE(bool, BindGCTaskThreadsToCPUs, true) != Flag::SUCCESS) {
    return JNI_EINVAL;
  }

  return JNI_OK;
}

// This must be called after ergonomics.
void Arguments::set_bytecode_flags() {
  if (!RewriteBytecodes) {
    FLAG_SET_DEFAULT(RewriteFrequentPairs, false);
  }
}

// Aggressive optimization flags  -XX:+AggressiveOpts
jint Arguments::set_aggressive_opts_flags() {
#ifdef COMPILER2
  if (AggressiveUnboxing) {
    if (FLAG_IS_DEFAULT(EliminateAutoBox)) {
      FLAG_SET_DEFAULT(EliminateAutoBox, true);
    } else if (!EliminateAutoBox) {
      // warning("AggressiveUnboxing is disabled because EliminateAutoBox is disabled");
      AggressiveUnboxing = false;
    }
    if (FLAG_IS_DEFAULT(DoEscapeAnalysis)) {
      FLAG_SET_DEFAULT(DoEscapeAnalysis, true);
    } else if (!DoEscapeAnalysis) {
      // warning("AggressiveUnboxing is disabled because DoEscapeAnalysis is disabled");
      AggressiveUnboxing = false;
    }
  }
  if (AggressiveOpts || !FLAG_IS_DEFAULT(AutoBoxCacheMax)) {
    if (FLAG_IS_DEFAULT(EliminateAutoBox)) {
      FLAG_SET_DEFAULT(EliminateAutoBox, true);
    }
    if (FLAG_IS_DEFAULT(AutoBoxCacheMax)) {
      FLAG_SET_DEFAULT(AutoBoxCacheMax, 20000);
    }

    // Feed the cache size setting into the JDK
    char buffer[1024];
    sprintf(buffer, "java.lang.Integer.IntegerCache.high=" INTX_FORMAT, AutoBoxCacheMax);
    if (!add_property(buffer)) {
      return JNI_ENOMEM;
    }
  }
  if (AggressiveOpts && FLAG_IS_DEFAULT(BiasedLockingStartupDelay)) {
    FLAG_SET_DEFAULT(BiasedLockingStartupDelay, 500);
  }
#endif

  if (AggressiveOpts) {
// Sample flag setting code
//    if (FLAG_IS_DEFAULT(EliminateZeroing)) {
//      FLAG_SET_DEFAULT(EliminateZeroing, true);
//    }
  }

  return JNI_OK;
}

//===========================================================================================================
// Parsing of java.compiler property

void Arguments::process_java_compiler_argument(const char* arg) {
  // For backwards compatibility, Djava.compiler=NONE or ""
  // causes us to switch to -Xint mode UNLESS -Xdebug
  // is also specified.
  if (strlen(arg) == 0 || strcasecmp(arg, "NONE") == 0) {
    set_java_compiler(true);    // "-Djava.compiler[=...]" most recently seen.
  }
}

void Arguments::process_java_launcher_argument(const char* launcher, void* extra_info) {
  _sun_java_launcher = os::strdup_check_oom(launcher);
}

bool Arguments::created_by_java_launcher() {
  assert(_sun_java_launcher != NULL, "property must have value");
  return strcmp(DEFAULT_JAVA_LAUNCHER, _sun_java_launcher) != 0;
}

bool Arguments::sun_java_launcher_is_altjvm() {
  return _sun_java_launcher_is_altjvm;
}

//===========================================================================================================
// Parsing of main arguments

// Check consistency of GC selection
bool Arguments::check_gc_consistency() {
  // Ensure that the user has not selected conflicting sets
  // of collectors.
  uint i = 0;
  if (UseSerialGC)                       i++;
  if (UseConcMarkSweepGC)                i++;
  if (UseParallelGC || UseParallelOldGC) i++;
  if (UseG1GC)                           i++;
  if (i > 1) {
    jio_fprintf(defaultStream::error_stream(),
                "Conflicting collector combinations in option list; "
                "please refer to the release notes for the combinations "
                "allowed\n");
    return false;
  }

  if (UseConcMarkSweepGC && !UseParNewGC) {
    jio_fprintf(defaultStream::error_stream(),
        "It is not possible to combine the DefNew young collector with the CMS collector.\n");
    return false;
  }

  if (UseParNewGC && !UseConcMarkSweepGC) {
    jio_fprintf(defaultStream::error_stream(),
        "It is not possible to combine the ParNew young collector with any collector other than CMS.\n");
    return false;
  }

  return true;
}

// Check the consistency of vm_init_args
bool Arguments::check_vm_args_consistency() {
  // Method for adding checks for flag consistency.
  // The intent is to warn the user of all possible conflicts,
  // before returning an error.
  // Note: Needs platform-dependent factoring.
  bool status = true;

  if (TLABRefillWasteFraction == 0) {
    jio_fprintf(defaultStream::error_stream(),
                "TLABRefillWasteFraction should be a denominator, "
                "not " SIZE_FORMAT "\n",
                TLABRefillWasteFraction);
    status = false;
  }

  if (FullGCALot && FLAG_IS_DEFAULT(MarkSweepAlwaysCompactCount)) {
    MarkSweepAlwaysCompactCount = 1;  // Move objects every gc.
  }

  if (!(UseParallelGC || UseParallelOldGC) && FLAG_IS_DEFAULT(ScavengeBeforeFullGC)) {
    FLAG_SET_DEFAULT(ScavengeBeforeFullGC, false);
  }

  if (GCTimeLimit == 100) {
    // Turn off gc-overhead-limit-exceeded checks
    FLAG_SET_DEFAULT(UseGCOverheadLimit, false);
  }

  status = status && check_gc_consistency();

  // CMS space iteration, which FLSVerifyAllHeapreferences entails,
  // insists that we hold the requisite locks so that the iteration is
  // MT-safe. For the verification at start-up and shut-down, we don't
  // yet have a good way of acquiring and releasing these locks,
  // which are not visible at the CollectedHeap level. We want to
  // be able to acquire these locks and then do the iteration rather
  // than just disable the lock verification. This will be fixed under
  // bug 4788986.
  if (UseConcMarkSweepGC && FLSVerifyAllHeapReferences) {
    if (VerifyDuringStartup) {
      warning("Heap verification at start-up disabled "
              "(due to current incompatibility with FLSVerifyAllHeapReferences)");
      VerifyDuringStartup = false; // Disable verification at start-up
    }

    if (VerifyBeforeExit) {
      warning("Heap verification at shutdown disabled "
              "(due to current incompatibility with FLSVerifyAllHeapReferences)");
      VerifyBeforeExit = false; // Disable verification at shutdown
    }
  }

  if (PrintNMTStatistics) {
#if INCLUDE_NMT
    if (MemTracker::tracking_level() == NMT_off) {
#endif // INCLUDE_NMT
      warning("PrintNMTStatistics is disabled, because native memory tracking is not enabled");
      PrintNMTStatistics = false;
#if INCLUDE_NMT
    }
#endif
  }
#if INCLUDE_JVMCI
  if (EnableJVMCI) {
    if (!ScavengeRootsInCode) {
      warning("forcing ScavengeRootsInCode non-zero because JVMCI is enabled");
      ScavengeRootsInCode = 1;
    }
    if (FLAG_IS_DEFAULT(TypeProfileLevel)) {
      TypeProfileLevel = 0;
    }
    if (UseJVMCICompiler) {
      if (FLAG_IS_DEFAULT(TypeProfileWidth)) {
        TypeProfileWidth = 8;
      }
    }
  }
#endif

  // Check lower bounds of the code cache
  // Template Interpreter code is approximately 3X larger in debug builds.
  uint min_code_cache_size = CodeCacheMinimumUseSpace DEBUG_ONLY(* 3);
  if (InitialCodeCacheSize < (uintx)os::vm_page_size()) {
    jio_fprintf(defaultStream::error_stream(),
                "Invalid InitialCodeCacheSize=%dK. Must be at least %dK.\n", InitialCodeCacheSize/K,
                os::vm_page_size()/K);
    status = false;
  } else if (ReservedCodeCacheSize < InitialCodeCacheSize) {
    jio_fprintf(defaultStream::error_stream(),
                "Invalid ReservedCodeCacheSize: %dK. Must be at least InitialCodeCacheSize=%dK.\n",
                ReservedCodeCacheSize/K, InitialCodeCacheSize/K);
    status = false;
  } else if (ReservedCodeCacheSize < min_code_cache_size) {
    jio_fprintf(defaultStream::error_stream(),
                "Invalid ReservedCodeCacheSize=%dK. Must be at least %uK.\n", ReservedCodeCacheSize/K,
                min_code_cache_size/K);
    status = false;
  } else if (ReservedCodeCacheSize > CODE_CACHE_SIZE_LIMIT) {
    // Code cache size larger than CODE_CACHE_SIZE_LIMIT is not supported.
    jio_fprintf(defaultStream::error_stream(),
                "Invalid ReservedCodeCacheSize=%dM. Must be at most %uM.\n", ReservedCodeCacheSize/M,
                CODE_CACHE_SIZE_LIMIT/M);
    status = false;
  } else if (NonNMethodCodeHeapSize < min_code_cache_size) {
    jio_fprintf(defaultStream::error_stream(),
                "Invalid NonNMethodCodeHeapSize=%dK. Must be at least %uK.\n", NonNMethodCodeHeapSize/K,
                min_code_cache_size/K);
    status = false;
  }

  if (!FLAG_IS_DEFAULT(CICompilerCount) && !FLAG_IS_DEFAULT(CICompilerCountPerCPU) && CICompilerCountPerCPU) {
    warning("The VM option CICompilerCountPerCPU overrides CICompilerCount.");
  }

#ifndef SUPPORT_RESERVED_STACK_AREA
  if (StackReservedPages != 0) {
    FLAG_SET_CMDLINE(intx, StackReservedPages, 0);
    warning("Reserved Stack Area not supported on this platform");
  }
#endif
  return status;
}

bool Arguments::is_bad_option(const JavaVMOption* option, jboolean ignore,
  const char* option_type) {
  if (ignore) return false;

  const char* spacer = " ";
  if (option_type == NULL) {
    option_type = ++spacer; // Set both to the empty string.
  }

  if (os::obsolete_option(option)) {
    jio_fprintf(defaultStream::error_stream(),
                "Obsolete %s%soption: %s\n", option_type, spacer,
      option->optionString);
    return false;
  } else {
    jio_fprintf(defaultStream::error_stream(),
                "Unrecognized %s%soption: %s\n", option_type, spacer,
      option->optionString);
    return true;
  }
}

static const char* user_assertion_options[] = {
  "-da", "-ea", "-disableassertions", "-enableassertions", 0
};

static const char* system_assertion_options[] = {
  "-dsa", "-esa", "-disablesystemassertions", "-enablesystemassertions", 0
};

bool Arguments::parse_uintx(const char* value,
                            uintx* uintx_arg,
                            uintx min_size) {

  // Check the sign first since atomull() parses only unsigned values.
  bool value_is_positive = !(*value == '-');

  if (value_is_positive) {
    julong n;
    bool good_return = atomull(value, &n);
    if (good_return) {
      bool above_minimum = n >= min_size;
      bool value_is_too_large = n > max_uintx;

      if (above_minimum && !value_is_too_large) {
        *uintx_arg = n;
        return true;
      }
    }
  }
  return false;
}

Arguments::ArgsRange Arguments::parse_memory_size(const char* s,
                                                  julong* long_arg,
                                                  julong min_size) {
  if (!atomull(s, long_arg)) return arg_unreadable;
  return check_memory_size(*long_arg, min_size);
}

// Parse JavaVMInitArgs structure

jint Arguments::parse_vm_init_args(const JavaVMInitArgs *java_tool_options_args,
                                   const JavaVMInitArgs *java_options_args,
                                   const JavaVMInitArgs *cmd_line_args) {
  // For components of the system classpath.
  SysClassPath scp(Arguments::get_sysclasspath());
  bool scp_assembly_required = false;

  // Save default settings for some mode flags
  Arguments::_AlwaysCompileLoopMethods = AlwaysCompileLoopMethods;
  Arguments::_UseOnStackReplacement    = UseOnStackReplacement;
  Arguments::_ClipInlining             = ClipInlining;
  Arguments::_BackgroundCompilation    = BackgroundCompilation;
  if (TieredCompilation) {
    Arguments::_Tier3InvokeNotifyFreqLog = Tier3InvokeNotifyFreqLog;
    Arguments::_Tier4InvocationThreshold = Tier4InvocationThreshold;
  }

  // Setup flags for mixed which is the default
  set_mode_flags(_mixed);

  // Parse args structure generated from JAVA_TOOL_OPTIONS environment
  // variable (if present).
  jint result = parse_each_vm_init_arg(
      java_tool_options_args, &scp, &scp_assembly_required, Flag::ENVIRON_VAR);
  if (result != JNI_OK) {
    return result;
  }

  // Parse args structure generated from the command line flags.
  result = parse_each_vm_init_arg(cmd_line_args, &scp, &scp_assembly_required,
                                  Flag::COMMAND_LINE);
  if (result != JNI_OK) {
    return result;
  }

  // Parse args structure generated from the _JAVA_OPTIONS environment
  // variable (if present) (mimics classic VM)
  result = parse_each_vm_init_arg(
      java_options_args, &scp, &scp_assembly_required, Flag::ENVIRON_VAR);
  if (result != JNI_OK) {
    return result;
  }

  // Do final processing now that all arguments have been parsed
  result = finalize_vm_init_args(&scp, scp_assembly_required);
  if (result != JNI_OK) {
    return result;
  }

  return JNI_OK;
}

// Checks if name in command-line argument -agent{lib,path}:name[=options]
// represents a valid JDWP agent.  is_path==true denotes that we
// are dealing with -agentpath (case where name is a path), otherwise with
// -agentlib
bool valid_jdwp_agent(char *name, bool is_path) {
  char *_name;
  const char *_jdwp = "jdwp";
  size_t _len_jdwp, _len_prefix;

  if (is_path) {
    if ((_name = strrchr(name, (int) *os::file_separator())) == NULL) {
      return false;
    }

    _name++;  // skip past last path separator
    _len_prefix = strlen(JNI_LIB_PREFIX);

    if (strncmp(_name, JNI_LIB_PREFIX, _len_prefix) != 0) {
      return false;
    }

    _name += _len_prefix;
    _len_jdwp = strlen(_jdwp);

    if (strncmp(_name, _jdwp, _len_jdwp) == 0) {
      _name += _len_jdwp;
    }
    else {
      return false;
    }

    if (strcmp(_name, JNI_LIB_SUFFIX) != 0) {
      return false;
    }

    return true;
  }

  if (strcmp(name, _jdwp) == 0) {
    return true;
  }

  return false;
}

jint Arguments::parse_each_vm_init_arg(const JavaVMInitArgs* args,
                                       SysClassPath* scp_p,
                                       bool* scp_assembly_required_p,
                                       Flag::Flags origin) {
  // For match_option to return remaining or value part of option string
  const char* tail;

  // iterate over arguments
  for (int index = 0; index < args->nOptions; index++) {
    bool is_absolute_path = false;  // for -agentpath vs -agentlib

    JavaVMOption* option = args->options + index;

    if (!match_option(option, "-Djava.class.path", &tail) &&
        !match_option(option, "-Dsun.java.command", &tail) &&
        !match_option(option, "-Dsun.java.launcher", &tail)) {

        // add all jvm options to the jvm_args string. This string
        // is used later to set the java.vm.args PerfData string constant.
        // the -Djava.class.path and the -Dsun.java.command options are
        // omitted from jvm_args string as each have their own PerfData
        // string constant object.
        build_jvm_args(option->optionString);
    }

    // char buffer to store looked up logging option.
    char aliased_logging_option[256];

    // Catch -XX options which are aliased to Unified logging commands.
    if (match_option(option, "-XX:", &tail)) {
      if (lookup_logging_aliases(option->optionString, aliased_logging_option)) {
        option->optionString = aliased_logging_option;
      }
    }

    // -verbose:[class/gc/jni]
    if (match_option(option, "-verbose", &tail)) {
      if (!strcmp(tail, ":class") || !strcmp(tail, "")) {
        if (FLAG_SET_CMDLINE(bool, TraceClassLoading, true) != Flag::SUCCESS) {
          return JNI_EINVAL;
        }
        if (FLAG_SET_CMDLINE(bool, TraceClassUnloading, true) != Flag::SUCCESS) {
          return JNI_EINVAL;
        }
      } else if (!strcmp(tail, ":gc")) {
        // LogConfiguration_lock is not set up yet, but this code is executed by a single thread
        bool ret = LogConfiguration::parse_log_arguments("stdout", "gc", NULL, NULL, NULL);
        if (!ret) {
          return JNI_EINVAL;
        }
      } else if (!strcmp(tail, ":jni")) {
        if (FLAG_SET_CMDLINE(bool, PrintJNIResolving, true) != Flag::SUCCESS) {
          return JNI_EINVAL;
        }
      }
    // -da / -ea / -disableassertions / -enableassertions
    // These accept an optional class/package name separated by a colon, e.g.,
    // -da:java.lang.Thread.
    } else if (match_option(option, user_assertion_options, &tail, true)) {
      bool enable = option->optionString[1] == 'e';     // char after '-' is 'e'
      if (*tail == '\0') {
        JavaAssertions::setUserClassDefault(enable);
      } else {
        assert(*tail == ':', "bogus match by match_option()");
        JavaAssertions::addOption(tail + 1, enable);
      }
    // -dsa / -esa / -disablesystemassertions / -enablesystemassertions
    } else if (match_option(option, system_assertion_options, &tail, false)) {
      bool enable = option->optionString[1] == 'e';     // char after '-' is 'e'
      JavaAssertions::setSystemClassDefault(enable);
    // -bootclasspath:
    } else if (match_option(option, "-Xbootclasspath:", &tail)) {
      scp_p->reset_path(tail);
      *scp_assembly_required_p = true;
    // -bootclasspath/a:
    } else if (match_option(option, "-Xbootclasspath/a:", &tail)) {
      scp_p->add_suffix(tail);
      *scp_assembly_required_p = true;
    // -bootclasspath/p:
    } else if (match_option(option, "-Xbootclasspath/p:", &tail)) {
      scp_p->add_prefix(tail);
      *scp_assembly_required_p = true;
    // -Xrun
    } else if (match_option(option, "-Xrun", &tail)) {
      if (tail != NULL) {
        const char* pos = strchr(tail, ':');
        size_t len = (pos == NULL) ? strlen(tail) : pos - tail;
        char* name = (char*)memcpy(NEW_C_HEAP_ARRAY(char, len + 1, mtInternal), tail, len);
        name[len] = '\0';

        char *options = NULL;
        if(pos != NULL) {
          size_t len2 = strlen(pos+1) + 1; // options start after ':'.  Final zero must be copied.
          options = (char*)memcpy(NEW_C_HEAP_ARRAY(char, len2, mtInternal), pos+1, len2);
        }
#if !INCLUDE_JVMTI
        if (strcmp(name, "jdwp") == 0) {
          jio_fprintf(defaultStream::error_stream(),
            "Debugging agents are not supported in this VM\n");
          return JNI_ERR;
        }
#endif // !INCLUDE_JVMTI
        add_init_library(name, options);
      }
    // -agentlib and -agentpath
    } else if (match_option(option, "-agentlib:", &tail) ||
          (is_absolute_path = match_option(option, "-agentpath:", &tail))) {
      if(tail != NULL) {
        const char* pos = strchr(tail, '=');
        size_t len = (pos == NULL) ? strlen(tail) : pos - tail;
        char* name = strncpy(NEW_C_HEAP_ARRAY(char, len + 1, mtInternal), tail, len);
        name[len] = '\0';

        char *options = NULL;
        if(pos != NULL) {
          options = os::strdup_check_oom(pos + 1, mtInternal);
        }
#if !INCLUDE_JVMTI
        if (valid_jdwp_agent(name, is_absolute_path)) {
          jio_fprintf(defaultStream::error_stream(),
            "Debugging agents are not supported in this VM\n");
          return JNI_ERR;
        }
#endif // !INCLUDE_JVMTI
        add_init_agent(name, options, is_absolute_path);
      }
    // -javaagent
    } else if (match_option(option, "-javaagent:", &tail)) {
#if !INCLUDE_JVMTI
      jio_fprintf(defaultStream::error_stream(),
        "Instrumentation agents are not supported in this VM\n");
      return JNI_ERR;
#else
      if(tail != NULL) {
        char *options = strcpy(NEW_C_HEAP_ARRAY(char, strlen(tail) + 1, mtInternal), tail);
        add_init_agent("instrument", options, false);
      }
#endif // !INCLUDE_JVMTI
    // -Xnoclassgc
    } else if (match_option(option, "-Xnoclassgc")) {
      if (FLAG_SET_CMDLINE(bool, ClassUnloading, false) != Flag::SUCCESS) {
        return JNI_EINVAL;
      }
    // -Xconcgc
    } else if (match_option(option, "-Xconcgc")) {
      if (FLAG_SET_CMDLINE(bool, UseConcMarkSweepGC, true) != Flag::SUCCESS) {
        return JNI_EINVAL;
      }
    // -Xnoconcgc
    } else if (match_option(option, "-Xnoconcgc")) {
      if (FLAG_SET_CMDLINE(bool, UseConcMarkSweepGC, false) != Flag::SUCCESS) {
        return JNI_EINVAL;
      }
    // -Xbatch
    } else if (match_option(option, "-Xbatch")) {
      if (FLAG_SET_CMDLINE(bool, BackgroundCompilation, false) != Flag::SUCCESS) {
        return JNI_EINVAL;
      }
    // -Xmn for compatibility with other JVM vendors
    } else if (match_option(option, "-Xmn", &tail)) {
      julong long_initial_young_size = 0;
      ArgsRange errcode = parse_memory_size(tail, &long_initial_young_size, 1);
      if (errcode != arg_in_range) {
        jio_fprintf(defaultStream::error_stream(),
                    "Invalid initial young generation size: %s\n", option->optionString);
        describe_range_error(errcode);
        return JNI_EINVAL;
      }
      if (FLAG_SET_CMDLINE(size_t, MaxNewSize, (size_t)long_initial_young_size) != Flag::SUCCESS) {
        return JNI_EINVAL;
      }
      if (FLAG_SET_CMDLINE(size_t, NewSize, (size_t)long_initial_young_size) != Flag::SUCCESS) {
        return JNI_EINVAL;
      }
    // -Xms
    } else if (match_option(option, "-Xms", &tail)) {
      julong long_initial_heap_size = 0;
      // an initial heap size of 0 means automatically determine
      ArgsRange errcode = parse_memory_size(tail, &long_initial_heap_size, 0);
      if (errcode != arg_in_range) {
        jio_fprintf(defaultStream::error_stream(),
                    "Invalid initial heap size: %s\n", option->optionString);
        describe_range_error(errcode);
        return JNI_EINVAL;
      }
      set_min_heap_size((size_t)long_initial_heap_size);
      // Currently the minimum size and the initial heap sizes are the same.
      // Can be overridden with -XX:InitialHeapSize.
      if (FLAG_SET_CMDLINE(size_t, InitialHeapSize, (size_t)long_initial_heap_size) != Flag::SUCCESS) {
        return JNI_EINVAL;
      }
    // -Xmx
    } else if (match_option(option, "-Xmx", &tail) || match_option(option, "-XX:MaxHeapSize=", &tail)) {
      julong long_max_heap_size = 0;
      ArgsRange errcode = parse_memory_size(tail, &long_max_heap_size, 1);
      if (errcode != arg_in_range) {
        jio_fprintf(defaultStream::error_stream(),
                    "Invalid maximum heap size: %s\n", option->optionString);
        describe_range_error(errcode);
        return JNI_EINVAL;
      }
      if (FLAG_SET_CMDLINE(size_t, MaxHeapSize, (size_t)long_max_heap_size) != Flag::SUCCESS) {
        return JNI_EINVAL;
      }
    // Xmaxf
    } else if (match_option(option, "-Xmaxf", &tail)) {
      char* err;
      int maxf = (int)(strtod(tail, &err) * 100);
      if (*err != '\0' || *tail == '\0') {
        jio_fprintf(defaultStream::error_stream(),
                    "Bad max heap free percentage size: %s\n",
                    option->optionString);
        return JNI_EINVAL;
      } else {
        if (FLAG_SET_CMDLINE(uintx, MaxHeapFreeRatio, maxf) != Flag::SUCCESS) {
            return JNI_EINVAL;
        }
      }
    // Xminf
    } else if (match_option(option, "-Xminf", &tail)) {
      char* err;
      int minf = (int)(strtod(tail, &err) * 100);
      if (*err != '\0' || *tail == '\0') {
        jio_fprintf(defaultStream::error_stream(),
                    "Bad min heap free percentage size: %s\n",
                    option->optionString);
        return JNI_EINVAL;
      } else {
        if (FLAG_SET_CMDLINE(uintx, MinHeapFreeRatio, minf) != Flag::SUCCESS) {
          return JNI_EINVAL;
        }
      }
    // -Xss
    } else if (match_option(option, "-Xss", &tail)) {
      julong long_ThreadStackSize = 0;
      ArgsRange errcode = parse_memory_size(tail, &long_ThreadStackSize, 1000);
      if (errcode != arg_in_range) {
        jio_fprintf(defaultStream::error_stream(),
                    "Invalid thread stack size: %s\n", option->optionString);
        describe_range_error(errcode);
        return JNI_EINVAL;
      }
      // Internally track ThreadStackSize in units of 1024 bytes.
      if (FLAG_SET_CMDLINE(intx, ThreadStackSize,
                       round_to((int)long_ThreadStackSize, K) / K) != Flag::SUCCESS) {
        return JNI_EINVAL;
      }
    // -Xoss, -Xsqnopause, -Xoptimize, -Xboundthreads, -Xusealtsigs
    } else if (match_option(option, "-Xoss", &tail) ||
               match_option(option, "-Xsqnopause") ||
               match_option(option, "-Xoptimize") ||
               match_option(option, "-Xboundthreads") ||
               match_option(option, "-Xusealtsigs")) {
      // All these options are deprecated in JDK 9 and will be removed in a future release
      char version[256];
      JDK_Version::jdk(9).to_string(version, sizeof(version));
      warning("Ignoring option %s; support was removed in %s", option->optionString, version);
    } else if (match_option(option, "-XX:CodeCacheExpansionSize=", &tail)) {
      julong long_CodeCacheExpansionSize = 0;
      ArgsRange errcode = parse_memory_size(tail, &long_CodeCacheExpansionSize, os::vm_page_size());
      if (errcode != arg_in_range) {
        jio_fprintf(defaultStream::error_stream(),
                   "Invalid argument: %s. Must be at least %luK.\n", option->optionString,
                   os::vm_page_size()/K);
        return JNI_EINVAL;
      }
      if (FLAG_SET_CMDLINE(uintx, CodeCacheExpansionSize, (uintx)long_CodeCacheExpansionSize) != Flag::SUCCESS) {
        return JNI_EINVAL;
      }
    } else if (match_option(option, "-Xmaxjitcodesize", &tail) ||
               match_option(option, "-XX:ReservedCodeCacheSize=", &tail)) {
      julong long_ReservedCodeCacheSize = 0;

      ArgsRange errcode = parse_memory_size(tail, &long_ReservedCodeCacheSize, 1);
      if (errcode != arg_in_range) {
        jio_fprintf(defaultStream::error_stream(),
                    "Invalid maximum code cache size: %s.\n", option->optionString);
        return JNI_EINVAL;
      }
      if (FLAG_SET_CMDLINE(uintx, ReservedCodeCacheSize, (uintx)long_ReservedCodeCacheSize) != Flag::SUCCESS) {
        return JNI_EINVAL;
      }
      // -XX:NonNMethodCodeHeapSize=
    } else if (match_option(option, "-XX:NonNMethodCodeHeapSize=", &tail)) {
      julong long_NonNMethodCodeHeapSize = 0;

      ArgsRange errcode = parse_memory_size(tail, &long_NonNMethodCodeHeapSize, 1);
      if (errcode != arg_in_range) {
        jio_fprintf(defaultStream::error_stream(),
                    "Invalid maximum non-nmethod code heap size: %s.\n", option->optionString);
        return JNI_EINVAL;
      }
      if (FLAG_SET_CMDLINE(uintx, NonNMethodCodeHeapSize, (uintx)long_NonNMethodCodeHeapSize) != Flag::SUCCESS) {
        return JNI_EINVAL;
      }
      // -XX:ProfiledCodeHeapSize=
    } else if (match_option(option, "-XX:ProfiledCodeHeapSize=", &tail)) {
      julong long_ProfiledCodeHeapSize = 0;

      ArgsRange errcode = parse_memory_size(tail, &long_ProfiledCodeHeapSize, 1);
      if (errcode != arg_in_range) {
        jio_fprintf(defaultStream::error_stream(),
                    "Invalid maximum profiled code heap size: %s.\n", option->optionString);
        return JNI_EINVAL;
      }
      if (FLAG_SET_CMDLINE(uintx, ProfiledCodeHeapSize, (uintx)long_ProfiledCodeHeapSize) != Flag::SUCCESS) {
        return JNI_EINVAL;
      }
      // -XX:NonProfiledCodeHeapSizee=
    } else if (match_option(option, "-XX:NonProfiledCodeHeapSize=", &tail)) {
      julong long_NonProfiledCodeHeapSize = 0;

      ArgsRange errcode = parse_memory_size(tail, &long_NonProfiledCodeHeapSize, 1);
      if (errcode != arg_in_range) {
        jio_fprintf(defaultStream::error_stream(),
                    "Invalid maximum non-profiled code heap size: %s.\n", option->optionString);
        return JNI_EINVAL;
      }
      if (FLAG_SET_CMDLINE(uintx, NonProfiledCodeHeapSize, (uintx)long_NonProfiledCodeHeapSize) != Flag::SUCCESS) {
        return JNI_EINVAL;
      }
    // -green
    } else if (match_option(option, "-green")) {
      jio_fprintf(defaultStream::error_stream(),
                  "Green threads support not available\n");
          return JNI_EINVAL;
    // -native
    } else if (match_option(option, "-native")) {
          // HotSpot always uses native threads, ignore silently for compatibility
    // -Xrs
    } else if (match_option(option, "-Xrs")) {
          // Classic/EVM option, new functionality
      if (FLAG_SET_CMDLINE(bool, ReduceSignalUsage, true) != Flag::SUCCESS) {
        return JNI_EINVAL;
      }
    // -Xprof
    } else if (match_option(option, "-Xprof")) {
#if INCLUDE_FPROF
      _has_profile = true;
#else // INCLUDE_FPROF
      jio_fprintf(defaultStream::error_stream(),
        "Flat profiling is not supported in this VM.\n");
      return JNI_ERR;
#endif // INCLUDE_FPROF
    // -Xconcurrentio
    } else if (match_option(option, "-Xconcurrentio")) {
      if (FLAG_SET_CMDLINE(bool, UseLWPSynchronization, true) != Flag::SUCCESS) {
        return JNI_EINVAL;
      }
      if (FLAG_SET_CMDLINE(bool, BackgroundCompilation, false) != Flag::SUCCESS) {
        return JNI_EINVAL;
      }
      if (FLAG_SET_CMDLINE(intx, DeferThrSuspendLoopCount, 1) != Flag::SUCCESS) {
        return JNI_EINVAL;
      }
      if (FLAG_SET_CMDLINE(bool, UseTLAB, false) != Flag::SUCCESS) {
        return JNI_EINVAL;
      }
      if (FLAG_SET_CMDLINE(size_t, NewSizeThreadIncrease, 16 * K) != Flag::SUCCESS) {  // 20Kb per thread added to new generation
        return JNI_EINVAL;
      }

      // -Xinternalversion
    } else if (match_option(option, "-Xinternalversion")) {
      jio_fprintf(defaultStream::output_stream(), "%s\n",
                  VM_Version::internal_vm_info_string());
      vm_exit(0);
#ifndef PRODUCT
    // -Xprintflags
    } else if (match_option(option, "-Xprintflags")) {
      CommandLineFlags::printFlags(tty, false);
      vm_exit(0);
#endif
    // -D
    } else if (match_option(option, "-D", &tail)) {
      const char* value;
      if (match_option(option, "-Djava.endorsed.dirs=", &value) &&
            *value!= '\0' && strcmp(value, "\"\"") != 0) {
        // abort if -Djava.endorsed.dirs is set
        jio_fprintf(defaultStream::output_stream(),
          "-Djava.endorsed.dirs=%s is not supported. Endorsed standards and standalone APIs\n"
          "in modular form will be supported via the concept of upgradeable modules.\n", value);
        return JNI_EINVAL;
      }
      if (match_option(option, "-Djava.ext.dirs=", &value) &&
            *value != '\0' && strcmp(value, "\"\"") != 0) {
        // abort if -Djava.ext.dirs is set
        jio_fprintf(defaultStream::output_stream(),
          "-Djava.ext.dirs=%s is not supported.  Use -classpath instead.\n", value);
        return JNI_EINVAL;
      }

      if (!add_property(tail)) {
        return JNI_ENOMEM;
      }
      // Out of the box management support
      if (match_option(option, "-Dcom.sun.management", &tail)) {
#if INCLUDE_MANAGEMENT
        if (FLAG_SET_CMDLINE(bool, ManagementServer, true) != Flag::SUCCESS) {
          return JNI_EINVAL;
        }
#else
        jio_fprintf(defaultStream::output_stream(),
          "-Dcom.sun.management is not supported in this VM.\n");
        return JNI_ERR;
#endif
      }
    // -Xint
    } else if (match_option(option, "-Xint")) {
          set_mode_flags(_int);
    // -Xmixed
    } else if (match_option(option, "-Xmixed")) {
          set_mode_flags(_mixed);
    // -Xcomp
    } else if (match_option(option, "-Xcomp")) {
      // for testing the compiler; turn off all flags that inhibit compilation
          set_mode_flags(_comp);
    // -Xshare:dump
    } else if (match_option(option, "-Xshare:dump")) {
      if (FLAG_SET_CMDLINE(bool, DumpSharedSpaces, true) != Flag::SUCCESS) {
        return JNI_EINVAL;
      }
      set_mode_flags(_int);     // Prevent compilation, which creates objects
    // -Xshare:on
    } else if (match_option(option, "-Xshare:on")) {
      if (FLAG_SET_CMDLINE(bool, UseSharedSpaces, true) != Flag::SUCCESS) {
        return JNI_EINVAL;
      }
      if (FLAG_SET_CMDLINE(bool, RequireSharedSpaces, true) != Flag::SUCCESS) {
        return JNI_EINVAL;
      }
    // -Xshare:auto
    } else if (match_option(option, "-Xshare:auto")) {
      if (FLAG_SET_CMDLINE(bool, UseSharedSpaces, true) != Flag::SUCCESS) {
        return JNI_EINVAL;
      }
      if (FLAG_SET_CMDLINE(bool, RequireSharedSpaces, false) != Flag::SUCCESS) {
        return JNI_EINVAL;
      }
    // -Xshare:off
    } else if (match_option(option, "-Xshare:off")) {
      if (FLAG_SET_CMDLINE(bool, UseSharedSpaces, false) != Flag::SUCCESS) {
        return JNI_EINVAL;
      }
      if (FLAG_SET_CMDLINE(bool, RequireSharedSpaces, false) != Flag::SUCCESS) {
        return JNI_EINVAL;
      }
    // -Xverify
    } else if (match_option(option, "-Xverify", &tail)) {
      if (strcmp(tail, ":all") == 0 || strcmp(tail, "") == 0) {
        if (FLAG_SET_CMDLINE(bool, BytecodeVerificationLocal, true) != Flag::SUCCESS) {
          return JNI_EINVAL;
        }
        if (FLAG_SET_CMDLINE(bool, BytecodeVerificationRemote, true) != Flag::SUCCESS) {
          return JNI_EINVAL;
        }
      } else if (strcmp(tail, ":remote") == 0) {
        if (FLAG_SET_CMDLINE(bool, BytecodeVerificationLocal, false) != Flag::SUCCESS) {
          return JNI_EINVAL;
        }
        if (FLAG_SET_CMDLINE(bool, BytecodeVerificationRemote, true) != Flag::SUCCESS) {
          return JNI_EINVAL;
        }
      } else if (strcmp(tail, ":none") == 0) {
        if (FLAG_SET_CMDLINE(bool, BytecodeVerificationLocal, false) != Flag::SUCCESS) {
          return JNI_EINVAL;
        }
        if (FLAG_SET_CMDLINE(bool, BytecodeVerificationRemote, false) != Flag::SUCCESS) {
          return JNI_EINVAL;
        }
      } else if (is_bad_option(option, args->ignoreUnrecognized, "verification")) {
        return JNI_EINVAL;
      }
    // -Xdebug
    } else if (match_option(option, "-Xdebug")) {
      // note this flag has been used, then ignore
      set_xdebug_mode(true);
    // -Xnoagent
    } else if (match_option(option, "-Xnoagent")) {
      // For compatibility with classic. HotSpot refuses to load the old style agent.dll.
    } else if (match_option(option, "-Xlog", &tail)) {
      bool ret = false;
      if (strcmp(tail, ":help") == 0) {
        LogConfiguration::print_command_line_help(defaultStream::output_stream());
        vm_exit(0);
      } else if (strcmp(tail, ":disable") == 0) {
        LogConfiguration::disable_logging();
        ret = true;
      } else if (*tail == '\0') {
        ret = LogConfiguration::parse_command_line_arguments();
        assert(ret, "-Xlog without arguments should never fail to parse");
      } else if (*tail == ':') {
        ret = LogConfiguration::parse_command_line_arguments(tail + 1);
      }
      if (ret == false) {
        jio_fprintf(defaultStream::error_stream(),
                    "Invalid -Xlog option '-Xlog%s'\n",
                    tail);
        return JNI_EINVAL;
      }
    // JNI hooks
    } else if (match_option(option, "-Xcheck", &tail)) {
      if (!strcmp(tail, ":jni")) {
#if !INCLUDE_JNI_CHECK
        warning("JNI CHECKING is not supported in this VM");
#else
        CheckJNICalls = true;
#endif // INCLUDE_JNI_CHECK
      } else if (is_bad_option(option, args->ignoreUnrecognized,
                                     "check")) {
        return JNI_EINVAL;
      }
    } else if (match_option(option, "vfprintf")) {
      _vfprintf_hook = CAST_TO_FN_PTR(vfprintf_hook_t, option->extraInfo);
    } else if (match_option(option, "exit")) {
      _exit_hook = CAST_TO_FN_PTR(exit_hook_t, option->extraInfo);
    } else if (match_option(option, "abort")) {
      _abort_hook = CAST_TO_FN_PTR(abort_hook_t, option->extraInfo);
    // -XX:+AggressiveHeap
    } else if (match_option(option, "-XX:+AggressiveHeap")) {
      jint result = set_aggressive_heap_flags();
      if (result != JNI_OK) {
          return result;
      }
    // Need to keep consistency of MaxTenuringThreshold and AlwaysTenure/NeverTenure;
    // and the last option wins.
    } else if (match_option(option, "-XX:+NeverTenure")) {
      if (FLAG_SET_CMDLINE(bool, NeverTenure, true) != Flag::SUCCESS) {
        return JNI_EINVAL;
      }
      if (FLAG_SET_CMDLINE(bool, AlwaysTenure, false) != Flag::SUCCESS) {
        return JNI_EINVAL;
      }
      if (FLAG_SET_CMDLINE(uintx, MaxTenuringThreshold, markOopDesc::max_age + 1) != Flag::SUCCESS) {
        return JNI_EINVAL;
      }
    } else if (match_option(option, "-XX:+AlwaysTenure")) {
      if (FLAG_SET_CMDLINE(bool, NeverTenure, false) != Flag::SUCCESS) {
        return JNI_EINVAL;
      }
      if (FLAG_SET_CMDLINE(bool, AlwaysTenure, true) != Flag::SUCCESS) {
        return JNI_EINVAL;
      }
      if (FLAG_SET_CMDLINE(uintx, MaxTenuringThreshold, 0) != Flag::SUCCESS) {
        return JNI_EINVAL;
      }
    } else if (match_option(option, "-XX:MaxTenuringThreshold=", &tail)) {
      uintx max_tenuring_thresh = 0;
      if (!parse_uintx(tail, &max_tenuring_thresh, 0)) {
        jio_fprintf(defaultStream::error_stream(),
                    "Improperly specified VM option \'MaxTenuringThreshold=%s\'\n", tail);
        return JNI_EINVAL;
      }

      if (FLAG_SET_CMDLINE(uintx, MaxTenuringThreshold, max_tenuring_thresh) != Flag::SUCCESS) {
        return JNI_EINVAL;
      }

      if (MaxTenuringThreshold == 0) {
        if (FLAG_SET_CMDLINE(bool, NeverTenure, false) != Flag::SUCCESS) {
          return JNI_EINVAL;
        }
        if (FLAG_SET_CMDLINE(bool, AlwaysTenure, true) != Flag::SUCCESS) {
          return JNI_EINVAL;
        }
      } else {
        if (FLAG_SET_CMDLINE(bool, NeverTenure, false) != Flag::SUCCESS) {
          return JNI_EINVAL;
        }
        if (FLAG_SET_CMDLINE(bool, AlwaysTenure, false) != Flag::SUCCESS) {
          return JNI_EINVAL;
        }
      }
    } else if (match_option(option, "-XX:+DisplayVMOutputToStderr")) {
      if (FLAG_SET_CMDLINE(bool, DisplayVMOutputToStdout, false) != Flag::SUCCESS) {
        return JNI_EINVAL;
      }
      if (FLAG_SET_CMDLINE(bool, DisplayVMOutputToStderr, true) != Flag::SUCCESS) {
        return JNI_EINVAL;
      }
    } else if (match_option(option, "-XX:+DisplayVMOutputToStdout")) {
      if (FLAG_SET_CMDLINE(bool, DisplayVMOutputToStderr, false) != Flag::SUCCESS) {
        return JNI_EINVAL;
      }
      if (FLAG_SET_CMDLINE(bool, DisplayVMOutputToStdout, true) != Flag::SUCCESS) {
        return JNI_EINVAL;
      }
    } else if (match_option(option, "-XX:+ExtendedDTraceProbes")) {
#if defined(DTRACE_ENABLED)
      if (FLAG_SET_CMDLINE(bool, ExtendedDTraceProbes, true) != Flag::SUCCESS) {
        return JNI_EINVAL;
      }
      if (FLAG_SET_CMDLINE(bool, DTraceMethodProbes, true) != Flag::SUCCESS) {
        return JNI_EINVAL;
      }
      if (FLAG_SET_CMDLINE(bool, DTraceAllocProbes, true) != Flag::SUCCESS) {
        return JNI_EINVAL;
      }
      if (FLAG_SET_CMDLINE(bool, DTraceMonitorProbes, true) != Flag::SUCCESS) {
        return JNI_EINVAL;
      }
#else // defined(DTRACE_ENABLED)
      jio_fprintf(defaultStream::error_stream(),
                  "ExtendedDTraceProbes flag is not applicable for this configuration\n");
      return JNI_EINVAL;
#endif // defined(DTRACE_ENABLED)
#ifdef ASSERT
    } else if (match_option(option, "-XX:+FullGCALot")) {
      if (FLAG_SET_CMDLINE(bool, FullGCALot, true) != Flag::SUCCESS) {
        return JNI_EINVAL;
      }
      // disable scavenge before parallel mark-compact
      if (FLAG_SET_CMDLINE(bool, ScavengeBeforeFullGC, false) != Flag::SUCCESS) {
        return JNI_EINVAL;
      }
#endif
#if !INCLUDE_MANAGEMENT
    } else if (match_option(option, "-XX:+ManagementServer")) {
        jio_fprintf(defaultStream::error_stream(),
          "ManagementServer is not supported in this VM.\n");
        return JNI_ERR;
#endif // INCLUDE_MANAGEMENT
    } else if (match_option(option, "-XX:", &tail)) { // -XX:xxxx
      // Skip -XX:Flags= and -XX:VMOptionsFile= since those cases have
      // already been handled
      if ((strncmp(tail, "Flags=", strlen("Flags=")) != 0) &&
          (strncmp(tail, "VMOptionsFile=", strlen("VMOptionsFile=")) != 0)) {
        if (!process_argument(tail, args->ignoreUnrecognized, origin)) {
          return JNI_EINVAL;
        }
      }
    // Unknown option
    } else if (is_bad_option(option, args->ignoreUnrecognized)) {
      return JNI_ERR;
    }
  }

  // PrintSharedArchiveAndExit will turn on
  //   -Xshare:on
  //   -XX:+TraceClassPaths
  if (PrintSharedArchiveAndExit) {
    if (FLAG_SET_CMDLINE(bool, UseSharedSpaces, true) != Flag::SUCCESS) {
      return JNI_EINVAL;
    }
    if (FLAG_SET_CMDLINE(bool, RequireSharedSpaces, true) != Flag::SUCCESS) {
      return JNI_EINVAL;
    }
    if (FLAG_SET_CMDLINE(bool, TraceClassPaths, true) != Flag::SUCCESS) {
      return JNI_EINVAL;
    }
  }

  // Change the default value for flags  which have different default values
  // when working with older JDKs.
#ifdef LINUX
 if (JDK_Version::current().compare_major(6) <= 0 &&
      FLAG_IS_DEFAULT(UseLinuxPosixThreadCPUClocks)) {
    FLAG_SET_DEFAULT(UseLinuxPosixThreadCPUClocks, false);
  }
#endif // LINUX
  fix_appclasspath();
  return JNI_OK;
}

// Remove all empty paths from the app classpath (if IgnoreEmptyClassPaths is enabled)
//
// This is necessary because some apps like to specify classpath like -cp foo.jar:${XYZ}:bar.jar
// in their start-up scripts. If XYZ is empty, the classpath will look like "-cp foo.jar::bar.jar".
// Java treats such empty paths as if the user specified "-cp foo.jar:.:bar.jar". I.e., an empty
// path is treated as the current directory.
//
// This causes problems with CDS, which requires that all directories specified in the classpath
// must be empty. In most cases, applications do NOT want to load classes from the current
// directory anyway. Adding -XX:+IgnoreEmptyClassPaths will make these applications' start-up
// scripts compatible with CDS.
void Arguments::fix_appclasspath() {
  if (IgnoreEmptyClassPaths) {
    const char separator = *os::path_separator();
    const char* src = _java_class_path->value();

    // skip over all the leading empty paths
    while (*src == separator) {
      src ++;
    }

    char* copy = os::strdup_check_oom(src, mtInternal);

    // trim all trailing empty paths
    for (char* tail = copy + strlen(copy) - 1; tail >= copy && *tail == separator; tail--) {
      *tail = '\0';
    }

    char from[3] = {separator, separator, '\0'};
    char to  [2] = {separator, '\0'};
    while (StringUtils::replace_no_expand(copy, from, to) > 0) {
      // Keep replacing "::" -> ":" until we have no more "::" (non-windows)
      // Keep replacing ";;" -> ";" until we have no more ";;" (windows)
    }

    _java_class_path->set_value(copy);
    FreeHeap(copy); // a copy was made by set_value, so don't need this anymore
  }

  if (!PrintSharedArchiveAndExit) {
    ClassLoader::trace_class_path(tty, "[classpath: ", _java_class_path->value());
  }
}

static bool has_jar_files(const char* directory) {
  DIR* dir = os::opendir(directory);
  if (dir == NULL) return false;

  struct dirent *entry;
  char *dbuf = NEW_C_HEAP_ARRAY(char, os::readdir_buf_size(directory), mtInternal);
  bool hasJarFile = false;
  while (!hasJarFile && (entry = os::readdir(dir, (dirent *) dbuf)) != NULL) {
    const char* name = entry->d_name;
    const char* ext = name + strlen(name) - 4;
    hasJarFile = ext > name && (os::file_name_strcmp(ext, ".jar") == 0);
  }
  FREE_C_HEAP_ARRAY(char, dbuf);
  os::closedir(dir);
  return hasJarFile ;
}

static int check_non_empty_dirs(const char* path) {
  const char separator = *os::path_separator();
  const char* const end = path + strlen(path);
  int nonEmptyDirs = 0;
  while (path < end) {
    const char* tmp_end = strchr(path, separator);
    if (tmp_end == NULL) {
      if (has_jar_files(path)) {
        nonEmptyDirs++;
        jio_fprintf(defaultStream::output_stream(),
          "Non-empty directory: %s\n", path);
      }
      path = end;
    } else {
      char* dirpath = NEW_C_HEAP_ARRAY(char, tmp_end - path + 1, mtInternal);
      memcpy(dirpath, path, tmp_end - path);
      dirpath[tmp_end - path] = '\0';
      if (has_jar_files(dirpath)) {
        nonEmptyDirs++;
        jio_fprintf(defaultStream::output_stream(),
          "Non-empty directory: %s\n", dirpath);
      }
      FREE_C_HEAP_ARRAY(char, dirpath);
      path = tmp_end + 1;
    }
  }
  return nonEmptyDirs;
}

jint Arguments::finalize_vm_init_args(SysClassPath* scp_p, bool scp_assembly_required) {
  // check if the default lib/endorsed directory exists; if so, error
  char path[JVM_MAXPATHLEN];
  const char* fileSep = os::file_separator();
  sprintf(path, "%s%slib%sendorsed", Arguments::get_java_home(), fileSep, fileSep);

  if (CheckEndorsedAndExtDirs) {
    int nonEmptyDirs = 0;
    // check endorsed directory
    nonEmptyDirs += check_non_empty_dirs(path);
    // check the extension directories
    nonEmptyDirs += check_non_empty_dirs(Arguments::get_ext_dirs());
    if (nonEmptyDirs > 0) {
      return JNI_ERR;
    }
  }

  DIR* dir = os::opendir(path);
  if (dir != NULL) {
    jio_fprintf(defaultStream::output_stream(),
      "<JAVA_HOME>/lib/endorsed is not supported. Endorsed standards and standalone APIs\n"
      "in modular form will be supported via the concept of upgradeable modules.\n");
    os::closedir(dir);
    return JNI_ERR;
  }

  sprintf(path, "%s%slib%sext", Arguments::get_java_home(), fileSep, fileSep);
  dir = os::opendir(path);
  if (dir != NULL) {
    jio_fprintf(defaultStream::output_stream(),
      "<JAVA_HOME>/lib/ext exists, extensions mechanism no longer supported; "
      "Use -classpath instead.\n.");
    os::closedir(dir);
    return JNI_ERR;
  }

  if (scp_assembly_required) {
    // Assemble the bootclasspath elements into the final path.
    char *combined_path = scp_p->combined_path();
    Arguments::set_sysclasspath(combined_path);
    FREE_C_HEAP_ARRAY(char, combined_path);
  }

  // This must be done after all arguments have been processed.
  // java_compiler() true means set to "NONE" or empty.
  if (java_compiler() && !xdebug_mode()) {
    // For backwards compatibility, we switch to interpreted mode if
    // -Djava.compiler="NONE" or "" is specified AND "-Xdebug" was
    // not specified.
    set_mode_flags(_int);
  }

  // CompileThresholdScaling == 0.0 is same as -Xint: Disable compilation (enable interpreter-only mode),
  // but like -Xint, leave compilation thresholds unaffected.
  // With tiered compilation disabled, setting CompileThreshold to 0 disables compilation as well.
  if ((CompileThresholdScaling == 0.0) || (!TieredCompilation && CompileThreshold == 0)) {
    set_mode_flags(_int);
  }

  // eventually fix up InitialTenuringThreshold if only MaxTenuringThreshold is set
  if (FLAG_IS_DEFAULT(InitialTenuringThreshold) && (InitialTenuringThreshold > MaxTenuringThreshold)) {
    FLAG_SET_ERGO(uintx, InitialTenuringThreshold, MaxTenuringThreshold);
  }

#if !defined(COMPILER2) && !INCLUDE_JVMCI
  // Don't degrade server performance for footprint
  if (FLAG_IS_DEFAULT(UseLargePages) &&
      MaxHeapSize < LargePageHeapSizeThreshold) {
    // No need for large granularity pages w/small heaps.
    // Note that large pages are enabled/disabled for both the
    // Java heap and the code cache.
    FLAG_SET_DEFAULT(UseLargePages, false);
  }

#elif defined(COMPILER2)
  if (!FLAG_IS_DEFAULT(OptoLoopAlignment) && FLAG_IS_DEFAULT(MaxLoopPad)) {
    FLAG_SET_DEFAULT(MaxLoopPad, OptoLoopAlignment-1);
  }
#endif

#ifndef TIERED
  // Tiered compilation is undefined.
  UNSUPPORTED_OPTION(TieredCompilation, "TieredCompilation");
#endif

  // If we are running in a headless jre, force java.awt.headless property
  // to be true unless the property has already been set.
  // Also allow the OS environment variable JAVA_AWT_HEADLESS to set headless state.
  if (os::is_headless_jre()) {
    const char* headless = Arguments::get_property("java.awt.headless");
    if (headless == NULL) {
      const char *headless_env = ::getenv("JAVA_AWT_HEADLESS");
      if (headless_env == NULL) {
        if (!add_property("java.awt.headless=true")) {
          return JNI_ENOMEM;
        }
      } else {
        char buffer[256];
        jio_snprintf(buffer, sizeof(buffer), "java.awt.headless=%s", headless_env);
        if (!add_property(buffer)) {
          return JNI_ENOMEM;
        }
      }
    }
  }

  if (UseConcMarkSweepGC && FLAG_IS_DEFAULT(UseParNewGC) && !UseParNewGC) {
    // CMS can only be used with ParNew
    FLAG_SET_ERGO(bool, UseParNewGC, true);
  }

  if (!check_vm_args_consistency()) {
    return JNI_ERR;
  }

  return JNI_OK;
}

// Helper class for controlling the lifetime of JavaVMInitArgs
// objects.  The contents of the JavaVMInitArgs are guaranteed to be
// deleted on the destruction of the ScopedVMInitArgs object.
class ScopedVMInitArgs : public StackObj {
 private:
  JavaVMInitArgs _args;
  char*          _container_name;
  bool           _is_set;
  char*          _vm_options_file_arg;

 public:
  ScopedVMInitArgs(const char *container_name) {
    _args.version = JNI_VERSION_1_2;
    _args.nOptions = 0;
    _args.options = NULL;
    _args.ignoreUnrecognized = false;
    _container_name = (char *)container_name;
    _is_set = false;
    _vm_options_file_arg = NULL;
  }

  // Populates the JavaVMInitArgs object represented by this
  // ScopedVMInitArgs object with the arguments in options.  The
  // allocated memory is deleted by the destructor.  If this method
  // returns anything other than JNI_OK, then this object is in a
  // partially constructed state, and should be abandoned.
  jint set_args(GrowableArray<JavaVMOption>* options) {
    _is_set = true;
    JavaVMOption* options_arr = NEW_C_HEAP_ARRAY_RETURN_NULL(
        JavaVMOption, options->length(), mtInternal);
    if (options_arr == NULL) {
      return JNI_ENOMEM;
    }
    _args.options = options_arr;

    for (int i = 0; i < options->length(); i++) {
      options_arr[i] = options->at(i);
      options_arr[i].optionString = os::strdup(options_arr[i].optionString);
      if (options_arr[i].optionString == NULL) {
        // Rely on the destructor to do cleanup.
        _args.nOptions = i;
        return JNI_ENOMEM;
      }
    }

    _args.nOptions = options->length();
    _args.ignoreUnrecognized = IgnoreUnrecognizedVMOptions;
    return JNI_OK;
  }

  JavaVMInitArgs* get()             { return &_args; }
  char* container_name()            { return _container_name; }
  bool  is_set()                    { return _is_set; }
  bool  found_vm_options_file_arg() { return _vm_options_file_arg != NULL; }
  char* vm_options_file_arg()       { return _vm_options_file_arg; }

  void set_vm_options_file_arg(const char *vm_options_file_arg) {
    if (_vm_options_file_arg != NULL) {
      os::free(_vm_options_file_arg);
    }
    _vm_options_file_arg = os::strdup_check_oom(vm_options_file_arg);
  }

  ~ScopedVMInitArgs() {
    if (_vm_options_file_arg != NULL) {
      os::free(_vm_options_file_arg);
    }
    if (_args.options == NULL) return;
    for (int i = 0; i < _args.nOptions; i++) {
      os::free(_args.options[i].optionString);
    }
    FREE_C_HEAP_ARRAY(JavaVMOption, _args.options);
  }

  // Insert options into this option list, to replace option at
  // vm_options_file_pos (-XX:VMOptionsFile)
  jint insert(const JavaVMInitArgs* args,
              const JavaVMInitArgs* args_to_insert,
              const int vm_options_file_pos) {
    assert(_args.options == NULL, "shouldn't be set yet");
    assert(args_to_insert->nOptions != 0, "there should be args to insert");
    assert(vm_options_file_pos != -1, "vm_options_file_pos should be set");

    int length = args->nOptions + args_to_insert->nOptions - 1;
    GrowableArray<JavaVMOption> *options = new (ResourceObj::C_HEAP, mtInternal)
              GrowableArray<JavaVMOption>(length, true);    // Construct new option array
    for (int i = 0; i < args->nOptions; i++) {
      if (i == vm_options_file_pos) {
        // insert the new options starting at the same place as the
        // -XX:VMOptionsFile option
        for (int j = 0; j < args_to_insert->nOptions; j++) {
          options->push(args_to_insert->options[j]);
        }
      } else {
        options->push(args->options[i]);
      }
    }
    // make into options array
    jint result = set_args(options);
    delete options;
    return result;
  }
};

jint Arguments::parse_java_options_environment_variable(ScopedVMInitArgs* args) {
  return parse_options_environment_variable("_JAVA_OPTIONS", args);
}

jint Arguments::parse_java_tool_options_environment_variable(ScopedVMInitArgs* args) {
  return parse_options_environment_variable("JAVA_TOOL_OPTIONS", args);
}

jint Arguments::parse_options_environment_variable(const char* name,
                                                   ScopedVMInitArgs* vm_args) {
  char *buffer = ::getenv(name);

  // Don't check this environment variable if user has special privileges
  // (e.g. unix su command).
  if (buffer == NULL || os::have_special_privileges()) {
    return JNI_OK;
  }

  if ((buffer = os::strdup(buffer)) == NULL) {
    return JNI_ENOMEM;
  }

  int retcode = parse_options_buffer(name, buffer, strlen(buffer), vm_args);

  os::free(buffer);
  return retcode;
}

jint Arguments::parse_vm_options_file(const char* file_name, ScopedVMInitArgs* vm_args) {
  // read file into buffer
  int fd = ::open(file_name, O_RDONLY);
  if (fd < 0) {
    jio_fprintf(defaultStream::error_stream(),
                "Could not open options file '%s'\n",
                file_name);
    return JNI_ERR;
  }

  struct stat stbuf;
  int retcode = os::stat(file_name, &stbuf);
  if (retcode != 0) {
    jio_fprintf(defaultStream::error_stream(),
                "Could not stat options file '%s'\n",
                file_name);
    os::close(fd);
    return JNI_ERR;
  }

  if (stbuf.st_size == 0) {
    // tell caller there is no option data and that is ok
    os::close(fd);
    return JNI_OK;
  }

  // '+ 1' for NULL termination even with max bytes
  size_t bytes_alloc = stbuf.st_size + 1;

  char *buf = NEW_C_HEAP_ARRAY_RETURN_NULL(char, bytes_alloc, mtInternal);
  if (NULL == buf) {
    jio_fprintf(defaultStream::error_stream(),
                "Could not allocate read buffer for options file parse\n");
    os::close(fd);
    return JNI_ENOMEM;
  }

  memset(buf, 0, bytes_alloc);

  // Fill buffer
  // Use ::read() instead of os::read because os::read()
  // might do a thread state transition
  // and it is too early for that here

  ssize_t bytes_read = ::read(fd, (void *)buf, (unsigned)bytes_alloc);
  os::close(fd);
  if (bytes_read < 0) {
    FREE_C_HEAP_ARRAY(char, buf);
    jio_fprintf(defaultStream::error_stream(),
                "Could not read options file '%s'\n", file_name);
    return JNI_ERR;
  }

  if (bytes_read == 0) {
    // tell caller there is no option data and that is ok
    FREE_C_HEAP_ARRAY(char, buf);
    return JNI_OK;
  }

  retcode = parse_options_buffer(file_name, buf, bytes_read, vm_args);

  FREE_C_HEAP_ARRAY(char, buf);
  return retcode;
}

jint Arguments::parse_options_buffer(const char* name, char* buffer, const size_t buf_len, ScopedVMInitArgs* vm_args) {
  GrowableArray<JavaVMOption> *options = new (ResourceObj::C_HEAP, mtInternal) GrowableArray<JavaVMOption>(2, true);    // Construct option array

  // some pointers to help with parsing
  char *buffer_end = buffer + buf_len;
  char *opt_hd = buffer;
  char *wrt = buffer;
  char *rd = buffer;

  // parse all options
  while (rd < buffer_end) {
    // skip leading white space from the input string
    while (rd < buffer_end && isspace(*rd)) {
      rd++;
    }

    if (rd >= buffer_end) {
      break;
    }

    // Remember this is where we found the head of the token.
    opt_hd = wrt;

    // Tokens are strings of non white space characters separated
    // by one or more white spaces.
    while (rd < buffer_end && !isspace(*rd)) {
      if (*rd == '\'' || *rd == '"') {      // handle a quoted string
        int quote = *rd;                    // matching quote to look for
        rd++;                               // don't copy open quote
        while (rd < buffer_end && *rd != quote) {
                                            // include everything (even spaces)
                                            // up until the close quote
          *wrt++ = *rd++;                   // copy to option string
        }

        if (rd < buffer_end) {
          rd++;                             // don't copy close quote
        } else {
                                            // did not see closing quote
          jio_fprintf(defaultStream::error_stream(),
                      "Unmatched quote in %s\n", name);
          delete options;
          return JNI_ERR;
        }
      } else {
        *wrt++ = *rd++;                     // copy to option string
      }
    }

    // steal a white space character and set it to NULL
    *wrt++ = '\0';
    // We now have a complete token

    JavaVMOption option;
    option.optionString = opt_hd;
    option.extraInfo = NULL;

    options->append(option);                // Fill in option

    rd++;  // Advance to next character
  }

  // Fill out JavaVMInitArgs structure.
  jint status = vm_args->set_args(options);

  delete options;
  return status;
}

void Arguments::set_shared_spaces_flags() {
  if (DumpSharedSpaces) {
    if (RequireSharedSpaces) {
      warning("Cannot dump shared archive while using shared archive");
    }
    UseSharedSpaces = false;
#ifdef _LP64
    if (!UseCompressedOops || !UseCompressedClassPointers) {
      vm_exit_during_initialization(
        "Cannot dump shared archive when UseCompressedOops or UseCompressedClassPointers is off.", NULL);
    }
  } else {
    if (!UseCompressedOops || !UseCompressedClassPointers) {
      no_shared_spaces("UseCompressedOops and UseCompressedClassPointers must be on for UseSharedSpaces.");
    }
#endif
  }
}

#if !INCLUDE_ALL_GCS
static void force_serial_gc() {
  FLAG_SET_DEFAULT(UseSerialGC, true);
  UNSUPPORTED_GC_OPTION(UseG1GC);
  UNSUPPORTED_GC_OPTION(UseParallelGC);
  UNSUPPORTED_GC_OPTION(UseParallelOldGC);
  UNSUPPORTED_GC_OPTION(UseConcMarkSweepGC);
  UNSUPPORTED_GC_OPTION(UseParNewGC);
}
#endif // INCLUDE_ALL_GCS

// Sharing support
// Construct the path to the archive
static char* get_shared_archive_path() {
  char *shared_archive_path;
  if (SharedArchiveFile == NULL) {
    char jvm_path[JVM_MAXPATHLEN];
    os::jvm_path(jvm_path, sizeof(jvm_path));
    char *end = strrchr(jvm_path, *os::file_separator());
    if (end != NULL) *end = '\0';
    size_t jvm_path_len = strlen(jvm_path);
    size_t file_sep_len = strlen(os::file_separator());
    const size_t len = jvm_path_len + file_sep_len + 20;
    shared_archive_path = NEW_C_HEAP_ARRAY(char, len, mtInternal);
    if (shared_archive_path != NULL) {
      jio_snprintf(shared_archive_path, len, "%s%sclasses.jsa",
        jvm_path, os::file_separator());
    }
  } else {
    shared_archive_path = os::strdup_check_oom(SharedArchiveFile, mtInternal);
  }
  return shared_archive_path;
}

#ifndef PRODUCT
// Determine whether LogVMOutput should be implicitly turned on.
static bool use_vm_log() {
  if (LogCompilation || !FLAG_IS_DEFAULT(LogFile) ||
      PrintCompilation || PrintInlining || PrintDependencies || PrintNativeNMethods ||
      PrintDebugInfo || PrintRelocations || PrintNMethods || PrintExceptionHandlers ||
      PrintAssembly || TraceDeoptimization || TraceDependencies ||
      (VerifyDependencies && FLAG_IS_CMDLINE(VerifyDependencies))) {
    return true;
  }

#ifdef COMPILER1
  if (PrintC1Statistics) {
    return true;
  }
#endif // COMPILER1

#ifdef COMPILER2
  if (PrintOptoAssembly || PrintOptoStatistics) {
    return true;
  }
#endif // COMPILER2

  return false;
}

#endif // PRODUCT

bool Arguments::args_contains_vm_options_file_arg(const JavaVMInitArgs* args) {
  for (int index = 0; index < args->nOptions; index++) {
    const JavaVMOption* option = args->options + index;
    const char* tail;
    if (match_option(option, "-XX:VMOptionsFile=", &tail)) {
      return true;
    }
  }
  return false;
}

jint Arguments::insert_vm_options_file(const JavaVMInitArgs* args,
                                       const char* vm_options_file,
                                       const int vm_options_file_pos,
                                       ScopedVMInitArgs* vm_options_file_args,
                                       ScopedVMInitArgs* args_out) {
  jint code = parse_vm_options_file(vm_options_file, vm_options_file_args);
  if (code != JNI_OK) {
    return code;
  }

  if (vm_options_file_args->get()->nOptions < 1) {
    return JNI_OK;
  }

  if (args_contains_vm_options_file_arg(vm_options_file_args->get())) {
    jio_fprintf(defaultStream::error_stream(),
                "A VM options file may not refer to a VM options file. "
                "Specification of '-XX:VMOptionsFile=<file-name>' in the "
                "options file '%s' in options container '%s' is an error.\n",
                vm_options_file_args->vm_options_file_arg(),
                vm_options_file_args->container_name());
    return JNI_EINVAL;
  }

  return args_out->insert(args, vm_options_file_args->get(),
                          vm_options_file_pos);
}

// Expand -XX:VMOptionsFile found in args_in as needed.
// mod_args and args_out parameters may return values as needed.
jint Arguments::expand_vm_options_as_needed(const JavaVMInitArgs* args_in,
                                            ScopedVMInitArgs* mod_args,
                                            JavaVMInitArgs** args_out) {
  jint code = match_special_option_and_act(args_in, mod_args);
  if (code != JNI_OK) {
    return code;
  }

  if (mod_args->is_set()) {
    // args_in contains -XX:VMOptionsFile and mod_args contains the
    // original options from args_in along with the options expanded
    // from the VMOptionsFile. Return a short-hand to the caller.
    *args_out = mod_args->get();
  } else {
    *args_out = (JavaVMInitArgs *)args_in;  // no changes so use args_in
  }
  return JNI_OK;
}

jint Arguments::match_special_option_and_act(const JavaVMInitArgs* args,
                                             ScopedVMInitArgs* args_out) {
  // Remaining part of option string
  const char* tail;
  ScopedVMInitArgs vm_options_file_args(args_out->container_name());

  for (int index = 0; index < args->nOptions; index++) {
    const JavaVMOption* option = args->options + index;
    if (ArgumentsExt::process_options(option)) {
      continue;
    }
    if (match_option(option, "-XX:Flags=", &tail)) {
      Arguments::set_jvm_flags_file(tail);
      continue;
    }
    if (match_option(option, "-XX:VMOptionsFile=", &tail)) {
      if (vm_options_file_args.found_vm_options_file_arg()) {
        jio_fprintf(defaultStream::error_stream(),
                    "The option '%s' is already specified in the options "
                    "container '%s' so the specification of '%s' in the "
                    "same options container is an error.\n",
                    vm_options_file_args.vm_options_file_arg(),
                    vm_options_file_args.container_name(),
                    option->optionString);
        return JNI_EINVAL;
      }
      vm_options_file_args.set_vm_options_file_arg(option->optionString);
      // If there's a VMOptionsFile, parse that
      jint code = insert_vm_options_file(args, tail, index,
                                         &vm_options_file_args, args_out);
      if (code != JNI_OK) {
        return code;
      }
      args_out->set_vm_options_file_arg(vm_options_file_args.vm_options_file_arg());
      if (args_out->is_set()) {
        // The VMOptions file inserted some options so switch 'args'
        // to the new set of options, and continue processing which
        // preserves "last option wins" semantics.
        args = args_out->get();
        // The first option from the VMOptionsFile replaces the
        // current option.  So we back track to process the
        // replacement option.
        index--;
      }
      continue;
    }
    if (match_option(option, "-XX:+PrintVMOptions")) {
      PrintVMOptions = true;
      continue;
    }
    if (match_option(option, "-XX:-PrintVMOptions")) {
      PrintVMOptions = false;
      continue;
    }
    if (match_option(option, "-XX:+IgnoreUnrecognizedVMOptions")) {
      IgnoreUnrecognizedVMOptions = true;
      continue;
    }
    if (match_option(option, "-XX:-IgnoreUnrecognizedVMOptions")) {
      IgnoreUnrecognizedVMOptions = false;
      continue;
    }
    if (match_option(option, "-XX:+PrintFlagsInitial")) {
      CommandLineFlags::printFlags(tty, false);
      vm_exit(0);
    }
    if (match_option(option, "-XX:NativeMemoryTracking", &tail)) {
#if INCLUDE_NMT
      // The launcher did not setup nmt environment variable properly.
      if (!MemTracker::check_launcher_nmt_support(tail)) {
        warning("Native Memory Tracking did not setup properly, using wrong launcher?");
      }

      // Verify if nmt option is valid.
      if (MemTracker::verify_nmt_option()) {
        // Late initialization, still in single-threaded mode.
        if (MemTracker::tracking_level() >= NMT_summary) {
          MemTracker::init();
        }
      } else {
        vm_exit_during_initialization("Syntax error, expecting -XX:NativeMemoryTracking=[off|summary|detail]", NULL);
      }
      continue;
#else
      jio_fprintf(defaultStream::error_stream(),
        "Native Memory Tracking is not supported in this VM\n");
      return JNI_ERR;
#endif
    }

#ifndef PRODUCT
    if (match_option(option, "-XX:+PrintFlagsWithComments")) {
      CommandLineFlags::printFlags(tty, true);
      vm_exit(0);
    }
#endif
  }
  return JNI_OK;
}

static void print_options(const JavaVMInitArgs *args) {
  const char* tail;
  for (int index = 0; index < args->nOptions; index++) {
    const JavaVMOption *option = args->options + index;
    if (match_option(option, "-XX:", &tail)) {
      logOption(tail);
    }
  }
}

// Parse entry point called from JNI_CreateJavaVM

jint Arguments::parse(const JavaVMInitArgs* initial_cmd_args) {
  assert(verify_special_jvm_flags(), "deprecated and obsolete flag table inconsistent");

  // Initialize ranges and constraints
  CommandLineFlagRangeList::init();
  CommandLineFlagConstraintList::init();

  // If flag "-XX:Flags=flags-file" is used it will be the first option to be processed.
  const char* hotspotrc = ".hotspotrc";
  bool settings_file_specified = false;
  bool needs_hotspotrc_warning = false;
  ScopedVMInitArgs initial_java_tool_options_args("env_var='JAVA_TOOL_OPTIONS'");
  ScopedVMInitArgs initial_java_options_args("env_var='_JAVA_OPTIONS'");

  // Pointers to current working set of containers
  JavaVMInitArgs* cur_cmd_args;
  JavaVMInitArgs* cur_java_options_args;
  JavaVMInitArgs* cur_java_tool_options_args;

  // Containers for modified/expanded options
  ScopedVMInitArgs mod_cmd_args("cmd_line_args");
  ScopedVMInitArgs mod_java_tool_options_args("env_var='JAVA_TOOL_OPTIONS'");
  ScopedVMInitArgs mod_java_options_args("env_var='_JAVA_OPTIONS'");


  jint code =
      parse_java_tool_options_environment_variable(&initial_java_tool_options_args);
  if (code != JNI_OK) {
    return code;
  }

  code = parse_java_options_environment_variable(&initial_java_options_args);
  if (code != JNI_OK) {
    return code;
  }

  code = expand_vm_options_as_needed(initial_java_tool_options_args.get(),
                                     &mod_java_tool_options_args,
                                     &cur_java_tool_options_args);
  if (code != JNI_OK) {
    return code;
  }

  code = expand_vm_options_as_needed(initial_cmd_args,
                                     &mod_cmd_args,
                                     &cur_cmd_args);
  if (code != JNI_OK) {
    return code;
  }

  code = expand_vm_options_as_needed(initial_java_options_args.get(),
                                     &mod_java_options_args,
                                     &cur_java_options_args);
  if (code != JNI_OK) {
    return code;
  }

  const char* flags_file = Arguments::get_jvm_flags_file();
  settings_file_specified = (flags_file != NULL);

  if (IgnoreUnrecognizedVMOptions) {
    cur_cmd_args->ignoreUnrecognized = true;
    cur_java_tool_options_args->ignoreUnrecognized = true;
    cur_java_options_args->ignoreUnrecognized = true;
  }

  // Parse specified settings file
  if (settings_file_specified) {
    if (!process_settings_file(flags_file, true,
                               cur_cmd_args->ignoreUnrecognized)) {
      return JNI_EINVAL;
    }
  } else {
#ifdef ASSERT
    // Parse default .hotspotrc settings file
    if (!process_settings_file(".hotspotrc", false,
                               cur_cmd_args->ignoreUnrecognized)) {
      return JNI_EINVAL;
    }
#else
    struct stat buf;
    if (os::stat(hotspotrc, &buf) == 0) {
      needs_hotspotrc_warning = true;
    }
#endif
  }

  if (PrintVMOptions) {
    print_options(cur_java_tool_options_args);
    print_options(cur_cmd_args);
    print_options(cur_java_options_args);
  }

  // Parse JavaVMInitArgs structure passed in, as well as JAVA_TOOL_OPTIONS and _JAVA_OPTIONS
  jint result = parse_vm_init_args(cur_java_tool_options_args,
                                   cur_java_options_args,
                                   cur_cmd_args);

  if (result != JNI_OK) {
    return result;
  }

  // Call get_shared_archive_path() here, after possible SharedArchiveFile option got parsed.
  SharedArchivePath = get_shared_archive_path();
  if (SharedArchivePath == NULL) {
    return JNI_ENOMEM;
  }

  // Set up VerifySharedSpaces
  if (FLAG_IS_DEFAULT(VerifySharedSpaces) && SharedArchiveFile != NULL) {
    VerifySharedSpaces = true;
  }

  // Delay warning until here so that we've had a chance to process
  // the -XX:-PrintWarnings flag
  if (needs_hotspotrc_warning) {
    warning("%s file is present but has been ignored.  "
            "Run with -XX:Flags=%s to load the file.",
            hotspotrc, hotspotrc);
  }

#if defined(_ALLBSD_SOURCE) || defined(AIX)  // UseLargePages is not yet supported on BSD and AIX.
  UNSUPPORTED_OPTION(UseLargePages, "-XX:+UseLargePages");
#endif

  ArgumentsExt::report_unsupported_options();

#ifndef PRODUCT
  if (TraceBytecodesAt != 0) {
    TraceBytecodes = true;
  }
  if (CountCompiledCalls) {
    if (UseCounterDecay) {
      warning("UseCounterDecay disabled because CountCalls is set");
      UseCounterDecay = false;
    }
  }
#endif // PRODUCT

  if (ScavengeRootsInCode == 0) {
    if (!FLAG_IS_DEFAULT(ScavengeRootsInCode)) {
      warning("Forcing ScavengeRootsInCode non-zero");
    }
    ScavengeRootsInCode = 1;
  }

  // Set object alignment values.
  set_object_alignment();

#if !INCLUDE_ALL_GCS
  force_serial_gc();
#endif // INCLUDE_ALL_GCS
#if !INCLUDE_CDS
  if (DumpSharedSpaces || RequireSharedSpaces) {
    jio_fprintf(defaultStream::error_stream(),
      "Shared spaces are not supported in this VM\n");
    return JNI_ERR;
  }
  if ((UseSharedSpaces && FLAG_IS_CMDLINE(UseSharedSpaces)) || PrintSharedSpaces) {
    warning("Shared spaces are not supported in this VM");
    FLAG_SET_DEFAULT(UseSharedSpaces, false);
    FLAG_SET_DEFAULT(PrintSharedSpaces, false);
  }
  no_shared_spaces("CDS Disabled");
#endif // INCLUDE_CDS

  return JNI_OK;
}

jint Arguments::apply_ergo() {

  // Set flags based on ergonomics.
  set_ergonomics_flags();

  set_shared_spaces_flags();

  // Check the GC selections again.
  if (!check_gc_consistency()) {
    return JNI_EINVAL;
  }

  if (TieredCompilation) {
    set_tiered_flags();
  } else {
    int max_compilation_policy_choice = 1;
#ifdef COMPILER2
    max_compilation_policy_choice = 2;
#endif
    // Check if the policy is valid.
    if (CompilationPolicyChoice >= max_compilation_policy_choice) {
      vm_exit_during_initialization(
        "Incompatible compilation policy selected", NULL);
    }
    // Scale CompileThreshold
    // CompileThresholdScaling == 0.0 is equivalent to -Xint and leaves CompileThreshold unchanged.
    if (!FLAG_IS_DEFAULT(CompileThresholdScaling) && CompileThresholdScaling > 0.0) {
      FLAG_SET_ERGO(intx, CompileThreshold, scaled_compile_threshold(CompileThreshold));
    }
  }

#ifdef COMPILER2
#ifndef PRODUCT
  if (PrintIdealGraphLevel > 0) {
    FLAG_SET_ERGO(bool, PrintIdealGraph, true);
  }
#endif
#endif

  // Set heap size based on available physical memory
  set_heap_size();

  ArgumentsExt::set_gc_specific_flags();

  // Initialize Metaspace flags and alignments
  Metaspace::ergo_initialize();

  // Set bytecode rewriting flags
  set_bytecode_flags();

  // Set flags if Aggressive optimization flags (-XX:+AggressiveOpts) enabled
  jint code = set_aggressive_opts_flags();
  if (code != JNI_OK) {
    return code;
  }

  // Turn off biased locking for locking debug mode flags,
  // which are subtly different from each other but neither works with
  // biased locking
  if (UseHeavyMonitors
#ifdef COMPILER1
      || !UseFastLocking
#endif // COMPILER1
#if INCLUDE_JVMCI
      || !JVMCIUseFastLocking
#endif
    ) {
    if (!FLAG_IS_DEFAULT(UseBiasedLocking) && UseBiasedLocking) {
      // flag set to true on command line; warn the user that they
      // can't enable biased locking here
      warning("Biased Locking is not supported with locking debug flags"
              "; ignoring UseBiasedLocking flag." );
    }
    UseBiasedLocking = false;
  }

#ifdef CC_INTERP
  // Clear flags not supported on zero.
  FLAG_SET_DEFAULT(ProfileInterpreter, false);
  FLAG_SET_DEFAULT(UseBiasedLocking, false);
  LP64_ONLY(FLAG_SET_DEFAULT(UseCompressedOops, false));
  LP64_ONLY(FLAG_SET_DEFAULT(UseCompressedClassPointers, false));
#endif // CC_INTERP

#ifdef COMPILER2
  if (!EliminateLocks) {
    EliminateNestedLocks = false;
  }
  if (!Inline) {
    IncrementalInline = false;
  }
#ifndef PRODUCT
  if (!IncrementalInline) {
    AlwaysIncrementalInline = false;
  }
#endif
  if (!UseTypeSpeculation && FLAG_IS_DEFAULT(TypeProfileLevel)) {
    // nothing to use the profiling, turn if off
    FLAG_SET_DEFAULT(TypeProfileLevel, 0);
  }
#endif

  if (PrintAssembly && FLAG_IS_DEFAULT(DebugNonSafepoints)) {
    warning("PrintAssembly is enabled; turning on DebugNonSafepoints to gain additional output");
    DebugNonSafepoints = true;
  }

  if (FLAG_IS_CMDLINE(CompressedClassSpaceSize) && !UseCompressedClassPointers) {
    warning("Setting CompressedClassSpaceSize has no effect when compressed class pointers are not used");
  }

#ifndef PRODUCT
  if (!LogVMOutput && FLAG_IS_DEFAULT(LogVMOutput)) {
    if (use_vm_log()) {
      LogVMOutput = true;
    }
  }
#endif // PRODUCT

  if (PrintCommandLineFlags) {
    CommandLineFlags::printSetFlags(tty);
  }

  // Apply CPU specific policy for the BiasedLocking
  if (UseBiasedLocking) {
    if (!VM_Version::use_biased_locking() &&
        !(FLAG_IS_CMDLINE(UseBiasedLocking))) {
      UseBiasedLocking = false;
    }
  }
#ifdef COMPILER2
  if (!UseBiasedLocking || EmitSync != 0) {
    UseOptoBiasInlining = false;
  }
#endif

  return JNI_OK;
}

jint Arguments::adjust_after_os() {
  if (UseNUMA) {
    if (UseParallelGC || UseParallelOldGC) {
      if (FLAG_IS_DEFAULT(MinHeapDeltaBytes)) {
         FLAG_SET_DEFAULT(MinHeapDeltaBytes, 64*M);
      }
    }
    // UseNUMAInterleaving is set to ON for all collectors and
    // platforms when UseNUMA is set to ON. NUMA-aware collectors
    // such as the parallel collector for Linux and Solaris will
    // interleave old gen and survivor spaces on top of NUMA
    // allocation policy for the eden space.
    // Non NUMA-aware collectors such as CMS, G1 and Serial-GC on
    // all platforms and ParallelGC on Windows will interleave all
    // of the heap spaces across NUMA nodes.
    if (FLAG_IS_DEFAULT(UseNUMAInterleaving)) {
      FLAG_SET_ERGO(bool, UseNUMAInterleaving, true);
    }
  }
  return JNI_OK;
}

int Arguments::PropertyList_count(SystemProperty* pl) {
  int count = 0;
  while(pl != NULL) {
    count++;
    pl = pl->next();
  }
  return count;
}

const char* Arguments::PropertyList_get_value(SystemProperty *pl, const char* key) {
  assert(key != NULL, "just checking");
  SystemProperty* prop;
  for (prop = pl; prop != NULL; prop = prop->next()) {
    if (strcmp(key, prop->key()) == 0) return prop->value();
  }
  return NULL;
}

const char* Arguments::PropertyList_get_key_at(SystemProperty *pl, int index) {
  int count = 0;
  const char* ret_val = NULL;

  while(pl != NULL) {
    if(count >= index) {
      ret_val = pl->key();
      break;
    }
    count++;
    pl = pl->next();
  }

  return ret_val;
}

char* Arguments::PropertyList_get_value_at(SystemProperty* pl, int index) {
  int count = 0;
  char* ret_val = NULL;

  while(pl != NULL) {
    if(count >= index) {
      ret_val = pl->value();
      break;
    }
    count++;
    pl = pl->next();
  }

  return ret_val;
}

void Arguments::PropertyList_add(SystemProperty** plist, SystemProperty *new_p) {
  SystemProperty* p = *plist;
  if (p == NULL) {
    *plist = new_p;
  } else {
    while (p->next() != NULL) {
      p = p->next();
    }
    p->set_next(new_p);
  }
}

void Arguments::PropertyList_add(SystemProperty** plist, const char* k, const char* v) {
  if (plist == NULL)
    return;

  SystemProperty* new_p = new SystemProperty(k, v, true);
  PropertyList_add(plist, new_p);
}

void Arguments::PropertyList_add(SystemProperty *element) {
  PropertyList_add(&_system_properties, element);
}

// This add maintains unique property key in the list.
void Arguments::PropertyList_unique_add(SystemProperty** plist, const char* k, const char* v, jboolean append) {
  if (plist == NULL)
    return;

  // If property key exist then update with new value.
  SystemProperty* prop;
  for (prop = *plist; prop != NULL; prop = prop->next()) {
    if (strcmp(k, prop->key()) == 0) {
      if (append) {
        prop->append_value(v);
      } else {
        prop->set_value(v);
      }
      return;
    }
  }

  PropertyList_add(plist, k, v);
}

// Copies src into buf, replacing "%%" with "%" and "%p" with pid
// Returns true if all of the source pointed by src has been copied over to
// the destination buffer pointed by buf. Otherwise, returns false.
// Notes:
// 1. If the length (buflen) of the destination buffer excluding the
// NULL terminator character is not long enough for holding the expanded
// pid characters, it also returns false instead of returning the partially
// expanded one.
// 2. The passed in "buflen" should be large enough to hold the null terminator.
bool Arguments::copy_expand_pid(const char* src, size_t srclen,
                                char* buf, size_t buflen) {
  const char* p = src;
  char* b = buf;
  const char* src_end = &src[srclen];
  char* buf_end = &buf[buflen - 1];

  while (p < src_end && b < buf_end) {
    if (*p == '%') {
      switch (*(++p)) {
      case '%':         // "%%" ==> "%"
        *b++ = *p++;
        break;
      case 'p':  {       //  "%p" ==> current process id
        // buf_end points to the character before the last character so
        // that we could write '\0' to the end of the buffer.
        size_t buf_sz = buf_end - b + 1;
        int ret = jio_snprintf(b, buf_sz, "%d", os::current_process_id());

        // if jio_snprintf fails or the buffer is not long enough to hold
        // the expanded pid, returns false.
        if (ret < 0 || ret >= (int)buf_sz) {
          return false;
        } else {
          b += ret;
          assert(*b == '\0', "fail in copy_expand_pid");
          if (p == src_end && b == buf_end + 1) {
            // reach the end of the buffer.
            return true;
          }
        }
        p++;
        break;
      }
      default :
        *b++ = '%';
      }
    } else {
      *b++ = *p++;
    }
  }
  *b = '\0';
  return (p == src_end); // return false if not all of the source was copied
}<|MERGE_RESOLUTION|>--- conflicted
+++ resolved
@@ -400,22 +400,11 @@
   { NULL, NULL}
 };
 
-<<<<<<< HEAD
 static AliasedLoggingFlag const aliased_logging_flags[] = {
   { "TraceClassResolution", LogLevel::Info, true, LogTag::_classresolve },
   { "TraceExceptions", LogLevel::Info, true, LogTag::_exceptions },
   { "TraceMonitorInflation", LogLevel::Debug, true, LogTag::_monitorinflation },
   { NULL, LogLevel::Off, false, LogTag::__NO_TAG }
-=======
-static AliasedFlag const aliased_jvm_logging_flags[] = {
-  { "-XX:+TraceClassResolution", "-Xlog:classresolve=info"},
-  { "-XX:-TraceClassResolution", "-Xlog:classresolve=off"},
-  { "-XX:+TraceExceptions", "-Xlog:exceptions=info" },
-  { "-XX:-TraceExceptions", "-Xlog:exceptions=off" },
-  { "-XX:+TraceMonitorInflation", "-Xlog:monitorinflation=debug" },
-  { "-XX:-TraceMonitorInflation", "-Xlog:monitorinflation=off" },
-  { NULL, NULL }
->>>>>>> bca4fd5a
 };
 
 // Return true if "v" is less than "other", where "other" may be "undefined".
@@ -948,7 +937,6 @@
   return NULL;
 }
 
-<<<<<<< HEAD
 AliasedLoggingFlag Arguments::catch_logging_aliases(const char* name){
   for (size_t i = 0; aliased_logging_flags[i].alias_name != NULL; i++) {
     const AliasedLoggingFlag& alf = aliased_logging_flags[i];
@@ -958,20 +946,6 @@
   }
   AliasedLoggingFlag a = {NULL, LogLevel::Off, false, LogTag::__NO_TAG};
   return a;
-=======
-// lookup_logging_aliases
-// Called from parse_each_vm_init_arg(). Should be called on -XX options before specific cases are checked.
-// If arg matches any aliased_jvm_logging_flags entry, look up the real name and copy it into buffer.
-bool Arguments::lookup_logging_aliases(const char* arg, char* buffer) {
-  for (size_t i = 0; aliased_jvm_logging_flags[i].alias_name != NULL; i++) {
-    const AliasedFlag& flag_status = aliased_jvm_logging_flags[i];
-    if (strcmp(flag_status.alias_name, arg) == 0) {
-      strcpy(buffer, flag_status.real_name);
-      return true;
-    }
-  }
-  return false;
->>>>>>> bca4fd5a
 }
 
 bool Arguments::parse_argument(const char* arg, Flag::Flags origin) {
@@ -2661,7 +2635,7 @@
   for (int index = 0; index < args->nOptions; index++) {
     bool is_absolute_path = false;  // for -agentpath vs -agentlib
 
-    JavaVMOption* option = args->options + index;
+    const JavaVMOption* option = args->options + index;
 
     if (!match_option(option, "-Djava.class.path", &tail) &&
         !match_option(option, "-Dsun.java.command", &tail) &&
@@ -2673,16 +2647,6 @@
         // omitted from jvm_args string as each have their own PerfData
         // string constant object.
         build_jvm_args(option->optionString);
-    }
-
-    // char buffer to store looked up logging option.
-    char aliased_logging_option[256];
-
-    // Catch -XX options which are aliased to Unified logging commands.
-    if (match_option(option, "-XX:", &tail)) {
-      if (lookup_logging_aliases(option->optionString, aliased_logging_option)) {
-        option->optionString = aliased_logging_option;
-      }
     }
 
     // -verbose:[class/gc/jni]
