/*
 * Copyright (c) 1997, 2015, Oracle and/or its affiliates. All rights reserved.
 * DO NOT ALTER OR REMOVE COPYRIGHT NOTICES OR THIS FILE HEADER.
 *
 * This code is free software; you can redistribute it and/or modify it
 * under the terms of the GNU General Public License version 2 only, as
 * published by the Free Software Foundation.
 *
 * This code is distributed in the hope that it will be useful, but WITHOUT
 * ANY WARRANTY; without even the implied warranty of MERCHANTABILITY or
 * FITNESS FOR A PARTICULAR PURPOSE.  See the GNU General Public License
 * version 2 for more details (a copy is included in the LICENSE file that
 * accompanied this code).
 *
 * You should have received a copy of the GNU General Public License version
 * 2 along with this work; if not, write to the Free Software Foundation,
 * Inc., 51 Franklin St, Fifth Floor, Boston, MA 02110-1301 USA.
 *
 * Please contact Oracle, 500 Oracle Parkway, Redwood Shores, CA 94065 USA
 * or visit www.oracle.com if you need additional information or have any
 * questions.
 *
 */

#include "precompiled.hpp"
#include "classfile/classLoader.hpp"
#include "classfile/javaAssertions.hpp"
#include "classfile/stringTable.hpp"
#include "classfile/symbolTable.hpp"
#include "compiler/compilerOracle.hpp"
#include "gc/shared/cardTableRS.hpp"
#include "gc/shared/genCollectedHeap.hpp"
#include "gc/shared/referenceProcessor.hpp"
#include "gc/shared/taskqueue.hpp"
#include "memory/allocation.inline.hpp"
#include "memory/universe.inline.hpp"
#include "oops/oop.inline.hpp"
#include "prims/jvmtiExport.hpp"
#include "runtime/arguments.hpp"
#include "runtime/arguments_ext.hpp"
#include "runtime/commandLineFlagConstraintList.hpp"
#include "runtime/commandLineFlagRangeList.hpp"
#include "runtime/globals.hpp"
#include "runtime/globals_extension.hpp"
#include "runtime/java.hpp"
#include "runtime/os.hpp"
#include "runtime/vm_version.hpp"
#include "services/management.hpp"
#include "services/memTracker.hpp"
#include "utilities/defaultStream.hpp"
#include "utilities/macros.hpp"
#include "utilities/stringUtils.hpp"
#if INCLUDE_ALL_GCS
#include "gc/cms/compactibleFreeListSpace.hpp"
#include "gc/g1/g1CollectedHeap.inline.hpp"
#include "gc/parallel/parallelScavengeHeap.hpp"
#endif // INCLUDE_ALL_GCS

// Note: This is a special bug reporting site for the JVM
#define DEFAULT_VENDOR_URL_BUG "http://bugreport.java.com/bugreport/crash.jsp"
#define DEFAULT_JAVA_LAUNCHER  "generic"

#define UNSUPPORTED_GC_OPTION(gc)                                     \
do {                                                                  \
  if (gc) {                                                           \
    if (FLAG_IS_CMDLINE(gc)) {                                        \
      warning(#gc " is not supported in this VM.  Using Serial GC."); \
    }                                                                 \
    FLAG_SET_DEFAULT(gc, false);                                      \
  }                                                                   \
} while(0)

char** Arguments::_jvm_flags_array              = NULL;
int    Arguments::_num_jvm_flags                = 0;
char** Arguments::_jvm_args_array               = NULL;
int    Arguments::_num_jvm_args                 = 0;
char*  Arguments::_java_command                 = NULL;
SystemProperty* Arguments::_system_properties   = NULL;
const char*  Arguments::_gc_log_filename        = NULL;
bool   Arguments::_has_profile                  = false;
size_t Arguments::_conservative_max_heap_alignment = 0;
size_t Arguments::_min_heap_size                = 0;
uintx  Arguments::_min_heap_free_ratio          = 0;
uintx  Arguments::_max_heap_free_ratio          = 0;
Arguments::Mode Arguments::_mode                = _mixed;
bool   Arguments::_java_compiler                = false;
bool   Arguments::_xdebug_mode                  = false;
const char*  Arguments::_java_vendor_url_bug    = DEFAULT_VENDOR_URL_BUG;
const char*  Arguments::_sun_java_launcher      = DEFAULT_JAVA_LAUNCHER;
int    Arguments::_sun_java_launcher_pid        = -1;
bool   Arguments::_sun_java_launcher_is_altjvm  = false;

// These parameters are reset in method parse_vm_init_args(JavaVMInitArgs*)
bool   Arguments::_AlwaysCompileLoopMethods     = AlwaysCompileLoopMethods;
bool   Arguments::_UseOnStackReplacement        = UseOnStackReplacement;
bool   Arguments::_BackgroundCompilation        = BackgroundCompilation;
bool   Arguments::_ClipInlining                 = ClipInlining;
intx   Arguments::_Tier3InvokeNotifyFreqLog     = Tier3InvokeNotifyFreqLog;
intx   Arguments::_Tier4InvocationThreshold     = Tier4InvocationThreshold;

char*  Arguments::SharedArchivePath             = NULL;

AgentLibraryList Arguments::_libraryList;
AgentLibraryList Arguments::_agentList;

abort_hook_t     Arguments::_abort_hook         = NULL;
exit_hook_t      Arguments::_exit_hook          = NULL;
vfprintf_hook_t  Arguments::_vfprintf_hook      = NULL;


SystemProperty *Arguments::_sun_boot_library_path = NULL;
SystemProperty *Arguments::_java_library_path = NULL;
SystemProperty *Arguments::_java_home = NULL;
SystemProperty *Arguments::_java_class_path = NULL;
SystemProperty *Arguments::_sun_boot_class_path = NULL;

char* Arguments::_ext_dirs = NULL;

// Check if head of 'option' matches 'name', and sets 'tail' to the remaining
// part of the option string.
static bool match_option(const JavaVMOption *option, const char* name,
                         const char** tail) {
  int len = (int)strlen(name);
  if (strncmp(option->optionString, name, len) == 0) {
    *tail = option->optionString + len;
    return true;
  } else {
    return false;
  }
}

// Check if 'option' matches 'name'. No "tail" is allowed.
static bool match_option(const JavaVMOption *option, const char* name) {
  const char* tail = NULL;
  bool result = match_option(option, name, &tail);
  if (tail != NULL && *tail == '\0') {
    return result;
  } else {
    return false;
  }
}

// Return true if any of the strings in null-terminated array 'names' matches.
// If tail_allowed is true, then the tail must begin with a colon; otherwise,
// the option must match exactly.
static bool match_option(const JavaVMOption* option, const char** names, const char** tail,
  bool tail_allowed) {
  for (/* empty */; *names != NULL; ++names) {
    if (match_option(option, *names, tail)) {
      if (**tail == '\0' || tail_allowed && **tail == ':') {
        return true;
      }
    }
  }
  return false;
}

static void logOption(const char* opt) {
  if (PrintVMOptions) {
    jio_fprintf(defaultStream::output_stream(), "VM option '%s'\n", opt);
  }
}

// Process java launcher properties.
void Arguments::process_sun_java_launcher_properties(JavaVMInitArgs* args) {
  // See if sun.java.launcher, sun.java.launcher.is_altjvm or
  // sun.java.launcher.pid is defined.
  // Must do this before setting up other system properties,
  // as some of them may depend on launcher type.
  for (int index = 0; index < args->nOptions; index++) {
    const JavaVMOption* option = args->options + index;
    const char* tail;

    if (match_option(option, "-Dsun.java.launcher=", &tail)) {
      process_java_launcher_argument(tail, option->extraInfo);
      continue;
    }
    if (match_option(option, "-Dsun.java.launcher.is_altjvm=", &tail)) {
      if (strcmp(tail, "true") == 0) {
        _sun_java_launcher_is_altjvm = true;
      }
      continue;
    }
    if (match_option(option, "-Dsun.java.launcher.pid=", &tail)) {
      _sun_java_launcher_pid = atoi(tail);
      continue;
    }
  }
}

// Initialize system properties key and value.
void Arguments::init_system_properties() {
  PropertyList_add(&_system_properties, new SystemProperty("java.vm.specification.name",
                                                                 "Java Virtual Machine Specification",  false));
  PropertyList_add(&_system_properties, new SystemProperty("java.vm.version", VM_Version::vm_release(),  false));
  PropertyList_add(&_system_properties, new SystemProperty("java.vm.name", VM_Version::vm_name(),  false));
  PropertyList_add(&_system_properties, new SystemProperty("java.vm.info", VM_Version::vm_info_string(),  true));

  // Following are JVMTI agent writable properties.
  // Properties values are set to NULL and they are
  // os specific they are initialized in os::init_system_properties_values().
  _sun_boot_library_path = new SystemProperty("sun.boot.library.path", NULL,  true);
  _java_library_path = new SystemProperty("java.library.path", NULL,  true);
  _java_home =  new SystemProperty("java.home", NULL,  true);
  _sun_boot_class_path = new SystemProperty("sun.boot.class.path", NULL,  true);

  _java_class_path = new SystemProperty("java.class.path", "",  true);

  // Add to System Property list.
  PropertyList_add(&_system_properties, _sun_boot_library_path);
  PropertyList_add(&_system_properties, _java_library_path);
  PropertyList_add(&_system_properties, _java_home);
  PropertyList_add(&_system_properties, _java_class_path);
  PropertyList_add(&_system_properties, _sun_boot_class_path);

  // Set OS specific system properties values
  os::init_system_properties_values();
}

// Update/Initialize System properties after JDK version number is known
void Arguments::init_version_specific_system_properties() {
  enum { bufsz = 16 };
  char buffer[bufsz];
  const char* spec_vendor = "Sun Microsystems Inc.";
  uint32_t spec_version = 0;

  spec_vendor = "Oracle Corporation";
  spec_version = JDK_Version::current().major_version();
  jio_snprintf(buffer, bufsz, "1." UINT32_FORMAT, spec_version);

  PropertyList_add(&_system_properties,
      new SystemProperty("java.vm.specification.vendor",  spec_vendor, false));
  PropertyList_add(&_system_properties,
      new SystemProperty("java.vm.specification.version", buffer, false));
  PropertyList_add(&_system_properties,
      new SystemProperty("java.vm.vendor", VM_Version::vm_vendor(),  false));
}

/**
 * Provide a slightly more user-friendly way of eliminating -XX flags.
 * When a flag is eliminated, it can be added to this list in order to
 * continue accepting this flag on the command-line, while issuing a warning
 * and ignoring the value.  Once the JDK version reaches the 'accept_until'
 * limit, we flatly refuse to admit the existence of the flag.  This allows
 * a flag to die correctly over JDK releases using HSX.
 * But now that HSX is no longer supported only options with a future
 * accept_until value need to be listed, and the list can be pruned
 * on each major release.
 */
typedef struct {
  const char* name;
  JDK_Version obsoleted_in; // when the flag went away
  JDK_Version accept_until; // which version to start denying the existence
} ObsoleteFlag;

static ObsoleteFlag obsolete_jvm_flags[] = {
  { "UseOldInlining",                JDK_Version::jdk(9), JDK_Version::jdk(10) },
  { "SafepointPollOffset",           JDK_Version::jdk(9), JDK_Version::jdk(10) },
  { "UseBoundThreads",               JDK_Version::jdk(9), JDK_Version::jdk(10) },
  { "DefaultThreadPriority",         JDK_Version::jdk(9), JDK_Version::jdk(10) },
  { "NoYieldsInMicrolock",           JDK_Version::jdk(9), JDK_Version::jdk(10) },
  { "BackEdgeThreshold",             JDK_Version::jdk(9), JDK_Version::jdk(10) },
  { "UseNewReflection",              JDK_Version::jdk(9), JDK_Version::jdk(10) },
  { "ReflectionWrapResolutionErrors",JDK_Version::jdk(9), JDK_Version::jdk(10) },
  { "VerifyReflectionBytecodes",     JDK_Version::jdk(9), JDK_Version::jdk(10) },
  { "AutoShutdownNMT",               JDK_Version::jdk(9), JDK_Version::jdk(10) },
  { "NmethodSweepFraction",          JDK_Version::jdk(9), JDK_Version::jdk(10) },
  { "NmethodSweepCheckInterval",     JDK_Version::jdk(9), JDK_Version::jdk(10) },
  { "CodeCacheMinimumFreeSpace",     JDK_Version::jdk(9), JDK_Version::jdk(10) },
#ifndef ZERO
  { "UseFastAccessorMethods",        JDK_Version::jdk(9), JDK_Version::jdk(10) },
  { "UseFastEmptyMethods",           JDK_Version::jdk(9), JDK_Version::jdk(10) },
#endif // ZERO
  { "UseCompilerSafepoints",         JDK_Version::jdk(9), JDK_Version::jdk(10) },
  { "AdaptiveSizePausePolicy",       JDK_Version::jdk(9), JDK_Version::jdk(10) },
  { "ParallelGCRetainPLAB",          JDK_Version::jdk(9), JDK_Version::jdk(10) },
  { "ThreadSafetyMargin",            JDK_Version::jdk(9), JDK_Version::jdk(10) },
  { NULL, JDK_Version(0), JDK_Version(0) }
};

// Returns true if the flag is obsolete and fits into the range specified
// for being ignored.  In the case that the flag is ignored, the 'version'
// value is filled in with the version number when the flag became
// obsolete so that that value can be displayed to the user.
bool Arguments::is_newly_obsolete(const char *s, JDK_Version* version) {
  int i = 0;
  assert(version != NULL, "Must provide a version buffer");
  while (obsolete_jvm_flags[i].name != NULL) {
    const ObsoleteFlag& flag_status = obsolete_jvm_flags[i];
    // <flag>=xxx form
    // [-|+]<flag> form
    size_t len = strlen(flag_status.name);
    if ((strncmp(flag_status.name, s, len) == 0) &&
        (strlen(s) == len)){
      if (JDK_Version::current().compare(flag_status.accept_until) == -1) {
          *version = flag_status.obsoleted_in;
          return true;
      }
    }
    i++;
  }
  return false;
}

// Constructs the system class path (aka boot class path) from the following
// components, in order:
//
//     prefix           // from -Xbootclasspath/p:...
//     base             // from os::get_system_properties() or -Xbootclasspath=
//     suffix           // from -Xbootclasspath/a:...
//
// This could be AllStatic, but it isn't needed after argument processing is
// complete.
class SysClassPath: public StackObj {
public:
  SysClassPath(const char* base);
  ~SysClassPath();

  inline void set_base(const char* base);
  inline void add_prefix(const char* prefix);
  inline void add_suffix_to_prefix(const char* suffix);
  inline void add_suffix(const char* suffix);
  inline void reset_path(const char* base);

  inline const char* get_base()     const { return _items[_scp_base]; }
  inline const char* get_prefix()   const { return _items[_scp_prefix]; }
  inline const char* get_suffix()   const { return _items[_scp_suffix]; }

  // Combine all the components into a single c-heap-allocated string; caller
  // must free the string if/when no longer needed.
  char* combined_path();

private:
  // Utility routines.
  static char* add_to_path(const char* path, const char* str, bool prepend);
  static char* add_jars_to_path(char* path, const char* directory);

  inline void reset_item_at(int index);

  // Array indices for the items that make up the sysclasspath.  All except the
  // base are allocated in the C heap and freed by this class.
  enum {
    _scp_prefix,        // from -Xbootclasspath/p:...
    _scp_base,          // the default sysclasspath
    _scp_suffix,        // from -Xbootclasspath/a:...
    _scp_nitems         // the number of items, must be last.
  };

  const char* _items[_scp_nitems];
};

SysClassPath::SysClassPath(const char* base) {
  memset(_items, 0, sizeof(_items));
  _items[_scp_base] = base;
}

SysClassPath::~SysClassPath() {
  // Free everything except the base.
  for (int i = 0; i < _scp_nitems; ++i) {
    if (i != _scp_base) reset_item_at(i);
  }
}

inline void SysClassPath::set_base(const char* base) {
  _items[_scp_base] = base;
}

inline void SysClassPath::add_prefix(const char* prefix) {
  _items[_scp_prefix] = add_to_path(_items[_scp_prefix], prefix, true);
}

inline void SysClassPath::add_suffix_to_prefix(const char* suffix) {
  _items[_scp_prefix] = add_to_path(_items[_scp_prefix], suffix, false);
}

inline void SysClassPath::add_suffix(const char* suffix) {
  _items[_scp_suffix] = add_to_path(_items[_scp_suffix], suffix, false);
}

inline void SysClassPath::reset_item_at(int index) {
  assert(index < _scp_nitems && index != _scp_base, "just checking");
  if (_items[index] != NULL) {
    FREE_C_HEAP_ARRAY(char, _items[index]);
    _items[index] = NULL;
  }
}

inline void SysClassPath::reset_path(const char* base) {
  // Clear the prefix and suffix.
  reset_item_at(_scp_prefix);
  reset_item_at(_scp_suffix);
  set_base(base);
}

//------------------------------------------------------------------------------


// Combine the bootclasspath elements, some of which may be null, into a single
// c-heap-allocated string.
char* SysClassPath::combined_path() {
  assert(_items[_scp_base] != NULL, "empty default sysclasspath");

  size_t lengths[_scp_nitems];
  size_t total_len = 0;

  const char separator = *os::path_separator();

  // Get the lengths.
  int i;
  for (i = 0; i < _scp_nitems; ++i) {
    if (_items[i] != NULL) {
      lengths[i] = strlen(_items[i]);
      // Include space for the separator char (or a NULL for the last item).
      total_len += lengths[i] + 1;
    }
  }
  assert(total_len > 0, "empty sysclasspath not allowed");

  // Copy the _items to a single string.
  char* cp = NEW_C_HEAP_ARRAY(char, total_len, mtInternal);
  char* cp_tmp = cp;
  for (i = 0; i < _scp_nitems; ++i) {
    if (_items[i] != NULL) {
      memcpy(cp_tmp, _items[i], lengths[i]);
      cp_tmp += lengths[i];
      *cp_tmp++ = separator;
    }
  }
  *--cp_tmp = '\0';     // Replace the extra separator.
  return cp;
}

// Note:  path must be c-heap-allocated (or NULL); it is freed if non-null.
char*
SysClassPath::add_to_path(const char* path, const char* str, bool prepend) {
  char *cp;

  assert(str != NULL, "just checking");
  if (path == NULL) {
    size_t len = strlen(str) + 1;
    cp = NEW_C_HEAP_ARRAY(char, len, mtInternal);
    memcpy(cp, str, len);                       // copy the trailing null
  } else {
    const char separator = *os::path_separator();
    size_t old_len = strlen(path);
    size_t str_len = strlen(str);
    size_t len = old_len + str_len + 2;

    if (prepend) {
      cp = NEW_C_HEAP_ARRAY(char, len, mtInternal);
      char* cp_tmp = cp;
      memcpy(cp_tmp, str, str_len);
      cp_tmp += str_len;
      *cp_tmp = separator;
      memcpy(++cp_tmp, path, old_len + 1);      // copy the trailing null
      FREE_C_HEAP_ARRAY(char, path);
    } else {
      cp = REALLOC_C_HEAP_ARRAY(char, path, len, mtInternal);
      char* cp_tmp = cp + old_len;
      *cp_tmp = separator;
      memcpy(++cp_tmp, str, str_len + 1);       // copy the trailing null
    }
  }
  return cp;
}

// Scan the directory and append any jar or zip files found to path.
// Note:  path must be c-heap-allocated (or NULL); it is freed if non-null.
char* SysClassPath::add_jars_to_path(char* path, const char* directory) {
  DIR* dir = os::opendir(directory);
  if (dir == NULL) return path;

  char dir_sep[2] = { '\0', '\0' };
  size_t directory_len = strlen(directory);
  const char fileSep = *os::file_separator();
  if (directory[directory_len - 1] != fileSep) dir_sep[0] = fileSep;

  /* Scan the directory for jars/zips, appending them to path. */
  struct dirent *entry;
  char *dbuf = NEW_C_HEAP_ARRAY(char, os::readdir_buf_size(directory), mtInternal);
  while ((entry = os::readdir(dir, (dirent *) dbuf)) != NULL) {
    const char* name = entry->d_name;
    const char* ext = name + strlen(name) - 4;
    bool isJarOrZip = ext > name &&
      (os::file_name_strcmp(ext, ".jar") == 0 ||
       os::file_name_strcmp(ext, ".zip") == 0);
    if (isJarOrZip) {
      char* jarpath = NEW_C_HEAP_ARRAY(char, directory_len + 2 + strlen(name), mtInternal);
      sprintf(jarpath, "%s%s%s", directory, dir_sep, name);
      path = add_to_path(path, jarpath, false);
      FREE_C_HEAP_ARRAY(char, jarpath);
    }
  }
  FREE_C_HEAP_ARRAY(char, dbuf);
  os::closedir(dir);
  return path;
}

// Parses a memory size specification string.
static bool atomull(const char *s, julong* result) {
  julong n = 0;
  int args_read = 0;
  bool is_hex = false;
  // Skip leading 0[xX] for hexadecimal
  if (*s =='0' && (*(s+1) == 'x' || *(s+1) == 'X')) {
    s += 2;
    is_hex = true;
    args_read = sscanf(s, JULONG_FORMAT_X, &n);
  } else {
    args_read = sscanf(s, JULONG_FORMAT, &n);
  }
  if (args_read != 1) {
    return false;
  }
  while (*s != '\0' && (isdigit(*s) || (is_hex && isxdigit(*s)))) {
    s++;
  }
  // 4705540: illegal if more characters are found after the first non-digit
  if (strlen(s) > 1) {
    return false;
  }
  switch (*s) {
    case 'T': case 't':
      *result = n * G * K;
      // Check for overflow.
      if (*result/((julong)G * K) != n) return false;
      return true;
    case 'G': case 'g':
      *result = n * G;
      if (*result/G != n) return false;
      return true;
    case 'M': case 'm':
      *result = n * M;
      if (*result/M != n) return false;
      return true;
    case 'K': case 'k':
      *result = n * K;
      if (*result/K != n) return false;
      return true;
    case '\0':
      *result = n;
      return true;
    default:
      return false;
  }
}

Arguments::ArgsRange Arguments::check_memory_size(julong size, julong min_size) {
  if (size < min_size) return arg_too_small;
  // Check that size will fit in a size_t (only relevant on 32-bit)
  if (size > max_uintx) return arg_too_big;
  return arg_in_range;
}

// Describe an argument out of range error
void Arguments::describe_range_error(ArgsRange errcode) {
  switch(errcode) {
  case arg_too_big:
    jio_fprintf(defaultStream::error_stream(),
                "The specified size exceeds the maximum "
                "representable size.\n");
    break;
  case arg_too_small:
  case arg_unreadable:
  case arg_in_range:
    // do nothing for now
    break;
  default:
    ShouldNotReachHere();
  }
}

static bool set_bool_flag(char* name, bool value, Flag::Flags origin) {
  if (CommandLineFlags::boolAtPut(name, &value, origin) == Flag::SUCCESS) {
    return true;
  } else {
    return false;
  }
}

static bool set_fp_numeric_flag(char* name, char* value, Flag::Flags origin) {
  double v;
  if (sscanf(value, "%lf", &v) != 1) {
    return false;
  }

  if (CommandLineFlags::doubleAtPut(name, &v, origin) == Flag::SUCCESS) {
    return true;
  }
  return false;
}

static bool set_numeric_flag(char* name, char* value, Flag::Flags origin) {
  julong v;
  int int_v;
  intx intx_v;
  bool is_neg = false;
  // Check the sign first since atomull() parses only unsigned values.
  if (*value == '-') {
<<<<<<< HEAD
    if (!CommandLineFlags::intxAt(name, &intx_v) && !CommandLineFlags::intAt(name, &int_v)) {
=======
    if ((CommandLineFlags::intxAt(name, &intx_v) != Flag::SUCCESS) && (CommandLineFlags::intAt(name, &int_v) != Flag::SUCCESS)) {
>>>>>>> a6148f3b
      return false;
    }
    value++;
    is_neg = true;
  }
  if (!atomull(value, &v)) {
    return false;
  }
  int_v = (int) v;
  if (is_neg) {
    int_v = -int_v;
  }
<<<<<<< HEAD
  if (CommandLineFlags::intAtPut(name, &int_v, origin)) {
    return true;
  }
  uint uint_v = (uint) v;
  if (!is_neg && CommandLineFlags::uintAtPut(name, &uint_v, origin)) {
=======
  if (CommandLineFlags::intAtPut(name, &int_v, origin) == Flag::SUCCESS) {
    return true;
  }
  uint uint_v = (uint) v;
  if (!is_neg && CommandLineFlags::uintAtPut(name, &uint_v, origin) == Flag::SUCCESS) {
>>>>>>> a6148f3b
    return true;
  }
  intx_v = (intx) v;
  if (is_neg) {
    intx_v = -intx_v;
  }
  if (CommandLineFlags::intxAtPut(name, &intx_v, origin) == Flag::SUCCESS) {
    return true;
  }
  uintx uintx_v = (uintx) v;
  if (!is_neg && (CommandLineFlags::uintxAtPut(name, &uintx_v, origin) == Flag::SUCCESS)) {
    return true;
  }
  uint64_t uint64_t_v = (uint64_t) v;
  if (!is_neg && (CommandLineFlags::uint64_tAtPut(name, &uint64_t_v, origin) == Flag::SUCCESS)) {
    return true;
  }
  size_t size_t_v = (size_t) v;
  if (!is_neg && (CommandLineFlags::size_tAtPut(name, &size_t_v, origin) == Flag::SUCCESS)) {
    return true;
  }
  return false;
}

static bool set_string_flag(char* name, const char* value, Flag::Flags origin) {
  if (CommandLineFlags::ccstrAtPut(name, &value, origin) != Flag::SUCCESS) return false;
  // Contract:  CommandLineFlags always returns a pointer that needs freeing.
  FREE_C_HEAP_ARRAY(char, value);
  return true;
}

static bool append_to_string_flag(char* name, const char* new_value, Flag::Flags origin) {
  const char* old_value = "";
  if (CommandLineFlags::ccstrAt(name, &old_value) != Flag::SUCCESS) return false;
  size_t old_len = old_value != NULL ? strlen(old_value) : 0;
  size_t new_len = strlen(new_value);
  const char* value;
  char* free_this_too = NULL;
  if (old_len == 0) {
    value = new_value;
  } else if (new_len == 0) {
    value = old_value;
  } else {
    char* buf = NEW_C_HEAP_ARRAY(char, old_len + 1 + new_len + 1, mtInternal);
    // each new setting adds another LINE to the switch:
    sprintf(buf, "%s\n%s", old_value, new_value);
    value = buf;
    free_this_too = buf;
  }
  (void) CommandLineFlags::ccstrAtPut(name, &value, origin);
  // CommandLineFlags always returns a pointer that needs freeing.
  FREE_C_HEAP_ARRAY(char, value);
  if (free_this_too != NULL) {
    // CommandLineFlags made its own copy, so I must delete my own temp. buffer.
    FREE_C_HEAP_ARRAY(char, free_this_too);
  }
  return true;
}

bool Arguments::parse_argument(const char* arg, Flag::Flags origin) {

  // range of acceptable characters spelled out for portability reasons
#define NAME_RANGE  "[abcdefghijklmnopqrstuvwxyzABCDEFGHIJKLMNOPQRSTUVWXYZ0123456789_]"
#define BUFLEN 255
  char name[BUFLEN+1];
  char dummy;

  if (sscanf(arg, "-%" XSTR(BUFLEN) NAME_RANGE "%c", name, &dummy) == 1) {
    return set_bool_flag(name, false, origin);
  }
  if (sscanf(arg, "+%" XSTR(BUFLEN) NAME_RANGE "%c", name, &dummy) == 1) {
    return set_bool_flag(name, true, origin);
  }

  char punct;
  if (sscanf(arg, "%" XSTR(BUFLEN) NAME_RANGE "%c", name, &punct) == 2 && punct == '=') {
    const char* value = strchr(arg, '=') + 1;
    Flag* flag = Flag::find_flag(name, strlen(name));
    if (flag != NULL && flag->is_ccstr()) {
      if (flag->ccstr_accumulates()) {
        return append_to_string_flag(name, value, origin);
      } else {
        if (value[0] == '\0') {
          value = NULL;
        }
        return set_string_flag(name, value, origin);
      }
    }
  }

  if (sscanf(arg, "%" XSTR(BUFLEN) NAME_RANGE ":%c", name, &punct) == 2 && punct == '=') {
    const char* value = strchr(arg, '=') + 1;
    // -XX:Foo:=xxx will reset the string flag to the given value.
    if (value[0] == '\0') {
      value = NULL;
    }
    return set_string_flag(name, value, origin);
  }

#define SIGNED_FP_NUMBER_RANGE "[-0123456789.]"
#define SIGNED_NUMBER_RANGE    "[-0123456789]"
#define        NUMBER_RANGE    "[0123456789]"
  char value[BUFLEN + 1];
  char value2[BUFLEN + 1];
  if (sscanf(arg, "%" XSTR(BUFLEN) NAME_RANGE "=" "%" XSTR(BUFLEN) SIGNED_NUMBER_RANGE "." "%" XSTR(BUFLEN) NUMBER_RANGE "%c", name, value, value2, &dummy) == 3) {
    // Looks like a floating-point number -- try again with more lenient format string
    if (sscanf(arg, "%" XSTR(BUFLEN) NAME_RANGE "=" "%" XSTR(BUFLEN) SIGNED_FP_NUMBER_RANGE "%c", name, value, &dummy) == 2) {
      return set_fp_numeric_flag(name, value, origin);
    }
  }

#define VALUE_RANGE "[-kmgtxKMGTX0123456789abcdefABCDEF]"
  if (sscanf(arg, "%" XSTR(BUFLEN) NAME_RANGE "=" "%" XSTR(BUFLEN) VALUE_RANGE "%c", name, value, &dummy) == 2) {
    return set_numeric_flag(name, value, origin);
  }

  return false;
}

void Arguments::add_string(char*** bldarray, int* count, const char* arg) {
  assert(bldarray != NULL, "illegal argument");

  if (arg == NULL) {
    return;
  }

  int new_count = *count + 1;

  // expand the array and add arg to the last element
  if (*bldarray == NULL) {
    *bldarray = NEW_C_HEAP_ARRAY(char*, new_count, mtInternal);
  } else {
    *bldarray = REALLOC_C_HEAP_ARRAY(char*, *bldarray, new_count, mtInternal);
  }
  (*bldarray)[*count] = os::strdup_check_oom(arg);
  *count = new_count;
}

void Arguments::build_jvm_args(const char* arg) {
  add_string(&_jvm_args_array, &_num_jvm_args, arg);
}

void Arguments::build_jvm_flags(const char* arg) {
  add_string(&_jvm_flags_array, &_num_jvm_flags, arg);
}

// utility function to return a string that concatenates all
// strings in a given char** array
const char* Arguments::build_resource_string(char** args, int count) {
  if (args == NULL || count == 0) {
    return NULL;
  }
  size_t length = strlen(args[0]) + 1; // add 1 for the null terminator
  for (int i = 1; i < count; i++) {
    length += strlen(args[i]) + 1; // add 1 for a space
  }
  char* s = NEW_RESOURCE_ARRAY(char, length);
  strcpy(s, args[0]);
  for (int j = 1; j < count; j++) {
    strcat(s, " ");
    strcat(s, args[j]);
  }
  return (const char*) s;
}

void Arguments::print_on(outputStream* st) {
  st->print_cr("VM Arguments:");
  if (num_jvm_flags() > 0) {
    st->print("jvm_flags: "); print_jvm_flags_on(st);
  }
  if (num_jvm_args() > 0) {
    st->print("jvm_args: "); print_jvm_args_on(st);
  }
  st->print_cr("java_command: %s", java_command() ? java_command() : "<unknown>");
  if (_java_class_path != NULL) {
    char* path = _java_class_path->value();
    st->print_cr("java_class_path (initial): %s", strlen(path) == 0 ? "<not set>" : path );
  }
  st->print_cr("Launcher Type: %s", _sun_java_launcher);
}

void Arguments::print_jvm_flags_on(outputStream* st) {
  if (_num_jvm_flags > 0) {
    for (int i=0; i < _num_jvm_flags; i++) {
      st->print("%s ", _jvm_flags_array[i]);
    }
    st->cr();
  }
}

void Arguments::print_jvm_args_on(outputStream* st) {
  if (_num_jvm_args > 0) {
    for (int i=0; i < _num_jvm_args; i++) {
      st->print("%s ", _jvm_args_array[i]);
    }
    st->cr();
  }
}

bool Arguments::process_argument(const char* arg,
    jboolean ignore_unrecognized, Flag::Flags origin) {

  JDK_Version since = JDK_Version();

  if (parse_argument(arg, origin) || ignore_unrecognized) {
    return true;
  }

  // Determine if the flag has '+', '-', or '=' characters.
  bool has_plus_minus = (*arg == '+' || *arg == '-');
  const char* const argname = has_plus_minus ? arg + 1 : arg;

  size_t arg_len;
  const char* equal_sign = strchr(argname, '=');
  if (equal_sign == NULL) {
    arg_len = strlen(argname);
  } else {
    arg_len = equal_sign - argname;
  }

  // Construct a string which consists only of the argument name without '+', '-', or '='.
  char stripped_argname[256];
  strncpy(stripped_argname, argname, arg_len);
  stripped_argname[arg_len] = '\0'; //strncpy doesn't null terminate.

  if (is_newly_obsolete(stripped_argname, &since)) {
    char version[256];
    since.to_string(version, sizeof(version));
    warning("ignoring option %s; support was removed in %s", stripped_argname, version);
    return true;
  }

  // For locked flags, report a custom error message if available.
  // Otherwise, report the standard unrecognized VM option.
  Flag* found_flag = Flag::find_flag((const char*)argname, arg_len, true, true);
  if (found_flag != NULL) {
    char locked_message_buf[BUFLEN];
    found_flag->get_locked_message(locked_message_buf, BUFLEN);
    if (strlen(locked_message_buf) == 0) {
      if (found_flag->is_bool() && !has_plus_minus) {
        jio_fprintf(defaultStream::error_stream(),
          "Missing +/- setting for VM option '%s'\n", argname);
      } else if (!found_flag->is_bool() && has_plus_minus) {
        jio_fprintf(defaultStream::error_stream(),
          "Unexpected +/- setting in VM option '%s'\n", argname);
      } else {
        jio_fprintf(defaultStream::error_stream(),
          "Improperly specified VM option '%s'\n", argname);
      }
    } else {
      jio_fprintf(defaultStream::error_stream(), "%s", locked_message_buf);
    }
  } else {
    jio_fprintf(defaultStream::error_stream(),
                "Unrecognized VM option '%s'\n", argname);
    Flag* fuzzy_matched = Flag::fuzzy_match((const char*)argname, arg_len, true);
    if (fuzzy_matched != NULL) {
      jio_fprintf(defaultStream::error_stream(),
                  "Did you mean '%s%s%s'? ",
                  (fuzzy_matched->is_bool()) ? "(+/-)" : "",
                  fuzzy_matched->_name,
                  (fuzzy_matched->is_bool()) ? "" : "=<value>");
    }
  }

  // allow for commandline "commenting out" options like -XX:#+Verbose
  return arg[0] == '#';
}

bool Arguments::process_settings_file(const char* file_name, bool should_exist, jboolean ignore_unrecognized) {
  FILE* stream = fopen(file_name, "rb");
  if (stream == NULL) {
    if (should_exist) {
      jio_fprintf(defaultStream::error_stream(),
                  "Could not open settings file %s\n", file_name);
      return false;
    } else {
      return true;
    }
  }

  char token[1024];
  int  pos = 0;

  bool in_white_space = true;
  bool in_comment     = false;
  bool in_quote       = false;
  char quote_c        = 0;
  bool result         = true;

  int c = getc(stream);
  while(c != EOF && pos < (int)(sizeof(token)-1)) {
    if (in_white_space) {
      if (in_comment) {
        if (c == '\n') in_comment = false;
      } else {
        if (c == '#') in_comment = true;
        else if (!isspace(c)) {
          in_white_space = false;
          token[pos++] = c;
        }
      }
    } else {
      if (c == '\n' || (!in_quote && isspace(c))) {
        // token ends at newline, or at unquoted whitespace
        // this allows a way to include spaces in string-valued options
        token[pos] = '\0';
        logOption(token);
        result &= process_argument(token, ignore_unrecognized, Flag::CONFIG_FILE);
        build_jvm_flags(token);
        pos = 0;
        in_white_space = true;
        in_quote = false;
      } else if (!in_quote && (c == '\'' || c == '"')) {
        in_quote = true;
        quote_c = c;
      } else if (in_quote && (c == quote_c)) {
        in_quote = false;
      } else {
        token[pos++] = c;
      }
    }
    c = getc(stream);
  }
  if (pos > 0) {
    token[pos] = '\0';
    result &= process_argument(token, ignore_unrecognized, Flag::CONFIG_FILE);
    build_jvm_flags(token);
  }
  fclose(stream);
  return result;
}

//=============================================================================================================
// Parsing of properties (-D)

const char* Arguments::get_property(const char* key) {
  return PropertyList_get_value(system_properties(), key);
}

bool Arguments::add_property(const char* prop) {
  const char* eq = strchr(prop, '=');
  char* key;
  // ns must be static--its address may be stored in a SystemProperty object.
  const static char ns[1] = {0};
  char* value = (char *)ns;

  size_t key_len = (eq == NULL) ? strlen(prop) : (eq - prop);
  key = AllocateHeap(key_len + 1, mtInternal);
  strncpy(key, prop, key_len);
  key[key_len] = '\0';

  if (eq != NULL) {
    size_t value_len = strlen(prop) - key_len - 1;
    value = AllocateHeap(value_len + 1, mtInternal);
    strncpy(value, &prop[key_len + 1], value_len + 1);
  }

  if (strcmp(key, "java.compiler") == 0) {
    process_java_compiler_argument(value);
    FreeHeap(key);
    if (eq != NULL) {
      FreeHeap(value);
    }
    return true;
  } else if (strcmp(key, "sun.java.command") == 0) {
    _java_command = value;

    // Record value in Arguments, but let it get passed to Java.
  } else if (strcmp(key, "sun.java.launcher.is_altjvm") == 0 ||
             strcmp(key, "sun.java.launcher.pid") == 0) {
    // sun.java.launcher.is_altjvm and sun.java.launcher.pid property are
    // private and are processed in process_sun_java_launcher_properties();
    // the sun.java.launcher property is passed on to the java application
    FreeHeap(key);
    if (eq != NULL) {
      FreeHeap(value);
    }
    return true;
  } else if (strcmp(key, "java.vendor.url.bug") == 0) {
    // save it in _java_vendor_url_bug, so JVM fatal error handler can access
    // its value without going through the property list or making a Java call.
    _java_vendor_url_bug = value;
  } else if (strcmp(key, "sun.boot.library.path") == 0) {
    PropertyList_unique_add(&_system_properties, key, value, true);
    return true;
  }
  // Create new property and add at the end of the list
  PropertyList_unique_add(&_system_properties, key, value);
  return true;
}

//===========================================================================================================
// Setting int/mixed/comp mode flags

void Arguments::set_mode_flags(Mode mode) {
  // Set up default values for all flags.
  // If you add a flag to any of the branches below,
  // add a default value for it here.
  set_java_compiler(false);
  _mode                      = mode;

  // Ensure Agent_OnLoad has the correct initial values.
  // This may not be the final mode; mode may change later in onload phase.
  PropertyList_unique_add(&_system_properties, "java.vm.info",
                          (char*)VM_Version::vm_info_string(), false);

  UseInterpreter             = true;
  UseCompiler                = true;
  UseLoopCounter             = true;

  // Default values may be platform/compiler dependent -
  // use the saved values
  ClipInlining               = Arguments::_ClipInlining;
  AlwaysCompileLoopMethods   = Arguments::_AlwaysCompileLoopMethods;
  UseOnStackReplacement      = Arguments::_UseOnStackReplacement;
  BackgroundCompilation      = Arguments::_BackgroundCompilation;
  if (TieredCompilation) {
    if (FLAG_IS_DEFAULT(Tier3InvokeNotifyFreqLog)) {
      Tier3InvokeNotifyFreqLog = Arguments::_Tier3InvokeNotifyFreqLog;
    }
    if (FLAG_IS_DEFAULT(Tier4InvocationThreshold)) {
      Tier4InvocationThreshold = Arguments::_Tier4InvocationThreshold;
    }
  }

  // Change from defaults based on mode
  switch (mode) {
  default:
    ShouldNotReachHere();
    break;
  case _int:
    UseCompiler              = false;
    UseLoopCounter           = false;
    AlwaysCompileLoopMethods = false;
    UseOnStackReplacement    = false;
    break;
  case _mixed:
    // same as default
    break;
  case _comp:
    UseInterpreter           = false;
    BackgroundCompilation    = false;
    ClipInlining             = false;
    // Be much more aggressive in tiered mode with -Xcomp and exercise C2 more.
    // We will first compile a level 3 version (C1 with full profiling), then do one invocation of it and
    // compile a level 4 (C2) and then continue executing it.
    if (TieredCompilation) {
      Tier3InvokeNotifyFreqLog = 0;
      Tier4InvocationThreshold = 0;
    }
    break;
  }
}

#if defined(COMPILER2) || defined(_LP64) || !INCLUDE_CDS
// Conflict: required to use shared spaces (-Xshare:on), but
// incompatible command line options were chosen.

static void no_shared_spaces(const char* message) {
  if (RequireSharedSpaces) {
    jio_fprintf(defaultStream::error_stream(),
      "Class data sharing is inconsistent with other specified options.\n");
    vm_exit_during_initialization("Unable to use shared archive.", message);
  } else {
    FLAG_SET_DEFAULT(UseSharedSpaces, false);
  }
}
#endif

// Returns threshold scaled with the value of scale.
// If scale < 0.0, threshold is returned without scaling.
intx Arguments::scaled_compile_threshold(intx threshold, double scale) {
  if (scale == 1.0 || scale < 0.0) {
    return threshold;
  } else {
    return (intx)(threshold * scale);
  }
}

// Returns freq_log scaled with the value of scale.
// Returned values are in the range of [0, InvocationCounter::number_of_count_bits + 1].
// If scale < 0.0, freq_log is returned without scaling.
intx Arguments::scaled_freq_log(intx freq_log, double scale) {
  // Check if scaling is necessary or if negative value was specified.
  if (scale == 1.0 || scale < 0.0) {
    return freq_log;
  }
  // Check values to avoid calculating log2 of 0.
  if (scale == 0.0 || freq_log == 0) {
    return 0;
  }
  // Determine the maximum notification frequency value currently supported.
  // The largest mask value that the interpreter/C1 can handle is
  // of length InvocationCounter::number_of_count_bits. Mask values are always
  // one bit shorter then the value of the notification frequency. Set
  // max_freq_bits accordingly.
  intx max_freq_bits = InvocationCounter::number_of_count_bits + 1;
  intx scaled_freq = scaled_compile_threshold((intx)1 << freq_log, scale);
  if (scaled_freq == 0) {
    // Return 0 right away to avoid calculating log2 of 0.
    return 0;
  } else if (scaled_freq > nth_bit(max_freq_bits)) {
    return max_freq_bits;
  } else {
    return log2_intptr(scaled_freq);
  }
}

void Arguments::set_tiered_flags() {
  // With tiered, set default policy to AdvancedThresholdPolicy, which is 3.
  if (FLAG_IS_DEFAULT(CompilationPolicyChoice)) {
    FLAG_SET_DEFAULT(CompilationPolicyChoice, 3);
  }
  if (CompilationPolicyChoice < 2) {
    vm_exit_during_initialization(
      "Incompatible compilation policy selected", NULL);
  }
  // Increase the code cache size - tiered compiles a lot more.
  if (FLAG_IS_DEFAULT(ReservedCodeCacheSize)) {
    FLAG_SET_ERGO(uintx, ReservedCodeCacheSize,
                  MIN2(CODE_CACHE_DEFAULT_LIMIT, ReservedCodeCacheSize * 5));
  }
  // Enable SegmentedCodeCache if TieredCompilation is enabled and ReservedCodeCacheSize >= 240M
  if (FLAG_IS_DEFAULT(SegmentedCodeCache) && ReservedCodeCacheSize >= 240*M) {
    FLAG_SET_ERGO(bool, SegmentedCodeCache, true);

    if (FLAG_IS_DEFAULT(ReservedCodeCacheSize)) {
      // Multiply sizes by 5 but fix NonNMethodCodeHeapSize (distribute among non-profiled and profiled code heap)
      if (FLAG_IS_DEFAULT(ProfiledCodeHeapSize)) {
        FLAG_SET_ERGO(uintx, ProfiledCodeHeapSize, ProfiledCodeHeapSize * 5 + NonNMethodCodeHeapSize * 2);
      }
      if (FLAG_IS_DEFAULT(NonProfiledCodeHeapSize)) {
        FLAG_SET_ERGO(uintx, NonProfiledCodeHeapSize, NonProfiledCodeHeapSize * 5 + NonNMethodCodeHeapSize * 2);
      }
      // Check consistency of code heap sizes
      if ((NonNMethodCodeHeapSize + NonProfiledCodeHeapSize + ProfiledCodeHeapSize) != ReservedCodeCacheSize) {
        jio_fprintf(defaultStream::error_stream(),
                    "Invalid code heap sizes: NonNMethodCodeHeapSize(%dK) + ProfiledCodeHeapSize(%dK) + NonProfiledCodeHeapSize(%dK) = %dK. Must be equal to ReservedCodeCacheSize = %uK.\n",
                    NonNMethodCodeHeapSize/K, ProfiledCodeHeapSize/K, NonProfiledCodeHeapSize/K,
                    (NonNMethodCodeHeapSize + ProfiledCodeHeapSize + NonProfiledCodeHeapSize)/K, ReservedCodeCacheSize/K);
        vm_exit(1);
      }
    }
  }
  if (!UseInterpreter) { // -Xcomp
    Tier3InvokeNotifyFreqLog = 0;
    Tier4InvocationThreshold = 0;
  }

  if (CompileThresholdScaling < 0) {
    vm_exit_during_initialization("Negative value specified for CompileThresholdScaling", NULL);
  }

  // Scale tiered compilation thresholds.
  // CompileThresholdScaling == 0.0 is equivalent to -Xint and leaves compilation thresholds unchanged.
  if (!FLAG_IS_DEFAULT(CompileThresholdScaling) && CompileThresholdScaling > 0.0) {
    FLAG_SET_ERGO(intx, Tier0InvokeNotifyFreqLog, scaled_freq_log(Tier0InvokeNotifyFreqLog));
    FLAG_SET_ERGO(intx, Tier0BackedgeNotifyFreqLog, scaled_freq_log(Tier0BackedgeNotifyFreqLog));

    FLAG_SET_ERGO(intx, Tier3InvocationThreshold, scaled_compile_threshold(Tier3InvocationThreshold));
    FLAG_SET_ERGO(intx, Tier3MinInvocationThreshold, scaled_compile_threshold(Tier3MinInvocationThreshold));
    FLAG_SET_ERGO(intx, Tier3CompileThreshold, scaled_compile_threshold(Tier3CompileThreshold));
    FLAG_SET_ERGO(intx, Tier3BackEdgeThreshold, scaled_compile_threshold(Tier3BackEdgeThreshold));

    // Tier2{Invocation,MinInvocation,Compile,Backedge}Threshold should be scaled here
    // once these thresholds become supported.

    FLAG_SET_ERGO(intx, Tier2InvokeNotifyFreqLog, scaled_freq_log(Tier2InvokeNotifyFreqLog));
    FLAG_SET_ERGO(intx, Tier2BackedgeNotifyFreqLog, scaled_freq_log(Tier2BackedgeNotifyFreqLog));

    FLAG_SET_ERGO(intx, Tier3InvokeNotifyFreqLog, scaled_freq_log(Tier3InvokeNotifyFreqLog));
    FLAG_SET_ERGO(intx, Tier3BackedgeNotifyFreqLog, scaled_freq_log(Tier3BackedgeNotifyFreqLog));

    FLAG_SET_ERGO(intx, Tier23InlineeNotifyFreqLog, scaled_freq_log(Tier23InlineeNotifyFreqLog));

    FLAG_SET_ERGO(intx, Tier4InvocationThreshold, scaled_compile_threshold(Tier4InvocationThreshold));
    FLAG_SET_ERGO(intx, Tier4MinInvocationThreshold, scaled_compile_threshold(Tier4MinInvocationThreshold));
    FLAG_SET_ERGO(intx, Tier4CompileThreshold, scaled_compile_threshold(Tier4CompileThreshold));
    FLAG_SET_ERGO(intx, Tier4BackEdgeThreshold, scaled_compile_threshold(Tier4BackEdgeThreshold));
  }
}

/**
 * Returns the minimum number of compiler threads needed to run the JVM. The following
 * configurations are possible.
 *
 * 1) The JVM is build using an interpreter only. As a result, the minimum number of
 *    compiler threads is 0.
 * 2) The JVM is build using the compiler(s) and tiered compilation is disabled. As
 *    a result, either C1 or C2 is used, so the minimum number of compiler threads is 1.
 * 3) The JVM is build using the compiler(s) and tiered compilation is enabled. However,
 *    the option "TieredStopAtLevel < CompLevel_full_optimization". As a result, only
 *    C1 can be used, so the minimum number of compiler threads is 1.
 * 4) The JVM is build using the compilers and tiered compilation is enabled. The option
 *    'TieredStopAtLevel = CompLevel_full_optimization' (the default value). As a result,
 *    the minimum number of compiler threads is 2.
 */
int Arguments::get_min_number_of_compiler_threads() {
#if !defined(COMPILER1) && !defined(COMPILER2) && !defined(SHARK)
  return 0;   // case 1
#else
  if (!TieredCompilation || (TieredStopAtLevel < CompLevel_full_optimization)) {
    return 1; // case 2 or case 3
  }
  return 2;   // case 4 (tiered)
#endif
}

#if INCLUDE_ALL_GCS
static void disable_adaptive_size_policy(const char* collector_name) {
  if (UseAdaptiveSizePolicy) {
    if (FLAG_IS_CMDLINE(UseAdaptiveSizePolicy)) {
      warning("disabling UseAdaptiveSizePolicy; it is incompatible with %s.",
              collector_name);
    }
    FLAG_SET_DEFAULT(UseAdaptiveSizePolicy, false);
  }
}

void Arguments::set_parnew_gc_flags() {
  assert(!UseSerialGC && !UseParallelOldGC && !UseParallelGC && !UseG1GC,
         "control point invariant");
  assert(UseConcMarkSweepGC, "CMS is expected to be on here");
  assert(UseParNewGC, "ParNew should always be used with CMS");

  if (FLAG_IS_DEFAULT(ParallelGCThreads)) {
    FLAG_SET_DEFAULT(ParallelGCThreads, Abstract_VM_Version::parallel_worker_threads());
    assert(ParallelGCThreads > 0, "We should always have at least one thread by default");
  } else if (ParallelGCThreads == 0) {
    jio_fprintf(defaultStream::error_stream(),
        "The ParNew GC can not be combined with -XX:ParallelGCThreads=0\n");
    vm_exit(1);
  }

  // By default YoungPLABSize and OldPLABSize are set to 4096 and 1024 respectively,
  // these settings are default for Parallel Scavenger. For ParNew+Tenured configuration
  // we set them to 1024 and 1024.
  // See CR 6362902.
  if (FLAG_IS_DEFAULT(YoungPLABSize)) {
    FLAG_SET_DEFAULT(YoungPLABSize, (intx)1024);
  }
  if (FLAG_IS_DEFAULT(OldPLABSize)) {
    FLAG_SET_DEFAULT(OldPLABSize, (intx)1024);
  }

  // When using compressed oops, we use local overflow stacks,
  // rather than using a global overflow list chained through
  // the klass word of the object's pre-image.
  if (UseCompressedOops && !ParGCUseLocalOverflow) {
    if (!FLAG_IS_DEFAULT(ParGCUseLocalOverflow)) {
      warning("Forcing +ParGCUseLocalOverflow: needed if using compressed references");
    }
    FLAG_SET_DEFAULT(ParGCUseLocalOverflow, true);
  }
  assert(ParGCUseLocalOverflow || !UseCompressedOops, "Error");
}

// Adjust some sizes to suit CMS and/or ParNew needs; these work well on
// sparc/solaris for certain applications, but would gain from
// further optimization and tuning efforts, and would almost
// certainly gain from analysis of platform and environment.
void Arguments::set_cms_and_parnew_gc_flags() {
  assert(!UseSerialGC && !UseParallelOldGC && !UseParallelGC, "Error");
  assert(UseConcMarkSweepGC, "CMS is expected to be on here");
  assert(UseParNewGC, "ParNew should always be used with CMS");

  // Turn off AdaptiveSizePolicy by default for cms until it is complete.
  disable_adaptive_size_policy("UseConcMarkSweepGC");

  set_parnew_gc_flags();

  size_t max_heap = align_size_down(MaxHeapSize,
                                    CardTableRS::ct_max_alignment_constraint());

  // Now make adjustments for CMS
  intx   tenuring_default = (intx)6;
  size_t young_gen_per_worker = CMSYoungGenPerWorker;

  // Preferred young gen size for "short" pauses:
  // upper bound depends on # of threads and NewRatio.
  const size_t preferred_max_new_size_unaligned =
    MIN2(max_heap/(NewRatio+1), ScaleForWordSize(young_gen_per_worker * ParallelGCThreads));
  size_t preferred_max_new_size =
    align_size_up(preferred_max_new_size_unaligned, os::vm_page_size());

  // Unless explicitly requested otherwise, size young gen
  // for "short" pauses ~ CMSYoungGenPerWorker*ParallelGCThreads

  // If either MaxNewSize or NewRatio is set on the command line,
  // assume the user is trying to set the size of the young gen.
  if (FLAG_IS_DEFAULT(MaxNewSize) && FLAG_IS_DEFAULT(NewRatio)) {

    // Set MaxNewSize to our calculated preferred_max_new_size unless
    // NewSize was set on the command line and it is larger than
    // preferred_max_new_size.
    if (!FLAG_IS_DEFAULT(NewSize)) {   // NewSize explicitly set at command-line
      FLAG_SET_ERGO(size_t, MaxNewSize, MAX2(NewSize, preferred_max_new_size));
    } else {
      FLAG_SET_ERGO(size_t, MaxNewSize, preferred_max_new_size);
    }
    if (PrintGCDetails && Verbose) {
      // Too early to use gclog_or_tty
      tty->print_cr("CMS ergo set MaxNewSize: " SIZE_FORMAT, MaxNewSize);
    }

    // Code along this path potentially sets NewSize and OldSize
    if (PrintGCDetails && Verbose) {
      // Too early to use gclog_or_tty
      tty->print_cr("CMS set min_heap_size: " SIZE_FORMAT
           " initial_heap_size:  " SIZE_FORMAT
           " max_heap: " SIZE_FORMAT,
           min_heap_size(), InitialHeapSize, max_heap);
    }
    size_t min_new = preferred_max_new_size;
    if (FLAG_IS_CMDLINE(NewSize)) {
      min_new = NewSize;
    }
    if (max_heap > min_new && min_heap_size() > min_new) {
      // Unless explicitly requested otherwise, make young gen
      // at least min_new, and at most preferred_max_new_size.
      if (FLAG_IS_DEFAULT(NewSize)) {
        FLAG_SET_ERGO(size_t, NewSize, MAX2(NewSize, min_new));
        FLAG_SET_ERGO(size_t, NewSize, MIN2(preferred_max_new_size, NewSize));
        if (PrintGCDetails && Verbose) {
          // Too early to use gclog_or_tty
          tty->print_cr("CMS ergo set NewSize: " SIZE_FORMAT, NewSize);
        }
      }
      // Unless explicitly requested otherwise, size old gen
      // so it's NewRatio x of NewSize.
      if (FLAG_IS_DEFAULT(OldSize)) {
        if (max_heap > NewSize) {
          FLAG_SET_ERGO(size_t, OldSize, MIN2(NewRatio*NewSize, max_heap - NewSize));
          if (PrintGCDetails && Verbose) {
            // Too early to use gclog_or_tty
            tty->print_cr("CMS ergo set OldSize: " SIZE_FORMAT, OldSize);
          }
        }
      }
    }
  }
  // Unless explicitly requested otherwise, definitely
  // promote all objects surviving "tenuring_default" scavenges.
  if (FLAG_IS_DEFAULT(MaxTenuringThreshold) &&
      FLAG_IS_DEFAULT(SurvivorRatio)) {
    FLAG_SET_ERGO(uintx, MaxTenuringThreshold, tenuring_default);
  }
  // If we decided above (or user explicitly requested)
  // `promote all' (via MaxTenuringThreshold := 0),
  // prefer minuscule survivor spaces so as not to waste
  // space for (non-existent) survivors
  if (FLAG_IS_DEFAULT(SurvivorRatio) && MaxTenuringThreshold == 0) {
    FLAG_SET_ERGO(uintx, SurvivorRatio, MAX2((uintx)1024, SurvivorRatio));
  }

  // OldPLABSize is interpreted in CMS as not the size of the PLAB in words,
  // but rather the number of free blocks of a given size that are used when
  // replenishing the local per-worker free list caches.
  if (FLAG_IS_DEFAULT(OldPLABSize)) {
    if (!FLAG_IS_DEFAULT(ResizeOldPLAB) && !ResizeOldPLAB) {
      // OldPLAB sizing manually turned off: Use a larger default setting,
      // unless it was manually specified. This is because a too-low value
      // will slow down scavenges.
      FLAG_SET_ERGO(size_t, OldPLABSize, CFLS_LAB::_default_static_old_plab_size); // default value before 6631166
    } else {
      FLAG_SET_DEFAULT(OldPLABSize, CFLS_LAB::_default_dynamic_old_plab_size); // old CMSParPromoteBlocksToClaim default
    }
  }

  // If either of the static initialization defaults have changed, note this
  // modification.
  if (!FLAG_IS_DEFAULT(OldPLABSize) || !FLAG_IS_DEFAULT(OldPLABWeight)) {
    CFLS_LAB::modify_initialization(OldPLABSize, OldPLABWeight);
  }

  if (!ClassUnloading) {
    FLAG_SET_CMDLINE(bool, CMSClassUnloadingEnabled, false);
    FLAG_SET_CMDLINE(bool, ExplicitGCInvokesConcurrentAndUnloadsClasses, false);
  }

  if (PrintGCDetails && Verbose) {
    tty->print_cr("MarkStackSize: %uk  MarkStackSizeMax: %uk",
      (unsigned int) (MarkStackSize / K), (uint) (MarkStackSizeMax / K));
    tty->print_cr("ConcGCThreads: %u", ConcGCThreads);
  }
}
#endif // INCLUDE_ALL_GCS

void set_object_alignment() {
  // Object alignment.
  assert(is_power_of_2(ObjectAlignmentInBytes), "ObjectAlignmentInBytes must be power of 2");
  MinObjAlignmentInBytes     = ObjectAlignmentInBytes;
  assert(MinObjAlignmentInBytes >= HeapWordsPerLong * HeapWordSize, "ObjectAlignmentInBytes value is too small");
  MinObjAlignment            = MinObjAlignmentInBytes / HeapWordSize;
  assert(MinObjAlignmentInBytes == MinObjAlignment * HeapWordSize, "ObjectAlignmentInBytes value is incorrect");
  MinObjAlignmentInBytesMask = MinObjAlignmentInBytes - 1;

  LogMinObjAlignmentInBytes  = exact_log2(ObjectAlignmentInBytes);
  LogMinObjAlignment         = LogMinObjAlignmentInBytes - LogHeapWordSize;

  // Oop encoding heap max
  OopEncodingHeapMax = (uint64_t(max_juint) + 1) << LogMinObjAlignmentInBytes;

  if (SurvivorAlignmentInBytes == 0) {
    SurvivorAlignmentInBytes = ObjectAlignmentInBytes;
  }

#if INCLUDE_ALL_GCS
  // Set CMS global values
  CompactibleFreeListSpace::set_cms_values();
#endif // INCLUDE_ALL_GCS
}

size_t Arguments::max_heap_for_compressed_oops() {
  // Avoid sign flip.
  assert(OopEncodingHeapMax > (uint64_t)os::vm_page_size(), "Unusual page size");
  // We need to fit both the NULL page and the heap into the memory budget, while
  // keeping alignment constraints of the heap. To guarantee the latter, as the
  // NULL page is located before the heap, we pad the NULL page to the conservative
  // maximum alignment that the GC may ever impose upon the heap.
  size_t displacement_due_to_null_page = align_size_up_(os::vm_page_size(),
                                                        _conservative_max_heap_alignment);

  LP64_ONLY(return OopEncodingHeapMax - displacement_due_to_null_page);
  NOT_LP64(ShouldNotReachHere(); return 0);
}

bool Arguments::should_auto_select_low_pause_collector() {
  if (UseAutoGCSelectPolicy &&
      !FLAG_IS_DEFAULT(MaxGCPauseMillis) &&
      (MaxGCPauseMillis <= AutoGCSelectPauseMillis)) {
    if (PrintGCDetails) {
      // Cannot use gclog_or_tty yet.
      tty->print_cr("Automatic selection of the low pause collector"
       " based on pause goal of %d (ms)", (int) MaxGCPauseMillis);
    }
    return true;
  }
  return false;
}

void Arguments::set_use_compressed_oops() {
#ifndef ZERO
#ifdef _LP64
  // MaxHeapSize is not set up properly at this point, but
  // the only value that can override MaxHeapSize if we are
  // to use UseCompressedOops is InitialHeapSize.
  size_t max_heap_size = MAX2(MaxHeapSize, InitialHeapSize);

  if (max_heap_size <= max_heap_for_compressed_oops()) {
#if !defined(COMPILER1) || defined(TIERED)
    if (FLAG_IS_DEFAULT(UseCompressedOops)) {
      FLAG_SET_ERGO(bool, UseCompressedOops, true);
    }
#endif
  } else {
    if (UseCompressedOops && !FLAG_IS_DEFAULT(UseCompressedOops)) {
      warning("Max heap size too large for Compressed Oops");
      FLAG_SET_DEFAULT(UseCompressedOops, false);
      FLAG_SET_DEFAULT(UseCompressedClassPointers, false);
    }
  }
#endif // _LP64
#endif // ZERO
}


// NOTE: set_use_compressed_klass_ptrs() must be called after calling
// set_use_compressed_oops().
void Arguments::set_use_compressed_klass_ptrs() {
#ifndef ZERO
#ifdef _LP64
  // UseCompressedOops must be on for UseCompressedClassPointers to be on.
  if (!UseCompressedOops) {
    if (UseCompressedClassPointers) {
      warning("UseCompressedClassPointers requires UseCompressedOops");
    }
    FLAG_SET_DEFAULT(UseCompressedClassPointers, false);
  } else {
    // Turn on UseCompressedClassPointers too
    if (FLAG_IS_DEFAULT(UseCompressedClassPointers)) {
      FLAG_SET_ERGO(bool, UseCompressedClassPointers, true);
    }
    // Check the CompressedClassSpaceSize to make sure we use compressed klass ptrs.
    if (UseCompressedClassPointers) {
      if (CompressedClassSpaceSize > KlassEncodingMetaspaceMax) {
        warning("CompressedClassSpaceSize is too large for UseCompressedClassPointers");
        FLAG_SET_DEFAULT(UseCompressedClassPointers, false);
      }
    }
  }
#endif // _LP64
#endif // !ZERO
}

void Arguments::set_conservative_max_heap_alignment() {
  // The conservative maximum required alignment for the heap is the maximum of
  // the alignments imposed by several sources: any requirements from the heap
  // itself, the collector policy and the maximum page size we may run the VM
  // with.
  size_t heap_alignment = GenCollectedHeap::conservative_max_heap_alignment();
#if INCLUDE_ALL_GCS
  if (UseParallelGC) {
    heap_alignment = ParallelScavengeHeap::conservative_max_heap_alignment();
  } else if (UseG1GC) {
    heap_alignment = G1CollectedHeap::conservative_max_heap_alignment();
  }
#endif // INCLUDE_ALL_GCS
  _conservative_max_heap_alignment = MAX4(heap_alignment,
                                          (size_t)os::vm_allocation_granularity(),
                                          os::max_page_size(),
                                          CollectorPolicy::compute_heap_alignment());
}

void Arguments::select_gc_ergonomically() {
  if (os::is_server_class_machine()) {
    if (should_auto_select_low_pause_collector()) {
      FLAG_SET_ERGO(bool, UseConcMarkSweepGC, true);
    } else {
#if defined(JAVASE_EMBEDDED)
      FLAG_SET_ERGO(bool, UseParallelGC, true);
#else
      FLAG_SET_ERGO(bool, UseG1GC, true);
#endif
    }
  } else {
    FLAG_SET_ERGO(bool, UseSerialGC, true);
  }
}

void Arguments::select_gc() {
  if (!gc_selected()) {
    select_gc_ergonomically();
    guarantee(gc_selected(), "No GC selected");
  }
}

void Arguments::set_ergonomics_flags() {
  select_gc();

#ifdef COMPILER2
  // Shared spaces work fine with other GCs but causes bytecode rewriting
  // to be disabled, which hurts interpreter performance and decreases
  // server performance.  When -server is specified, keep the default off
  // unless it is asked for.  Future work: either add bytecode rewriting
  // at link time, or rewrite bytecodes in non-shared methods.
  if (!DumpSharedSpaces && !RequireSharedSpaces &&
      (FLAG_IS_DEFAULT(UseSharedSpaces) || !UseSharedSpaces)) {
    no_shared_spaces("COMPILER2 default: -Xshare:auto | off, have to manually setup to on.");
  }
#endif

  set_conservative_max_heap_alignment();

#ifndef ZERO
#ifdef _LP64
  set_use_compressed_oops();

  // set_use_compressed_klass_ptrs() must be called after calling
  // set_use_compressed_oops().
  set_use_compressed_klass_ptrs();

  // Also checks that certain machines are slower with compressed oops
  // in vm_version initialization code.
#endif // _LP64
#endif // !ZERO
}

void Arguments::set_parallel_gc_flags() {
  assert(UseParallelGC || UseParallelOldGC, "Error");
  // Enable ParallelOld unless it was explicitly disabled (cmd line or rc file).
  if (FLAG_IS_DEFAULT(UseParallelOldGC)) {
    FLAG_SET_DEFAULT(UseParallelOldGC, true);
  }
  FLAG_SET_DEFAULT(UseParallelGC, true);

  // If no heap maximum was requested explicitly, use some reasonable fraction
  // of the physical memory, up to a maximum of 1GB.
  FLAG_SET_DEFAULT(ParallelGCThreads,
                   Abstract_VM_Version::parallel_worker_threads());
  if (ParallelGCThreads == 0) {
    jio_fprintf(defaultStream::error_stream(),
        "The Parallel GC can not be combined with -XX:ParallelGCThreads=0\n");
    vm_exit(1);
  }

  if (UseAdaptiveSizePolicy) {
    // We don't want to limit adaptive heap sizing's freedom to adjust the heap
    // unless the user actually sets these flags.
    if (FLAG_IS_DEFAULT(MinHeapFreeRatio)) {
      FLAG_SET_DEFAULT(MinHeapFreeRatio, 0);
      _min_heap_free_ratio = MinHeapFreeRatio;
    }
    if (FLAG_IS_DEFAULT(MaxHeapFreeRatio)) {
      FLAG_SET_DEFAULT(MaxHeapFreeRatio, 100);
      _max_heap_free_ratio = MaxHeapFreeRatio;
    }
  }

  // If InitialSurvivorRatio or MinSurvivorRatio were not specified, but the
  // SurvivorRatio has been set, reset their default values to SurvivorRatio +
  // 2.  By doing this we make SurvivorRatio also work for Parallel Scavenger.
  // See CR 6362902 for details.
  if (!FLAG_IS_DEFAULT(SurvivorRatio)) {
    if (FLAG_IS_DEFAULT(InitialSurvivorRatio)) {
       FLAG_SET_DEFAULT(InitialSurvivorRatio, SurvivorRatio + 2);
    }
    if (FLAG_IS_DEFAULT(MinSurvivorRatio)) {
      FLAG_SET_DEFAULT(MinSurvivorRatio, SurvivorRatio + 2);
    }
  }

  if (UseParallelOldGC) {
    // Par compact uses lower default values since they are treated as
    // minimums.  These are different defaults because of the different
    // interpretation and are not ergonomically set.
    if (FLAG_IS_DEFAULT(MarkSweepDeadRatio)) {
      FLAG_SET_DEFAULT(MarkSweepDeadRatio, 1);
    }
  }
}

void Arguments::set_g1_gc_flags() {
  assert(UseG1GC, "Error");
#ifdef COMPILER1
  FastTLABRefill = false;
#endif
  FLAG_SET_DEFAULT(ParallelGCThreads, Abstract_VM_Version::parallel_worker_threads());
  if (ParallelGCThreads == 0) {
    assert(!FLAG_IS_DEFAULT(ParallelGCThreads), "The default value for ParallelGCThreads should not be 0.");
    vm_exit_during_initialization("The flag -XX:+UseG1GC can not be combined with -XX:ParallelGCThreads=0", NULL);
  }

#if INCLUDE_ALL_GCS
  if (G1ConcRefinementThreads == 0) {
    FLAG_SET_DEFAULT(G1ConcRefinementThreads, ParallelGCThreads);
  }
#endif

  // MarkStackSize will be set (if it hasn't been set by the user)
  // when concurrent marking is initialized.
  // Its value will be based upon the number of parallel marking threads.
  // But we do set the maximum mark stack size here.
  if (FLAG_IS_DEFAULT(MarkStackSizeMax)) {
    FLAG_SET_DEFAULT(MarkStackSizeMax, 128 * TASKQUEUE_SIZE);
  }

  if (FLAG_IS_DEFAULT(GCTimeRatio) || GCTimeRatio == 0) {
    // In G1, we want the default GC overhead goal to be higher than
    // say in PS. So we set it here to 10%. Otherwise the heap might
    // be expanded more aggressively than we would like it to. In
    // fact, even 10% seems to not be high enough in some cases
    // (especially small GC stress tests that the main thing they do
    // is allocation). We might consider increase it further.
    FLAG_SET_DEFAULT(GCTimeRatio, 9);
  }

  if (PrintGCDetails && Verbose) {
    tty->print_cr("MarkStackSize: %uk  MarkStackSizeMax: %uk",
      (unsigned int) (MarkStackSize / K), (uint) (MarkStackSizeMax / K));
    tty->print_cr("ConcGCThreads: %u", ConcGCThreads);
  }
}

#if !INCLUDE_ALL_GCS
#ifdef ASSERT
static bool verify_serial_gc_flags() {
  return (UseSerialGC &&
        !(UseParNewGC || (UseConcMarkSweepGC) || UseG1GC ||
          UseParallelGC || UseParallelOldGC));
}
#endif // ASSERT
#endif // INCLUDE_ALL_GCS

void Arguments::set_gc_specific_flags() {
#if INCLUDE_ALL_GCS
  // Set per-collector flags
  if (UseParallelGC || UseParallelOldGC) {
    set_parallel_gc_flags();
  } else if (UseConcMarkSweepGC) {
    set_cms_and_parnew_gc_flags();
  } else if (UseG1GC) {
    set_g1_gc_flags();
  }
  check_deprecated_gc_flags();
  if (AssumeMP && !UseSerialGC) {
    if (FLAG_IS_DEFAULT(ParallelGCThreads) && ParallelGCThreads == 1) {
      warning("If the number of processors is expected to increase from one, then"
              " you should configure the number of parallel GC threads appropriately"
              " using -XX:ParallelGCThreads=N");
    }
  }
  if (MinHeapFreeRatio == 100) {
    // Keeping the heap 100% free is hard ;-) so limit it to 99%.
    FLAG_SET_ERGO(uintx, MinHeapFreeRatio, 99);
  }
#else // INCLUDE_ALL_GCS
  assert(verify_serial_gc_flags(), "SerialGC unset");
#endif // INCLUDE_ALL_GCS
}

julong Arguments::limit_by_allocatable_memory(julong limit) {
  julong max_allocatable;
  julong result = limit;
  if (os::has_allocatable_memory_limit(&max_allocatable)) {
    result = MIN2(result, max_allocatable / MaxVirtMemFraction);
  }
  return result;
}

// Use static initialization to get the default before parsing
static const size_t DefaultHeapBaseMinAddress = HeapBaseMinAddress;

void Arguments::set_heap_size() {
  if (!FLAG_IS_DEFAULT(DefaultMaxRAMFraction)) {
    // Deprecated flag
    FLAG_SET_CMDLINE(uintx, MaxRAMFraction, DefaultMaxRAMFraction);
  }

  const julong phys_mem =
    FLAG_IS_DEFAULT(MaxRAM) ? MIN2(os::physical_memory(), (julong)MaxRAM)
                            : (julong)MaxRAM;

  // If the maximum heap size has not been set with -Xmx,
  // then set it as fraction of the size of physical memory,
  // respecting the maximum and minimum sizes of the heap.
  if (FLAG_IS_DEFAULT(MaxHeapSize)) {
    julong reasonable_max = phys_mem / MaxRAMFraction;

    if (phys_mem <= MaxHeapSize * MinRAMFraction) {
      // Small physical memory, so use a minimum fraction of it for the heap
      reasonable_max = phys_mem / MinRAMFraction;
    } else {
      // Not-small physical memory, so require a heap at least
      // as large as MaxHeapSize
      reasonable_max = MAX2(reasonable_max, (julong)MaxHeapSize);
    }
    if (!FLAG_IS_DEFAULT(ErgoHeapSizeLimit) && ErgoHeapSizeLimit != 0) {
      // Limit the heap size to ErgoHeapSizeLimit
      reasonable_max = MIN2(reasonable_max, (julong)ErgoHeapSizeLimit);
    }
    if (UseCompressedOops) {
      // Limit the heap size to the maximum possible when using compressed oops
      julong max_coop_heap = (julong)max_heap_for_compressed_oops();

      // HeapBaseMinAddress can be greater than default but not less than.
      if (!FLAG_IS_DEFAULT(HeapBaseMinAddress)) {
        if (HeapBaseMinAddress < DefaultHeapBaseMinAddress) {
          // matches compressed oops printing flags
          if (PrintCompressedOopsMode || (PrintMiscellaneous && Verbose)) {
            jio_fprintf(defaultStream::error_stream(),
                        "HeapBaseMinAddress must be at least " SIZE_FORMAT
                        " (" SIZE_FORMAT "G) which is greater than value given "
                        SIZE_FORMAT "\n",
                        DefaultHeapBaseMinAddress,
                        DefaultHeapBaseMinAddress/G,
                        HeapBaseMinAddress);
          }
          FLAG_SET_ERGO(size_t, HeapBaseMinAddress, DefaultHeapBaseMinAddress);
        }
      }

      if (HeapBaseMinAddress + MaxHeapSize < max_coop_heap) {
        // Heap should be above HeapBaseMinAddress to get zero based compressed oops
        // but it should be not less than default MaxHeapSize.
        max_coop_heap -= HeapBaseMinAddress;
      }
      reasonable_max = MIN2(reasonable_max, max_coop_heap);
    }
    reasonable_max = limit_by_allocatable_memory(reasonable_max);

    if (!FLAG_IS_DEFAULT(InitialHeapSize)) {
      // An initial heap size was specified on the command line,
      // so be sure that the maximum size is consistent.  Done
      // after call to limit_by_allocatable_memory because that
      // method might reduce the allocation size.
      reasonable_max = MAX2(reasonable_max, (julong)InitialHeapSize);
    }

    if (PrintGCDetails && Verbose) {
      // Cannot use gclog_or_tty yet.
      tty->print_cr("  Maximum heap size " SIZE_FORMAT, (size_t) reasonable_max);
    }
    FLAG_SET_ERGO(size_t, MaxHeapSize, (size_t)reasonable_max);
  }

  // If the minimum or initial heap_size have not been set or requested to be set
  // ergonomically, set them accordingly.
  if (InitialHeapSize == 0 || min_heap_size() == 0) {
    julong reasonable_minimum = (julong)(OldSize + NewSize);

    reasonable_minimum = MIN2(reasonable_minimum, (julong)MaxHeapSize);

    reasonable_minimum = limit_by_allocatable_memory(reasonable_minimum);

    if (InitialHeapSize == 0) {
      julong reasonable_initial = phys_mem / InitialRAMFraction;

      reasonable_initial = MAX3(reasonable_initial, reasonable_minimum, (julong)min_heap_size());
      reasonable_initial = MIN2(reasonable_initial, (julong)MaxHeapSize);

      reasonable_initial = limit_by_allocatable_memory(reasonable_initial);

      if (PrintGCDetails && Verbose) {
        // Cannot use gclog_or_tty yet.
        tty->print_cr("  Initial heap size " SIZE_FORMAT, (size_t)reasonable_initial);
      }
      FLAG_SET_ERGO(size_t, InitialHeapSize, (size_t)reasonable_initial);
    }
    // If the minimum heap size has not been set (via -Xms),
    // synchronize with InitialHeapSize to avoid errors with the default value.
    if (min_heap_size() == 0) {
      set_min_heap_size(MIN2((size_t)reasonable_minimum, InitialHeapSize));
      if (PrintGCDetails && Verbose) {
        // Cannot use gclog_or_tty yet.
        tty->print_cr("  Minimum heap size " SIZE_FORMAT, min_heap_size());
      }
    }
  }
}

// This must be called after ergonomics.
void Arguments::set_bytecode_flags() {
  if (!RewriteBytecodes) {
    FLAG_SET_DEFAULT(RewriteFrequentPairs, false);
  }
}

// Aggressive optimization flags  -XX:+AggressiveOpts
void Arguments::set_aggressive_opts_flags() {
#ifdef COMPILER2
  if (AggressiveUnboxing) {
    if (FLAG_IS_DEFAULT(EliminateAutoBox)) {
      FLAG_SET_DEFAULT(EliminateAutoBox, true);
    } else if (!EliminateAutoBox) {
      // warning("AggressiveUnboxing is disabled because EliminateAutoBox is disabled");
      AggressiveUnboxing = false;
    }
    if (FLAG_IS_DEFAULT(DoEscapeAnalysis)) {
      FLAG_SET_DEFAULT(DoEscapeAnalysis, true);
    } else if (!DoEscapeAnalysis) {
      // warning("AggressiveUnboxing is disabled because DoEscapeAnalysis is disabled");
      AggressiveUnboxing = false;
    }
  }
  if (AggressiveOpts || !FLAG_IS_DEFAULT(AutoBoxCacheMax)) {
    if (FLAG_IS_DEFAULT(EliminateAutoBox)) {
      FLAG_SET_DEFAULT(EliminateAutoBox, true);
    }
    if (FLAG_IS_DEFAULT(AutoBoxCacheMax)) {
      FLAG_SET_DEFAULT(AutoBoxCacheMax, 20000);
    }

    // Feed the cache size setting into the JDK
    char buffer[1024];
    sprintf(buffer, "java.lang.Integer.IntegerCache.high=" INTX_FORMAT, AutoBoxCacheMax);
    add_property(buffer);
  }
  if (AggressiveOpts && FLAG_IS_DEFAULT(BiasedLockingStartupDelay)) {
    FLAG_SET_DEFAULT(BiasedLockingStartupDelay, 500);
  }
#endif

  if (AggressiveOpts) {
// Sample flag setting code
//    if (FLAG_IS_DEFAULT(EliminateZeroing)) {
//      FLAG_SET_DEFAULT(EliminateZeroing, true);
//    }
  }
}

//===========================================================================================================
// Parsing of java.compiler property

void Arguments::process_java_compiler_argument(char* arg) {
  // For backwards compatibility, Djava.compiler=NONE or ""
  // causes us to switch to -Xint mode UNLESS -Xdebug
  // is also specified.
  if (strlen(arg) == 0 || strcasecmp(arg, "NONE") == 0) {
    set_java_compiler(true);    // "-Djava.compiler[=...]" most recently seen.
  }
}

void Arguments::process_java_launcher_argument(const char* launcher, void* extra_info) {
  _sun_java_launcher = os::strdup_check_oom(launcher);
}

bool Arguments::created_by_java_launcher() {
  assert(_sun_java_launcher != NULL, "property must have value");
  return strcmp(DEFAULT_JAVA_LAUNCHER, _sun_java_launcher) != 0;
}

bool Arguments::sun_java_launcher_is_altjvm() {
  return _sun_java_launcher_is_altjvm;
}

//===========================================================================================================
// Parsing of main arguments

// check if do gclog rotation
// +UseGCLogFileRotation is a must,
// no gc log rotation when log file not supplied or
// NumberOfGCLogFiles is 0
void check_gclog_consistency() {
  if (UseGCLogFileRotation) {
    if ((Arguments::gc_log_filename() == NULL) || (NumberOfGCLogFiles == 0)) {
      jio_fprintf(defaultStream::output_stream(),
                  "To enable GC log rotation, use -Xloggc:<filename> -XX:+UseGCLogFileRotation -XX:NumberOfGCLogFiles=<num_of_files>\n"
                  "where num_of_file > 0\n"
                  "GC log rotation is turned off\n");
      UseGCLogFileRotation = false;
    }
  }

  if (UseGCLogFileRotation && (GCLogFileSize != 0) && (GCLogFileSize < 8*K)) {
    if (FLAG_SET_CMDLINE(size_t, GCLogFileSize, 8*K) == Flag::SUCCESS) {
      jio_fprintf(defaultStream::output_stream(),
                "GCLogFileSize changed to minimum 8K\n");
    }
  }
}

// This function is called for -Xloggc:<filename>, it can be used
// to check if a given file name(or string) conforms to the following
// specification:
// A valid string only contains "[A-Z][a-z][0-9].-_%[p|t]"
// %p and %t only allowed once. We only limit usage of filename not path
bool is_filename_valid(const char *file_name) {
  const char* p = file_name;
  char file_sep = os::file_separator()[0];
  const char* cp;
  // skip prefix path
  for (cp = file_name; *cp != '\0'; cp++) {
    if (*cp == '/' || *cp == file_sep) {
      p = cp + 1;
    }
  }

  int count_p = 0;
  int count_t = 0;
  while (*p != '\0') {
    if ((*p >= '0' && *p <= '9') ||
        (*p >= 'A' && *p <= 'Z') ||
        (*p >= 'a' && *p <= 'z') ||
         *p == '-'               ||
         *p == '_'               ||
         *p == '.') {
       p++;
       continue;
    }
    if (*p == '%') {
      if(*(p + 1) == 'p') {
        p += 2;
        count_p ++;
        continue;
      }
      if (*(p + 1) == 't') {
        p += 2;
        count_t ++;
        continue;
      }
    }
    return false;
  }
  return count_p < 2 && count_t < 2;
}

// Check consistency of GC selection
bool Arguments::check_gc_consistency() {
  check_gclog_consistency();
  // Ensure that the user has not selected conflicting sets
  // of collectors.
  uint i = 0;
  if (UseSerialGC)                       i++;
  if (UseConcMarkSweepGC)                i++;
  if (UseParallelGC || UseParallelOldGC) i++;
  if (UseG1GC)                           i++;
  if (i > 1) {
    jio_fprintf(defaultStream::error_stream(),
                "Conflicting collector combinations in option list; "
                "please refer to the release notes for the combinations "
                "allowed\n");
    return false;
  }

  if (UseConcMarkSweepGC && !UseParNewGC) {
    jio_fprintf(defaultStream::error_stream(),
        "It is not possible to combine the DefNew young collector with the CMS collector.\n");
    return false;
  }

  if (UseParNewGC && !UseConcMarkSweepGC) {
    jio_fprintf(defaultStream::error_stream(),
        "It is not possible to combine the ParNew young collector with any collector other than CMS.\n");
    return false;
  }

  return true;
}

void Arguments::check_deprecated_gc_flags() {
  if (FLAG_IS_CMDLINE(UseParNewGC)) {
    warning("The UseParNewGC flag is deprecated and will likely be removed in a future release");
  }
  if (FLAG_IS_CMDLINE(MaxGCMinorPauseMillis)) {
    warning("Using MaxGCMinorPauseMillis as minor pause goal is deprecated"
            "and will likely be removed in future release");
  }
  if (FLAG_IS_CMDLINE(DefaultMaxRAMFraction)) {
    warning("DefaultMaxRAMFraction is deprecated and will likely be removed in a future release. "
        "Use MaxRAMFraction instead.");
  }
}

// Check the consistency of vm_init_args
bool Arguments::check_vm_args_consistency() {
  // Method for adding checks for flag consistency.
  // The intent is to warn the user of all possible conflicts,
  // before returning an error.
  // Note: Needs platform-dependent factoring.
  bool status = true;

  if (TLABRefillWasteFraction == 0) {
    jio_fprintf(defaultStream::error_stream(),
                "TLABRefillWasteFraction should be a denominator, "
                "not " SIZE_FORMAT "\n",
                TLABRefillWasteFraction);
    status = false;
  }

  if (FullGCALot && FLAG_IS_DEFAULT(MarkSweepAlwaysCompactCount)) {
    MarkSweepAlwaysCompactCount = 1;  // Move objects every gc.
  }

  if (UseParallelOldGC && ParallelOldGCSplitALot) {
    // Settings to encourage splitting.
    if (!FLAG_IS_CMDLINE(NewRatio)) {
      if (FLAG_SET_CMDLINE(uintx, NewRatio, 2) != Flag::SUCCESS) {
        status = false;
      }
    }
    if (!FLAG_IS_CMDLINE(ScavengeBeforeFullGC)) {
      if (FLAG_SET_CMDLINE(bool, ScavengeBeforeFullGC, false) != Flag::SUCCESS) {
        status = false;
      }
    }
  }

  if (!(UseParallelGC || UseParallelOldGC) && FLAG_IS_DEFAULT(ScavengeBeforeFullGC)) {
    FLAG_SET_DEFAULT(ScavengeBeforeFullGC, false);
  }

  if (GCTimeLimit == 100) {
    // Turn off gc-overhead-limit-exceeded checks
    FLAG_SET_DEFAULT(UseGCOverheadLimit, false);
  }

  status = status && check_gc_consistency();

  // CMS space iteration, which FLSVerifyAllHeapreferences entails,
  // insists that we hold the requisite locks so that the iteration is
  // MT-safe. For the verification at start-up and shut-down, we don't
  // yet have a good way of acquiring and releasing these locks,
  // which are not visible at the CollectedHeap level. We want to
  // be able to acquire these locks and then do the iteration rather
  // than just disable the lock verification. This will be fixed under
  // bug 4788986.
  if (UseConcMarkSweepGC && FLSVerifyAllHeapReferences) {
    if (VerifyDuringStartup) {
      warning("Heap verification at start-up disabled "
              "(due to current incompatibility with FLSVerifyAllHeapReferences)");
      VerifyDuringStartup = false; // Disable verification at start-up
    }

    if (VerifyBeforeExit) {
      warning("Heap verification at shutdown disabled "
              "(due to current incompatibility with FLSVerifyAllHeapReferences)");
      VerifyBeforeExit = false; // Disable verification at shutdown
    }
  }

  // Note: only executed in non-PRODUCT mode
  if (!UseAsyncConcMarkSweepGC &&
      (ExplicitGCInvokesConcurrent ||
       ExplicitGCInvokesConcurrentAndUnloadsClasses)) {
    jio_fprintf(defaultStream::error_stream(),
                "error: +ExplicitGCInvokesConcurrent[AndUnloadsClasses] conflicts"
                " with -UseAsyncConcMarkSweepGC");
    status = false;
  }

  if (PrintNMTStatistics) {
#if INCLUDE_NMT
    if (MemTracker::tracking_level() == NMT_off) {
#endif // INCLUDE_NMT
      warning("PrintNMTStatistics is disabled, because native memory tracking is not enabled");
      PrintNMTStatistics = false;
#if INCLUDE_NMT
    }
#endif
  }

  // Check lower bounds of the code cache
  // Template Interpreter code is approximately 3X larger in debug builds.
  uint min_code_cache_size = CodeCacheMinimumUseSpace DEBUG_ONLY(* 3);
  if (InitialCodeCacheSize < (uintx)os::vm_page_size()) {
    jio_fprintf(defaultStream::error_stream(),
                "Invalid InitialCodeCacheSize=%dK. Must be at least %dK.\n", InitialCodeCacheSize/K,
                os::vm_page_size()/K);
    status = false;
  } else if (ReservedCodeCacheSize < InitialCodeCacheSize) {
    jio_fprintf(defaultStream::error_stream(),
                "Invalid ReservedCodeCacheSize: %dK. Must be at least InitialCodeCacheSize=%dK.\n",
                ReservedCodeCacheSize/K, InitialCodeCacheSize/K);
    status = false;
  } else if (ReservedCodeCacheSize < min_code_cache_size) {
    jio_fprintf(defaultStream::error_stream(),
                "Invalid ReservedCodeCacheSize=%dK. Must be at least %uK.\n", ReservedCodeCacheSize/K,
                min_code_cache_size/K);
    status = false;
  } else if (ReservedCodeCacheSize > CODE_CACHE_SIZE_LIMIT) {
    // Code cache size larger than CODE_CACHE_SIZE_LIMIT is not supported.
    jio_fprintf(defaultStream::error_stream(),
                "Invalid ReservedCodeCacheSize=%dM. Must be at most %uM.\n", ReservedCodeCacheSize/M,
                CODE_CACHE_SIZE_LIMIT/M);
    status = false;
  } else if (NonNMethodCodeHeapSize < min_code_cache_size){
    jio_fprintf(defaultStream::error_stream(),
                "Invalid NonNMethodCodeHeapSize=%dK. Must be at least %uK.\n", NonNMethodCodeHeapSize/K,
                min_code_cache_size/K);
    status = false;
  } else if ((!FLAG_IS_DEFAULT(NonNMethodCodeHeapSize) || !FLAG_IS_DEFAULT(ProfiledCodeHeapSize) || !FLAG_IS_DEFAULT(NonProfiledCodeHeapSize))
             && (NonNMethodCodeHeapSize + NonProfiledCodeHeapSize + ProfiledCodeHeapSize) != ReservedCodeCacheSize) {
    jio_fprintf(defaultStream::error_stream(),
                "Invalid code heap sizes: NonNMethodCodeHeapSize(%dK) + ProfiledCodeHeapSize(%dK) + NonProfiledCodeHeapSize(%dK) = %dK. Must be equal to ReservedCodeCacheSize = %uK.\n",
                NonNMethodCodeHeapSize/K, ProfiledCodeHeapSize/K, NonProfiledCodeHeapSize/K,
                (NonNMethodCodeHeapSize + ProfiledCodeHeapSize + NonProfiledCodeHeapSize)/K, ReservedCodeCacheSize/K);
    status = false;
  }

  int min_number_of_compiler_threads = get_min_number_of_compiler_threads();
  // The default CICompilerCount's value is CI_COMPILER_COUNT.
  assert(min_number_of_compiler_threads <= CI_COMPILER_COUNT, "minimum should be less or equal default number");

  if (!FLAG_IS_DEFAULT(CICompilerCount) && !FLAG_IS_DEFAULT(CICompilerCountPerCPU) && CICompilerCountPerCPU) {
    warning("The VM option CICompilerCountPerCPU overrides CICompilerCount.");
  }

  return status;
}

bool Arguments::is_bad_option(const JavaVMOption* option, jboolean ignore,
  const char* option_type) {
  if (ignore) return false;

  const char* spacer = " ";
  if (option_type == NULL) {
    option_type = ++spacer; // Set both to the empty string.
  }

  if (os::obsolete_option(option)) {
    jio_fprintf(defaultStream::error_stream(),
                "Obsolete %s%soption: %s\n", option_type, spacer,
      option->optionString);
    return false;
  } else {
    jio_fprintf(defaultStream::error_stream(),
                "Unrecognized %s%soption: %s\n", option_type, spacer,
      option->optionString);
    return true;
  }
}

static const char* user_assertion_options[] = {
  "-da", "-ea", "-disableassertions", "-enableassertions", 0
};

static const char* system_assertion_options[] = {
  "-dsa", "-esa", "-disablesystemassertions", "-enablesystemassertions", 0
};

bool Arguments::parse_uintx(const char* value,
                            uintx* uintx_arg,
                            uintx min_size) {

  // Check the sign first since atomull() parses only unsigned values.
  bool value_is_positive = !(*value == '-');

  if (value_is_positive) {
    julong n;
    bool good_return = atomull(value, &n);
    if (good_return) {
      bool above_minimum = n >= min_size;
      bool value_is_too_large = n > max_uintx;

      if (above_minimum && !value_is_too_large) {
        *uintx_arg = n;
        return true;
      }
    }
  }
  return false;
}

Arguments::ArgsRange Arguments::parse_memory_size(const char* s,
                                                  julong* long_arg,
                                                  julong min_size) {
  if (!atomull(s, long_arg)) return arg_unreadable;
  return check_memory_size(*long_arg, min_size);
}

// Parse JavaVMInitArgs structure

jint Arguments::parse_vm_init_args(const JavaVMInitArgs* args) {
  // For components of the system classpath.
  SysClassPath scp(Arguments::get_sysclasspath());
  bool scp_assembly_required = false;

  // Save default settings for some mode flags
  Arguments::_AlwaysCompileLoopMethods = AlwaysCompileLoopMethods;
  Arguments::_UseOnStackReplacement    = UseOnStackReplacement;
  Arguments::_ClipInlining             = ClipInlining;
  Arguments::_BackgroundCompilation    = BackgroundCompilation;
  if (TieredCompilation) {
    Arguments::_Tier3InvokeNotifyFreqLog = Tier3InvokeNotifyFreqLog;
    Arguments::_Tier4InvocationThreshold = Tier4InvocationThreshold;
  }

  // Setup flags for mixed which is the default
  set_mode_flags(_mixed);

  // Parse JAVA_TOOL_OPTIONS environment variable (if present)
  jint result = parse_java_tool_options_environment_variable(&scp, &scp_assembly_required);
  if (result != JNI_OK) {
    return result;
  }

  // Parse JavaVMInitArgs structure passed in
  result = parse_each_vm_init_arg(args, &scp, &scp_assembly_required, Flag::COMMAND_LINE);
  if (result != JNI_OK) {
    return result;
  }

  // Parse _JAVA_OPTIONS environment variable (if present) (mimics classic VM)
  result = parse_java_options_environment_variable(&scp, &scp_assembly_required);
  if (result != JNI_OK) {
    return result;
  }

  // Do final processing now that all arguments have been parsed
  result = finalize_vm_init_args(&scp, scp_assembly_required);
  if (result != JNI_OK) {
    return result;
  }

  return JNI_OK;
}

// Checks if name in command-line argument -agent{lib,path}:name[=options]
// represents a valid HPROF of JDWP agent.  is_path==true denotes that we
// are dealing with -agentpath (case where name is a path), otherwise with
// -agentlib
bool valid_hprof_or_jdwp_agent(char *name, bool is_path) {
  char *_name;
  const char *_hprof = "hprof", *_jdwp = "jdwp";
  size_t _len_hprof, _len_jdwp, _len_prefix;

  if (is_path) {
    if ((_name = strrchr(name, (int) *os::file_separator())) == NULL) {
      return false;
    }

    _name++;  // skip past last path separator
    _len_prefix = strlen(JNI_LIB_PREFIX);

    if (strncmp(_name, JNI_LIB_PREFIX, _len_prefix) != 0) {
      return false;
    }

    _name += _len_prefix;
    _len_hprof = strlen(_hprof);
    _len_jdwp = strlen(_jdwp);

    if (strncmp(_name, _hprof, _len_hprof) == 0) {
      _name += _len_hprof;
    }
    else if (strncmp(_name, _jdwp, _len_jdwp) == 0) {
      _name += _len_jdwp;
    }
    else {
      return false;
    }

    if (strcmp(_name, JNI_LIB_SUFFIX) != 0) {
      return false;
    }

    return true;
  }

  if (strcmp(name, _hprof) == 0 || strcmp(name, _jdwp) == 0) {
    return true;
  }

  return false;
}

jint Arguments::parse_each_vm_init_arg(const JavaVMInitArgs* args,
                                       SysClassPath* scp_p,
                                       bool* scp_assembly_required_p,
                                       Flag::Flags origin) {
  // Remaining part of option string
  const char* tail;

  // iterate over arguments
  for (int index = 0; index < args->nOptions; index++) {
    bool is_absolute_path = false;  // for -agentpath vs -agentlib

    const JavaVMOption* option = args->options + index;

    if (!match_option(option, "-Djava.class.path", &tail) &&
        !match_option(option, "-Dsun.java.command", &tail) &&
        !match_option(option, "-Dsun.java.launcher", &tail)) {

        // add all jvm options to the jvm_args string. This string
        // is used later to set the java.vm.args PerfData string constant.
        // the -Djava.class.path and the -Dsun.java.command options are
        // omitted from jvm_args string as each have their own PerfData
        // string constant object.
        build_jvm_args(option->optionString);
    }

    // -verbose:[class/gc/jni]
    if (match_option(option, "-verbose", &tail)) {
      if (!strcmp(tail, ":class") || !strcmp(tail, "")) {
        if (FLAG_SET_CMDLINE(bool, TraceClassLoading, true) != Flag::SUCCESS) {
          return JNI_EINVAL;
        }
        if (FLAG_SET_CMDLINE(bool, TraceClassUnloading, true) != Flag::SUCCESS) {
          return JNI_EINVAL;
        }
      } else if (!strcmp(tail, ":gc")) {
        if (FLAG_SET_CMDLINE(bool, PrintGC, true) != Flag::SUCCESS) {
          return JNI_EINVAL;
        }
      } else if (!strcmp(tail, ":jni")) {
        if (FLAG_SET_CMDLINE(bool, PrintJNIResolving, true) != Flag::SUCCESS) {
          return JNI_EINVAL;
        }
      }
    // -da / -ea / -disableassertions / -enableassertions
    // These accept an optional class/package name separated by a colon, e.g.,
    // -da:java.lang.Thread.
    } else if (match_option(option, user_assertion_options, &tail, true)) {
      bool enable = option->optionString[1] == 'e';     // char after '-' is 'e'
      if (*tail == '\0') {
        JavaAssertions::setUserClassDefault(enable);
      } else {
        assert(*tail == ':', "bogus match by match_option()");
        JavaAssertions::addOption(tail + 1, enable);
      }
    // -dsa / -esa / -disablesystemassertions / -enablesystemassertions
    } else if (match_option(option, system_assertion_options, &tail, false)) {
      bool enable = option->optionString[1] == 'e';     // char after '-' is 'e'
      JavaAssertions::setSystemClassDefault(enable);
    // -bootclasspath:
    } else if (match_option(option, "-Xbootclasspath:", &tail)) {
      scp_p->reset_path(tail);
      *scp_assembly_required_p = true;
    // -bootclasspath/a:
    } else if (match_option(option, "-Xbootclasspath/a:", &tail)) {
      scp_p->add_suffix(tail);
      *scp_assembly_required_p = true;
    // -bootclasspath/p:
    } else if (match_option(option, "-Xbootclasspath/p:", &tail)) {
      scp_p->add_prefix(tail);
      *scp_assembly_required_p = true;
    // -Xrun
    } else if (match_option(option, "-Xrun", &tail)) {
      if (tail != NULL) {
        const char* pos = strchr(tail, ':');
        size_t len = (pos == NULL) ? strlen(tail) : pos - tail;
        char* name = (char*)memcpy(NEW_C_HEAP_ARRAY(char, len + 1, mtInternal), tail, len);
        name[len] = '\0';

        char *options = NULL;
        if(pos != NULL) {
          size_t len2 = strlen(pos+1) + 1; // options start after ':'.  Final zero must be copied.
          options = (char*)memcpy(NEW_C_HEAP_ARRAY(char, len2, mtInternal), pos+1, len2);
        }
#if !INCLUDE_JVMTI
        if ((strcmp(name, "hprof") == 0) || (strcmp(name, "jdwp") == 0)) {
          jio_fprintf(defaultStream::error_stream(),
            "Profiling and debugging agents are not supported in this VM\n");
          return JNI_ERR;
        }
#endif // !INCLUDE_JVMTI
        add_init_library(name, options);
      }
    // -agentlib and -agentpath
    } else if (match_option(option, "-agentlib:", &tail) ||
          (is_absolute_path = match_option(option, "-agentpath:", &tail))) {
      if(tail != NULL) {
        const char* pos = strchr(tail, '=');
        size_t len = (pos == NULL) ? strlen(tail) : pos - tail;
        char* name = strncpy(NEW_C_HEAP_ARRAY(char, len + 1, mtInternal), tail, len);
        name[len] = '\0';

        char *options = NULL;
        if(pos != NULL) {
          options = os::strdup_check_oom(pos + 1, mtInternal);
        }
#if !INCLUDE_JVMTI
        if (valid_hprof_or_jdwp_agent(name, is_absolute_path)) {
          jio_fprintf(defaultStream::error_stream(),
            "Profiling and debugging agents are not supported in this VM\n");
          return JNI_ERR;
        }
#endif // !INCLUDE_JVMTI
        add_init_agent(name, options, is_absolute_path);
      }
    // -javaagent
    } else if (match_option(option, "-javaagent:", &tail)) {
#if !INCLUDE_JVMTI
      jio_fprintf(defaultStream::error_stream(),
        "Instrumentation agents are not supported in this VM\n");
      return JNI_ERR;
#else
      if(tail != NULL) {
        char *options = strcpy(NEW_C_HEAP_ARRAY(char, strlen(tail) + 1, mtInternal), tail);
        add_init_agent("instrument", options, false);
      }
#endif // !INCLUDE_JVMTI
    // -Xnoclassgc
    } else if (match_option(option, "-Xnoclassgc")) {
      if (FLAG_SET_CMDLINE(bool, ClassUnloading, false) != Flag::SUCCESS) {
        return JNI_EINVAL;
      }
    // -Xconcgc
    } else if (match_option(option, "-Xconcgc")) {
      if (FLAG_SET_CMDLINE(bool, UseConcMarkSweepGC, true) != Flag::SUCCESS) {
        return JNI_EINVAL;
      }
    // -Xnoconcgc
    } else if (match_option(option, "-Xnoconcgc")) {
      if (FLAG_SET_CMDLINE(bool, UseConcMarkSweepGC, false) != Flag::SUCCESS) {
        return JNI_EINVAL;
      }
    // -Xbatch
    } else if (match_option(option, "-Xbatch")) {
      if (FLAG_SET_CMDLINE(bool, BackgroundCompilation, false) != Flag::SUCCESS) {
        return JNI_EINVAL;
      }
    // -Xmn for compatibility with other JVM vendors
    } else if (match_option(option, "-Xmn", &tail)) {
      julong long_initial_young_size = 0;
      ArgsRange errcode = parse_memory_size(tail, &long_initial_young_size, 1);
      if (errcode != arg_in_range) {
        jio_fprintf(defaultStream::error_stream(),
                    "Invalid initial young generation size: %s\n", option->optionString);
        describe_range_error(errcode);
        return JNI_EINVAL;
      }
      if (FLAG_SET_CMDLINE(size_t, MaxNewSize, (size_t)long_initial_young_size) != Flag::SUCCESS) {
        return JNI_EINVAL;
      }
      if (FLAG_SET_CMDLINE(size_t, NewSize, (size_t)long_initial_young_size) != Flag::SUCCESS) {
        return JNI_EINVAL;
      }
    // -Xms
    } else if (match_option(option, "-Xms", &tail)) {
      julong long_initial_heap_size = 0;
      // an initial heap size of 0 means automatically determine
      ArgsRange errcode = parse_memory_size(tail, &long_initial_heap_size, 0);
      if (errcode != arg_in_range) {
        jio_fprintf(defaultStream::error_stream(),
                    "Invalid initial heap size: %s\n", option->optionString);
        describe_range_error(errcode);
        return JNI_EINVAL;
      }
      set_min_heap_size((size_t)long_initial_heap_size);
      // Currently the minimum size and the initial heap sizes are the same.
      // Can be overridden with -XX:InitialHeapSize.
      if (FLAG_SET_CMDLINE(size_t, InitialHeapSize, (size_t)long_initial_heap_size) != Flag::SUCCESS) {
        return JNI_EINVAL;
      }
    // -Xmx
    } else if (match_option(option, "-Xmx", &tail) || match_option(option, "-XX:MaxHeapSize=", &tail)) {
      julong long_max_heap_size = 0;
      ArgsRange errcode = parse_memory_size(tail, &long_max_heap_size, 1);
      if (errcode != arg_in_range) {
        jio_fprintf(defaultStream::error_stream(),
                    "Invalid maximum heap size: %s\n", option->optionString);
        describe_range_error(errcode);
        return JNI_EINVAL;
      }
      if (FLAG_SET_CMDLINE(size_t, MaxHeapSize, (size_t)long_max_heap_size) != Flag::SUCCESS) {
        return JNI_EINVAL;
      }
    // Xmaxf
    } else if (match_option(option, "-Xmaxf", &tail)) {
      char* err;
      int maxf = (int)(strtod(tail, &err) * 100);
      if (*err != '\0' || *tail == '\0') {
        jio_fprintf(defaultStream::error_stream(),
                    "Bad max heap free percentage size: %s\n",
                    option->optionString);
        return JNI_EINVAL;
      } else {
        if (FLAG_SET_CMDLINE(uintx, MaxHeapFreeRatio, maxf) != Flag::SUCCESS) {
            return JNI_EINVAL;
        }
      }
    // Xminf
    } else if (match_option(option, "-Xminf", &tail)) {
      char* err;
      int minf = (int)(strtod(tail, &err) * 100);
      if (*err != '\0' || *tail == '\0') {
        jio_fprintf(defaultStream::error_stream(),
                    "Bad min heap free percentage size: %s\n",
                    option->optionString);
        return JNI_EINVAL;
      } else {
        if (FLAG_SET_CMDLINE(uintx, MinHeapFreeRatio, minf) != Flag::SUCCESS) {
          return JNI_EINVAL;
        }
      }
    // -Xss
    } else if (match_option(option, "-Xss", &tail)) {
      julong long_ThreadStackSize = 0;
      ArgsRange errcode = parse_memory_size(tail, &long_ThreadStackSize, 1000);
      if (errcode != arg_in_range) {
        jio_fprintf(defaultStream::error_stream(),
                    "Invalid thread stack size: %s\n", option->optionString);
        describe_range_error(errcode);
        return JNI_EINVAL;
      }
      // Internally track ThreadStackSize in units of 1024 bytes.
      if (FLAG_SET_CMDLINE(intx, ThreadStackSize,
                       round_to((int)long_ThreadStackSize, K) / K) != Flag::SUCCESS) {
        return JNI_EINVAL;
      }
    // -Xoss
    } else if (match_option(option, "-Xoss", &tail)) {
          // HotSpot does not have separate native and Java stacks, ignore silently for compatibility
    } else if (match_option(option, "-XX:CodeCacheExpansionSize=", &tail)) {
      julong long_CodeCacheExpansionSize = 0;
      ArgsRange errcode = parse_memory_size(tail, &long_CodeCacheExpansionSize, os::vm_page_size());
      if (errcode != arg_in_range) {
        jio_fprintf(defaultStream::error_stream(),
                   "Invalid argument: %s. Must be at least %luK.\n", option->optionString,
                   os::vm_page_size()/K);
        return JNI_EINVAL;
      }
      if (FLAG_SET_CMDLINE(uintx, CodeCacheExpansionSize, (uintx)long_CodeCacheExpansionSize) != Flag::SUCCESS) {
        return JNI_EINVAL;
      }
    } else if (match_option(option, "-Xmaxjitcodesize", &tail) ||
               match_option(option, "-XX:ReservedCodeCacheSize=", &tail)) {
      julong long_ReservedCodeCacheSize = 0;

      ArgsRange errcode = parse_memory_size(tail, &long_ReservedCodeCacheSize, 1);
      if (errcode != arg_in_range) {
        jio_fprintf(defaultStream::error_stream(),
                    "Invalid maximum code cache size: %s.\n", option->optionString);
        return JNI_EINVAL;
      }
      if (FLAG_SET_CMDLINE(uintx, ReservedCodeCacheSize, (uintx)long_ReservedCodeCacheSize) != Flag::SUCCESS) {
        return JNI_EINVAL;
      }
      // -XX:NonNMethodCodeHeapSize=
    } else if (match_option(option, "-XX:NonNMethodCodeHeapSize=", &tail)) {
      julong long_NonNMethodCodeHeapSize = 0;

      ArgsRange errcode = parse_memory_size(tail, &long_NonNMethodCodeHeapSize, 1);
      if (errcode != arg_in_range) {
        jio_fprintf(defaultStream::error_stream(),
                    "Invalid maximum non-nmethod code heap size: %s.\n", option->optionString);
        return JNI_EINVAL;
      }
      if (FLAG_SET_CMDLINE(uintx, NonNMethodCodeHeapSize, (uintx)long_NonNMethodCodeHeapSize) != Flag::SUCCESS) {
        return JNI_EINVAL;
      }
      // -XX:ProfiledCodeHeapSize=
    } else if (match_option(option, "-XX:ProfiledCodeHeapSize=", &tail)) {
      julong long_ProfiledCodeHeapSize = 0;

      ArgsRange errcode = parse_memory_size(tail, &long_ProfiledCodeHeapSize, 1);
      if (errcode != arg_in_range) {
        jio_fprintf(defaultStream::error_stream(),
                    "Invalid maximum profiled code heap size: %s.\n", option->optionString);
        return JNI_EINVAL;
      }
      if (FLAG_SET_CMDLINE(uintx, ProfiledCodeHeapSize, (uintx)long_ProfiledCodeHeapSize) != Flag::SUCCESS) {
        return JNI_EINVAL;
      }
      // -XX:NonProfiledCodeHeapSizee=
    } else if (match_option(option, "-XX:NonProfiledCodeHeapSize=", &tail)) {
      julong long_NonProfiledCodeHeapSize = 0;

      ArgsRange errcode = parse_memory_size(tail, &long_NonProfiledCodeHeapSize, 1);
      if (errcode != arg_in_range) {
        jio_fprintf(defaultStream::error_stream(),
                    "Invalid maximum non-profiled code heap size: %s.\n", option->optionString);
        return JNI_EINVAL;
      }
      if (FLAG_SET_CMDLINE(uintx, NonProfiledCodeHeapSize, (uintx)long_NonProfiledCodeHeapSize) != Flag::SUCCESS) {
        return JNI_EINVAL;
      }
    // -green
    } else if (match_option(option, "-green")) {
      jio_fprintf(defaultStream::error_stream(),
                  "Green threads support not available\n");
          return JNI_EINVAL;
    // -native
    } else if (match_option(option, "-native")) {
          // HotSpot always uses native threads, ignore silently for compatibility
    // -Xsqnopause
    } else if (match_option(option, "-Xsqnopause")) {
          // EVM option, ignore silently for compatibility
    // -Xrs
    } else if (match_option(option, "-Xrs")) {
          // Classic/EVM option, new functionality
      if (FLAG_SET_CMDLINE(bool, ReduceSignalUsage, true) != Flag::SUCCESS) {
        return JNI_EINVAL;
      }
    } else if (match_option(option, "-Xusealtsigs")) {
          // change default internal VM signals used - lower case for back compat
      if (FLAG_SET_CMDLINE(bool, UseAltSigs, true) != Flag::SUCCESS) {
        return JNI_EINVAL;
      }
    // -Xoptimize
    } else if (match_option(option, "-Xoptimize")) {
          // EVM option, ignore silently for compatibility
    // -Xprof
    } else if (match_option(option, "-Xprof")) {
#if INCLUDE_FPROF
      _has_profile = true;
#else // INCLUDE_FPROF
      jio_fprintf(defaultStream::error_stream(),
        "Flat profiling is not supported in this VM.\n");
      return JNI_ERR;
#endif // INCLUDE_FPROF
    // -Xconcurrentio
    } else if (match_option(option, "-Xconcurrentio")) {
      if (FLAG_SET_CMDLINE(bool, UseLWPSynchronization, true) != Flag::SUCCESS) {
        return JNI_EINVAL;
      }
      if (FLAG_SET_CMDLINE(bool, BackgroundCompilation, false) != Flag::SUCCESS) {
        return JNI_EINVAL;
      }
      if (FLAG_SET_CMDLINE(intx, DeferThrSuspendLoopCount, 1) != Flag::SUCCESS) {
        return JNI_EINVAL;
      }
      if (FLAG_SET_CMDLINE(bool, UseTLAB, false) != Flag::SUCCESS) {
        return JNI_EINVAL;
      }
      if (FLAG_SET_CMDLINE(size_t, NewSizeThreadIncrease, 16 * K) != Flag::SUCCESS) {  // 20Kb per thread added to new generation
        return JNI_EINVAL;
      }

      // -Xinternalversion
    } else if (match_option(option, "-Xinternalversion")) {
      jio_fprintf(defaultStream::output_stream(), "%s\n",
                  VM_Version::internal_vm_info_string());
      vm_exit(0);
#ifndef PRODUCT
    // -Xprintflags
    } else if (match_option(option, "-Xprintflags")) {
      CommandLineFlags::printFlags(tty, false);
      vm_exit(0);
#endif
    // -D
    } else if (match_option(option, "-D", &tail)) {
      const char* value;
      if (match_option(option, "-Djava.endorsed.dirs=", &value) &&
            *value!= '\0' && strcmp(value, "\"\"") != 0) {
        // abort if -Djava.endorsed.dirs is set
        jio_fprintf(defaultStream::output_stream(),
          "-Djava.endorsed.dirs=%s is not supported. Endorsed standards and standalone APIs\n"
          "in modular form will be supported via the concept of upgradeable modules.\n", value);
        return JNI_EINVAL;
      }
      if (match_option(option, "-Djava.ext.dirs=", &value) &&
            *value != '\0' && strcmp(value, "\"\"") != 0) {
        // abort if -Djava.ext.dirs is set
        jio_fprintf(defaultStream::output_stream(),
          "-Djava.ext.dirs=%s is not supported.  Use -classpath instead.\n", value);
        return JNI_EINVAL;
      }

      if (!add_property(tail)) {
        return JNI_ENOMEM;
      }
      // Out of the box management support
      if (match_option(option, "-Dcom.sun.management", &tail)) {
#if INCLUDE_MANAGEMENT
        if (FLAG_SET_CMDLINE(bool, ManagementServer, true) != Flag::SUCCESS) {
          return JNI_EINVAL;
        }
#else
        jio_fprintf(defaultStream::output_stream(),
          "-Dcom.sun.management is not supported in this VM.\n");
        return JNI_ERR;
#endif
      }
    // -Xint
    } else if (match_option(option, "-Xint")) {
          set_mode_flags(_int);
    // -Xmixed
    } else if (match_option(option, "-Xmixed")) {
          set_mode_flags(_mixed);
    // -Xcomp
    } else if (match_option(option, "-Xcomp")) {
      // for testing the compiler; turn off all flags that inhibit compilation
          set_mode_flags(_comp);
    // -Xshare:dump
    } else if (match_option(option, "-Xshare:dump")) {
      if (FLAG_SET_CMDLINE(bool, DumpSharedSpaces, true) != Flag::SUCCESS) {
        return JNI_EINVAL;
      }
      set_mode_flags(_int);     // Prevent compilation, which creates objects
    // -Xshare:on
    } else if (match_option(option, "-Xshare:on")) {
      if (FLAG_SET_CMDLINE(bool, UseSharedSpaces, true) != Flag::SUCCESS) {
        return JNI_EINVAL;
      }
      if (FLAG_SET_CMDLINE(bool, RequireSharedSpaces, true) != Flag::SUCCESS) {
        return JNI_EINVAL;
      }
    // -Xshare:auto
    } else if (match_option(option, "-Xshare:auto")) {
      if (FLAG_SET_CMDLINE(bool, UseSharedSpaces, true) != Flag::SUCCESS) {
        return JNI_EINVAL;
      }
      if (FLAG_SET_CMDLINE(bool, RequireSharedSpaces, false) != Flag::SUCCESS) {
        return JNI_EINVAL;
      }
    // -Xshare:off
    } else if (match_option(option, "-Xshare:off")) {
      if (FLAG_SET_CMDLINE(bool, UseSharedSpaces, false) != Flag::SUCCESS) {
        return JNI_EINVAL;
      }
      if (FLAG_SET_CMDLINE(bool, RequireSharedSpaces, false) != Flag::SUCCESS) {
        return JNI_EINVAL;
      }
    // -Xverify
    } else if (match_option(option, "-Xverify", &tail)) {
      if (strcmp(tail, ":all") == 0 || strcmp(tail, "") == 0) {
        if (FLAG_SET_CMDLINE(bool, BytecodeVerificationLocal, true) != Flag::SUCCESS) {
          return JNI_EINVAL;
        }
        if (FLAG_SET_CMDLINE(bool, BytecodeVerificationRemote, true) != Flag::SUCCESS) {
          return JNI_EINVAL;
        }
      } else if (strcmp(tail, ":remote") == 0) {
        if (FLAG_SET_CMDLINE(bool, BytecodeVerificationLocal, false) != Flag::SUCCESS) {
          return JNI_EINVAL;
        }
        if (FLAG_SET_CMDLINE(bool, BytecodeVerificationRemote, true) != Flag::SUCCESS) {
          return JNI_EINVAL;
        }
      } else if (strcmp(tail, ":none") == 0) {
        if (FLAG_SET_CMDLINE(bool, BytecodeVerificationLocal, false) != Flag::SUCCESS) {
          return JNI_EINVAL;
        }
        if (FLAG_SET_CMDLINE(bool, BytecodeVerificationRemote, false) != Flag::SUCCESS) {
          return JNI_EINVAL;
        }
      } else if (is_bad_option(option, args->ignoreUnrecognized, "verification")) {
        return JNI_EINVAL;
      }
    // -Xdebug
    } else if (match_option(option, "-Xdebug")) {
      // note this flag has been used, then ignore
      set_xdebug_mode(true);
    // -Xnoagent
    } else if (match_option(option, "-Xnoagent")) {
      // For compatibility with classic. HotSpot refuses to load the old style agent.dll.
    } else if (match_option(option, "-Xboundthreads")) {
      // Ignore silently for compatibility
    } else if (match_option(option, "-Xloggc:", &tail)) {
      // Redirect GC output to the file. -Xloggc:<filename>
      // ostream_init_log(), when called will use this filename
      // to initialize a fileStream.
      _gc_log_filename = os::strdup_check_oom(tail);
     if (!is_filename_valid(_gc_log_filename)) {
       jio_fprintf(defaultStream::output_stream(),
                  "Invalid file name for use with -Xloggc: Filename can only contain the "
                  "characters [A-Z][a-z][0-9]-_.%%[p|t] but it has been %s\n"
                  "Note %%p or %%t can only be used once\n", _gc_log_filename);
        return JNI_EINVAL;
      }
      if (FLAG_SET_CMDLINE(bool, PrintGC, true) != Flag::SUCCESS) {
        return JNI_EINVAL;
      }
      if (FLAG_SET_CMDLINE(bool, PrintGCTimeStamps, true) != Flag::SUCCESS) {
        return JNI_EINVAL;
      }
    // JNI hooks
    } else if (match_option(option, "-Xcheck", &tail)) {
      if (!strcmp(tail, ":jni")) {
#if !INCLUDE_JNI_CHECK
        warning("JNI CHECKING is not supported in this VM");
#else
        CheckJNICalls = true;
#endif // INCLUDE_JNI_CHECK
      } else if (is_bad_option(option, args->ignoreUnrecognized,
                                     "check")) {
        return JNI_EINVAL;
      }
    } else if (match_option(option, "vfprintf")) {
      _vfprintf_hook = CAST_TO_FN_PTR(vfprintf_hook_t, option->extraInfo);
    } else if (match_option(option, "exit")) {
      _exit_hook = CAST_TO_FN_PTR(exit_hook_t, option->extraInfo);
    } else if (match_option(option, "abort")) {
      _abort_hook = CAST_TO_FN_PTR(abort_hook_t, option->extraInfo);
    // -XX:+AggressiveHeap
    } else if (match_option(option, "-XX:+AggressiveHeap")) {

      // This option inspects the machine and attempts to set various
      // parameters to be optimal for long-running, memory allocation
      // intensive jobs.  It is intended for machines with large
      // amounts of cpu and memory.

      // initHeapSize is needed since _initial_heap_size is 4 bytes on a 32 bit
      // VM, but we may not be able to represent the total physical memory
      // available (like having 8gb of memory on a box but using a 32bit VM).
      // Thus, we need to make sure we're using a julong for intermediate
      // calculations.
      julong initHeapSize;
      julong total_memory = os::physical_memory();

      if (total_memory < (julong)256*M) {
        jio_fprintf(defaultStream::error_stream(),
                    "You need at least 256mb of memory to use -XX:+AggressiveHeap\n");
        vm_exit(1);
      }

      // The heap size is half of available memory, or (at most)
      // all of possible memory less 160mb (leaving room for the OS
      // when using ISM).  This is the maximum; because adaptive sizing
      // is turned on below, the actual space used may be smaller.

      initHeapSize = MIN2(total_memory / (julong)2,
                          total_memory - (julong)160*M);

      initHeapSize = limit_by_allocatable_memory(initHeapSize);

      if (FLAG_IS_DEFAULT(MaxHeapSize)) {
         if (FLAG_SET_CMDLINE(size_t, MaxHeapSize, initHeapSize) != Flag::SUCCESS) {
           return JNI_EINVAL;
         }
         if (FLAG_SET_CMDLINE(size_t, InitialHeapSize, initHeapSize) != Flag::SUCCESS) {
           return JNI_EINVAL;
         }
         // Currently the minimum size and the initial heap sizes are the same.
         set_min_heap_size(initHeapSize);
      }
      if (FLAG_IS_DEFAULT(NewSize)) {
         // Make the young generation 3/8ths of the total heap.
         if (FLAG_SET_CMDLINE(size_t, NewSize,
                                ((julong)MaxHeapSize / (julong)8) * (julong)3) != Flag::SUCCESS) {
           return JNI_EINVAL;
         }
         if (FLAG_SET_CMDLINE(size_t, MaxNewSize, NewSize) != Flag::SUCCESS) {
           return JNI_EINVAL;
         }
      }

#if !defined(_ALLBSD_SOURCE) && !defined(AIX)  // UseLargePages is not yet supported on BSD and AIX.
      FLAG_SET_DEFAULT(UseLargePages, true);
#endif

      // Increase some data structure sizes for efficiency
      if (FLAG_SET_CMDLINE(size_t, BaseFootPrintEstimate, MaxHeapSize) != Flag::SUCCESS) {
        return JNI_EINVAL;
      }
      if (FLAG_SET_CMDLINE(bool, ResizeTLAB, false) != Flag::SUCCESS) {
        return JNI_EINVAL;
      }
      if (FLAG_SET_CMDLINE(size_t, TLABSize, 256*K) != Flag::SUCCESS) {
        return JNI_EINVAL;
      }

      // See the OldPLABSize comment below, but replace 'after promotion'
      // with 'after copying'.  YoungPLABSize is the size of the survivor
      // space per-gc-thread buffers.  The default is 4kw.
      if (FLAG_SET_CMDLINE(size_t, YoungPLABSize, 256*K) != Flag::SUCCESS) {      // Note: this is in words
        return JNI_EINVAL;
      }

      // OldPLABSize is the size of the buffers in the old gen that
      // UseParallelGC uses to promote live data that doesn't fit in the
      // survivor spaces.  At any given time, there's one for each gc thread.
      // The default size is 1kw. These buffers are rarely used, since the
      // survivor spaces are usually big enough.  For specjbb, however, there
      // are occasions when there's lots of live data in the young gen
      // and we end up promoting some of it.  We don't have a definite
      // explanation for why bumping OldPLABSize helps, but the theory
      // is that a bigger PLAB results in retaining something like the
      // original allocation order after promotion, which improves mutator
      // locality.  A minor effect may be that larger PLABs reduce the
      // number of PLAB allocation events during gc.  The value of 8kw
      // was arrived at by experimenting with specjbb.
      if (FLAG_SET_CMDLINE(size_t, OldPLABSize, 8*K) != Flag::SUCCESS) {  // Note: this is in words
        return JNI_EINVAL;
      }

      // Enable parallel GC and adaptive generation sizing
      if (FLAG_SET_CMDLINE(bool, UseParallelGC, true) != Flag::SUCCESS) {
        return JNI_EINVAL;
      }
      FLAG_SET_DEFAULT(ParallelGCThreads,
                       Abstract_VM_Version::parallel_worker_threads());

      // Encourage steady state memory management
      if (FLAG_SET_CMDLINE(uintx, ThresholdTolerance, 100) != Flag::SUCCESS) {
        return JNI_EINVAL;
      }

      // This appears to improve mutator locality
      if (FLAG_SET_CMDLINE(bool, ScavengeBeforeFullGC, false) != Flag::SUCCESS) {
        return JNI_EINVAL;
      }

      // Get around early Solaris scheduling bug
      // (affinity vs other jobs on system)
      // but disallow DR and offlining (5008695).
      if (FLAG_SET_CMDLINE(bool, BindGCTaskThreadsToCPUs, true) != Flag::SUCCESS) {
        return JNI_EINVAL;
      }

    // Need to keep consistency of MaxTenuringThreshold and AlwaysTenure/NeverTenure;
    // and the last option wins.
    } else if (match_option(option, "-XX:+NeverTenure")) {
      if (FLAG_SET_CMDLINE(bool, NeverTenure, true) != Flag::SUCCESS) {
        return JNI_EINVAL;
      }
      if (FLAG_SET_CMDLINE(bool, AlwaysTenure, false) != Flag::SUCCESS) {
        return JNI_EINVAL;
      }
      if (FLAG_SET_CMDLINE(uintx, MaxTenuringThreshold, markOopDesc::max_age + 1) != Flag::SUCCESS) {
        return JNI_EINVAL;
      }
    } else if (match_option(option, "-XX:+AlwaysTenure")) {
      if (FLAG_SET_CMDLINE(bool, NeverTenure, false) != Flag::SUCCESS) {
        return JNI_EINVAL;
      }
      if (FLAG_SET_CMDLINE(bool, AlwaysTenure, true) != Flag::SUCCESS) {
        return JNI_EINVAL;
      }
      if (FLAG_SET_CMDLINE(uintx, MaxTenuringThreshold, 0) != Flag::SUCCESS) {
        return JNI_EINVAL;
      }
    } else if (match_option(option, "-XX:MaxTenuringThreshold=", &tail)) {
      uintx max_tenuring_thresh = 0;
      if (!parse_uintx(tail, &max_tenuring_thresh, 0)) {
        jio_fprintf(defaultStream::error_stream(),
                    "Improperly specified VM option \'MaxTenuringThreshold=%s\'\n", tail);
        return JNI_EINVAL;
      }

      if (FLAG_SET_CMDLINE(uintx, MaxTenuringThreshold, max_tenuring_thresh) != Flag::SUCCESS) {
        return JNI_EINVAL;
      }

      if (MaxTenuringThreshold == 0) {
        if (FLAG_SET_CMDLINE(bool, NeverTenure, false) != Flag::SUCCESS) {
          return JNI_EINVAL;
        }
        if (FLAG_SET_CMDLINE(bool, AlwaysTenure, true) != Flag::SUCCESS) {
          return JNI_EINVAL;
        }
      } else {
        if (FLAG_SET_CMDLINE(bool, NeverTenure, false) != Flag::SUCCESS) {
          return JNI_EINVAL;
        }
        if (FLAG_SET_CMDLINE(bool, AlwaysTenure, false) != Flag::SUCCESS) {
          return JNI_EINVAL;
        }
      }
    } else if (match_option(option, "-XX:+DisplayVMOutputToStderr")) {
      if (FLAG_SET_CMDLINE(bool, DisplayVMOutputToStdout, false) != Flag::SUCCESS) {
        return JNI_EINVAL;
      }
      if (FLAG_SET_CMDLINE(bool, DisplayVMOutputToStderr, true) != Flag::SUCCESS) {
        return JNI_EINVAL;
      }
    } else if (match_option(option, "-XX:+DisplayVMOutputToStdout")) {
      if (FLAG_SET_CMDLINE(bool, DisplayVMOutputToStderr, false) != Flag::SUCCESS) {
        return JNI_EINVAL;
      }
      if (FLAG_SET_CMDLINE(bool, DisplayVMOutputToStdout, true) != Flag::SUCCESS) {
        return JNI_EINVAL;
      }
    } else if (match_option(option, "-XX:+ExtendedDTraceProbes")) {
#if defined(DTRACE_ENABLED)
      if (FLAG_SET_CMDLINE(bool, ExtendedDTraceProbes, true) != Flag::SUCCESS) {
        return JNI_EINVAL;
      }
      if (FLAG_SET_CMDLINE(bool, DTraceMethodProbes, true) != Flag::SUCCESS) {
        return JNI_EINVAL;
      }
      if (FLAG_SET_CMDLINE(bool, DTraceAllocProbes, true) != Flag::SUCCESS) {
        return JNI_EINVAL;
      }
      if (FLAG_SET_CMDLINE(bool, DTraceMonitorProbes, true) != Flag::SUCCESS) {
        return JNI_EINVAL;
      }
#else // defined(DTRACE_ENABLED)
      jio_fprintf(defaultStream::error_stream(),
                  "ExtendedDTraceProbes flag is not applicable for this configuration\n");
      return JNI_EINVAL;
#endif // defined(DTRACE_ENABLED)
#ifdef ASSERT
    } else if (match_option(option, "-XX:+FullGCALot")) {
      if (FLAG_SET_CMDLINE(bool, FullGCALot, true) != Flag::SUCCESS) {
        return JNI_EINVAL;
      }
      // disable scavenge before parallel mark-compact
      if (FLAG_SET_CMDLINE(bool, ScavengeBeforeFullGC, false) != Flag::SUCCESS) {
        return JNI_EINVAL;
      }
#endif
    } else if (match_option(option, "-XX:CMSMarkStackSize=", &tail) ||
               match_option(option, "-XX:G1MarkStackSize=", &tail)) {
      julong stack_size = 0;
      ArgsRange errcode = parse_memory_size(tail, &stack_size, 1);
      if (errcode != arg_in_range) {
        jio_fprintf(defaultStream::error_stream(),
                    "Invalid mark stack size: %s\n", option->optionString);
        describe_range_error(errcode);
        return JNI_EINVAL;
      }
      jio_fprintf(defaultStream::error_stream(),
        "Please use -XX:MarkStackSize in place of "
        "-XX:CMSMarkStackSize or -XX:G1MarkStackSize in the future\n");
      if (FLAG_SET_CMDLINE(size_t, MarkStackSize, stack_size) != Flag::SUCCESS) {
        return JNI_EINVAL;
      }
    } else if (match_option(option, "-XX:CMSMarkStackSizeMax=", &tail)) {
      julong max_stack_size = 0;
      ArgsRange errcode = parse_memory_size(tail, &max_stack_size, 1);
      if (errcode != arg_in_range) {
        jio_fprintf(defaultStream::error_stream(),
                    "Invalid maximum mark stack size: %s\n",
                    option->optionString);
        describe_range_error(errcode);
        return JNI_EINVAL;
      }
      jio_fprintf(defaultStream::error_stream(),
         "Please use -XX:MarkStackSizeMax in place of "
         "-XX:CMSMarkStackSizeMax in the future\n");
      if (FLAG_SET_CMDLINE(size_t, MarkStackSizeMax, max_stack_size) != Flag::SUCCESS) {
        return JNI_EINVAL;
      }
    } else if (match_option(option, "-XX:ParallelMarkingThreads=", &tail) ||
               match_option(option, "-XX:ParallelCMSThreads=", &tail)) {
      uintx conc_threads = 0;
      if (!parse_uintx(tail, &conc_threads, 1)) {
        jio_fprintf(defaultStream::error_stream(),
                    "Invalid concurrent threads: %s\n", option->optionString);
        return JNI_EINVAL;
      }
      jio_fprintf(defaultStream::error_stream(),
        "Please use -XX:ConcGCThreads in place of "
        "-XX:ParallelMarkingThreads or -XX:ParallelCMSThreads in the future\n");
      if (FLAG_SET_CMDLINE(uint, ConcGCThreads, conc_threads) != Flag::SUCCESS) {
        return JNI_EINVAL;
      }
    } else if (match_option(option, "-XX:MaxDirectMemorySize=", &tail)) {
      julong max_direct_memory_size = 0;
      ArgsRange errcode = parse_memory_size(tail, &max_direct_memory_size, 0);
      if (errcode != arg_in_range) {
        jio_fprintf(defaultStream::error_stream(),
                    "Invalid maximum direct memory size: %s\n",
                    option->optionString);
        describe_range_error(errcode);
        return JNI_EINVAL;
      }
      if (FLAG_SET_CMDLINE(size_t, MaxDirectMemorySize, max_direct_memory_size) != Flag::SUCCESS) {
        return JNI_EINVAL;
      }
#if !INCLUDE_MANAGEMENT
    } else if (match_option(option, "-XX:+ManagementServer")) {
        jio_fprintf(defaultStream::error_stream(),
          "ManagementServer is not supported in this VM.\n");
        return JNI_ERR;
#endif // INCLUDE_MANAGEMENT
    // CreateMinidumpOnCrash is removed, and replaced by CreateCoredumpOnCrash
    } else if (match_option(option, "-XX:+CreateMinidumpOnCrash")) {
      if (FLAG_SET_CMDLINE(bool, CreateCoredumpOnCrash, true) != Flag::SUCCESS) {
        return JNI_EINVAL;
      }
      jio_fprintf(defaultStream::output_stream(),
          "CreateMinidumpOnCrash is replaced by CreateCoredumpOnCrash: CreateCoredumpOnCrash is on\n");
    } else if (match_option(option, "-XX:-CreateMinidumpOnCrash")) {
      if (FLAG_SET_CMDLINE(bool, CreateCoredumpOnCrash, false) != Flag::SUCCESS) {
        return JNI_EINVAL;
      }
      jio_fprintf(defaultStream::output_stream(),
          "CreateMinidumpOnCrash is replaced by CreateCoredumpOnCrash: CreateCoredumpOnCrash is off\n");
    } else if (match_option(option, "-XX:", &tail)) { // -XX:xxxx
      // Skip -XX:Flags= since that case has already been handled
      if (strncmp(tail, "Flags=", strlen("Flags=")) != 0) {
        if (!process_argument(tail, args->ignoreUnrecognized, origin)) {
          return JNI_EINVAL;
        }
      }
    // Unknown option
    } else if (is_bad_option(option, args->ignoreUnrecognized)) {
      return JNI_ERR;
    }
  }

  // PrintSharedArchiveAndExit will turn on
  //   -Xshare:on
  //   -XX:+TraceClassPaths
  if (PrintSharedArchiveAndExit) {
    if (FLAG_SET_CMDLINE(bool, UseSharedSpaces, true) != Flag::SUCCESS) {
      return JNI_EINVAL;
    }
    if (FLAG_SET_CMDLINE(bool, RequireSharedSpaces, true) != Flag::SUCCESS) {
      return JNI_EINVAL;
    }
    if (FLAG_SET_CMDLINE(bool, TraceClassPaths, true) != Flag::SUCCESS) {
      return JNI_EINVAL;
    }
  }

  // Change the default value for flags  which have different default values
  // when working with older JDKs.
#ifdef LINUX
 if (JDK_Version::current().compare_major(6) <= 0 &&
      FLAG_IS_DEFAULT(UseLinuxPosixThreadCPUClocks)) {
    FLAG_SET_DEFAULT(UseLinuxPosixThreadCPUClocks, false);
  }
#endif // LINUX
  fix_appclasspath();
  return JNI_OK;
}

// Remove all empty paths from the app classpath (if IgnoreEmptyClassPaths is enabled)
//
// This is necessary because some apps like to specify classpath like -cp foo.jar:${XYZ}:bar.jar
// in their start-up scripts. If XYZ is empty, the classpath will look like "-cp foo.jar::bar.jar".
// Java treats such empty paths as if the user specified "-cp foo.jar:.:bar.jar". I.e., an empty
// path is treated as the current directory.
//
// This causes problems with CDS, which requires that all directories specified in the classpath
// must be empty. In most cases, applications do NOT want to load classes from the current
// directory anyway. Adding -XX:+IgnoreEmptyClassPaths will make these applications' start-up
// scripts compatible with CDS.
void Arguments::fix_appclasspath() {
  if (IgnoreEmptyClassPaths) {
    const char separator = *os::path_separator();
    const char* src = _java_class_path->value();

    // skip over all the leading empty paths
    while (*src == separator) {
      src ++;
    }

    char* copy = os::strdup_check_oom(src, mtInternal);

    // trim all trailing empty paths
    for (char* tail = copy + strlen(copy) - 1; tail >= copy && *tail == separator; tail--) {
      *tail = '\0';
    }

    char from[3] = {separator, separator, '\0'};
    char to  [2] = {separator, '\0'};
    while (StringUtils::replace_no_expand(copy, from, to) > 0) {
      // Keep replacing "::" -> ":" until we have no more "::" (non-windows)
      // Keep replacing ";;" -> ";" until we have no more ";;" (windows)
    }

    _java_class_path->set_value(copy);
    FreeHeap(copy); // a copy was made by set_value, so don't need this anymore
  }

  if (!PrintSharedArchiveAndExit) {
    ClassLoader::trace_class_path("[classpath: ", _java_class_path->value());
  }
}

static bool has_jar_files(const char* directory) {
  DIR* dir = os::opendir(directory);
  if (dir == NULL) return false;

  struct dirent *entry;
  char *dbuf = NEW_C_HEAP_ARRAY(char, os::readdir_buf_size(directory), mtInternal);
  bool hasJarFile = false;
  while (!hasJarFile && (entry = os::readdir(dir, (dirent *) dbuf)) != NULL) {
    const char* name = entry->d_name;
    const char* ext = name + strlen(name) - 4;
    hasJarFile = ext > name && (os::file_name_strcmp(ext, ".jar") == 0);
  }
  FREE_C_HEAP_ARRAY(char, dbuf);
  os::closedir(dir);
  return hasJarFile ;
}

static int check_non_empty_dirs(const char* path) {
  const char separator = *os::path_separator();
  const char* const end = path + strlen(path);
  int nonEmptyDirs = 0;
  while (path < end) {
    const char* tmp_end = strchr(path, separator);
    if (tmp_end == NULL) {
      if (has_jar_files(path)) {
        nonEmptyDirs++;
        jio_fprintf(defaultStream::output_stream(),
          "Non-empty directory: %s\n", path);
      }
      path = end;
    } else {
      char* dirpath = NEW_C_HEAP_ARRAY(char, tmp_end - path + 1, mtInternal);
      memcpy(dirpath, path, tmp_end - path);
      dirpath[tmp_end - path] = '\0';
      if (has_jar_files(dirpath)) {
        nonEmptyDirs++;
        jio_fprintf(defaultStream::output_stream(),
          "Non-empty directory: %s\n", dirpath);
      }
      FREE_C_HEAP_ARRAY(char, dirpath);
      path = tmp_end + 1;
    }
  }
  return nonEmptyDirs;
}

jint Arguments::finalize_vm_init_args(SysClassPath* scp_p, bool scp_assembly_required) {
  // check if the default lib/endorsed directory exists; if so, error
  char path[JVM_MAXPATHLEN];
  const char* fileSep = os::file_separator();
  sprintf(path, "%s%slib%sendorsed", Arguments::get_java_home(), fileSep, fileSep);

  if (CheckEndorsedAndExtDirs) {
    int nonEmptyDirs = 0;
    // check endorsed directory
    nonEmptyDirs += check_non_empty_dirs(path);
    // check the extension directories
    nonEmptyDirs += check_non_empty_dirs(Arguments::get_ext_dirs());
    if (nonEmptyDirs > 0) {
      return JNI_ERR;
    }
  }

  DIR* dir = os::opendir(path);
  if (dir != NULL) {
    jio_fprintf(defaultStream::output_stream(),
      "<JAVA_HOME>/lib/endorsed is not supported. Endorsed standards and standalone APIs\n"
      "in modular form will be supported via the concept of upgradeable modules.\n");
    os::closedir(dir);
    return JNI_ERR;
  }

  sprintf(path, "%s%slib%sext", Arguments::get_java_home(), fileSep, fileSep);
  dir = os::opendir(path);
  if (dir != NULL) {
    jio_fprintf(defaultStream::output_stream(),
      "<JAVA_HOME>/lib/ext exists, extensions mechanism no longer supported; "
      "Use -classpath instead.\n.");
    os::closedir(dir);
    return JNI_ERR;
  }

  if (scp_assembly_required) {
    // Assemble the bootclasspath elements into the final path.
    Arguments::set_sysclasspath(scp_p->combined_path());
  }

  // This must be done after all arguments have been processed.
  // java_compiler() true means set to "NONE" or empty.
  if (java_compiler() && !xdebug_mode()) {
    // For backwards compatibility, we switch to interpreted mode if
    // -Djava.compiler="NONE" or "" is specified AND "-Xdebug" was
    // not specified.
    set_mode_flags(_int);
  }

  // CompileThresholdScaling == 0.0 is same as -Xint: Disable compilation (enable interpreter-only mode),
  // but like -Xint, leave compilation thresholds unaffected.
  // With tiered compilation disabled, setting CompileThreshold to 0 disables compilation as well.
  if ((CompileThresholdScaling == 0.0) || (!TieredCompilation && CompileThreshold == 0)) {
    set_mode_flags(_int);
  }

  // eventually fix up InitialTenuringThreshold if only MaxTenuringThreshold is set
  if (FLAG_IS_DEFAULT(InitialTenuringThreshold) && (InitialTenuringThreshold > MaxTenuringThreshold)) {
    FLAG_SET_ERGO(uintx, InitialTenuringThreshold, MaxTenuringThreshold);
  }

#ifndef COMPILER2
  // Don't degrade server performance for footprint
  if (FLAG_IS_DEFAULT(UseLargePages) &&
      MaxHeapSize < LargePageHeapSizeThreshold) {
    // No need for large granularity pages w/small heaps.
    // Note that large pages are enabled/disabled for both the
    // Java heap and the code cache.
    FLAG_SET_DEFAULT(UseLargePages, false);
  }

#else
  if (!FLAG_IS_DEFAULT(OptoLoopAlignment) && FLAG_IS_DEFAULT(MaxLoopPad)) {
    FLAG_SET_DEFAULT(MaxLoopPad, OptoLoopAlignment-1);
  }
#endif

#ifndef TIERED
  // Tiered compilation is undefined.
  UNSUPPORTED_OPTION(TieredCompilation, "TieredCompilation");
#endif

  // If we are running in a headless jre, force java.awt.headless property
  // to be true unless the property has already been set.
  // Also allow the OS environment variable JAVA_AWT_HEADLESS to set headless state.
  if (os::is_headless_jre()) {
    const char* headless = Arguments::get_property("java.awt.headless");
    if (headless == NULL) {
      const char *headless_env = ::getenv("JAVA_AWT_HEADLESS");
      if (headless_env == NULL) {
        if (!add_property("java.awt.headless=true")) {
          return JNI_ENOMEM;
        }
      } else {
        char buffer[256];
        jio_snprintf(buffer, sizeof(buffer), "java.awt.headless=%s", headless_env);
        if (!add_property(buffer)) {
          return JNI_ENOMEM;
        }
      }
    }
  }

  if (UseConcMarkSweepGC && FLAG_IS_DEFAULT(UseParNewGC) && !UseParNewGC) {
    // CMS can only be used with ParNew
    FLAG_SET_ERGO(bool, UseParNewGC, true);
  }

  if (!check_vm_args_consistency()) {
    return JNI_ERR;
  }

  return JNI_OK;
}

jint Arguments::parse_java_options_environment_variable(SysClassPath* scp_p, bool* scp_assembly_required_p) {
  return parse_options_environment_variable("_JAVA_OPTIONS", scp_p,
                                            scp_assembly_required_p);
}

jint Arguments::parse_java_tool_options_environment_variable(SysClassPath* scp_p, bool* scp_assembly_required_p) {
  return parse_options_environment_variable("JAVA_TOOL_OPTIONS", scp_p,
                                            scp_assembly_required_p);
}

jint Arguments::parse_options_environment_variable(const char* name, SysClassPath* scp_p, bool* scp_assembly_required_p) {
  char *buffer = ::getenv(name);

  // Don't check this variable if user has special privileges
  // (e.g. unix su command).
  if (buffer == NULL || os::have_special_privileges()) {
    return JNI_OK;
  }

  if ((buffer = os::strdup(buffer)) == NULL) {
    return JNI_ENOMEM;
  }

  GrowableArray<JavaVMOption> *options = new (ResourceObj::C_HEAP, mtInternal) GrowableArray<JavaVMOption>(2, true);    // Construct option array
  jio_fprintf(defaultStream::error_stream(),
              "Picked up %s: %s\n", name, buffer);
  char* rd = buffer;                        // pointer to the input string (rd)
  while (true) {                            // repeat for all options in the input string
    while (isspace(*rd)) rd++;              // skip whitespace
    if (*rd == 0) break;                    // we re done when the input string is read completely

    // The output, option string, overwrites the input string.
    // Because of quoting, the pointer to the option string (wrt) may lag the pointer to
    // input string (rd).
    char* wrt = rd;

    JavaVMOption option;
    option.optionString = wrt;
    options->append(option);                // Fill in option
    while (*rd != 0 && !isspace(*rd)) {     // unquoted strings terminate with a space or NULL
      if (*rd == '\'' || *rd == '"') {      // handle a quoted string
        int quote = *rd;                    // matching quote to look for
        rd++;                               // don't copy open quote
        while (*rd != quote) {              // include everything (even spaces) up until quote
          if (*rd == 0) {                   // string termination means unmatched string
            jio_fprintf(defaultStream::error_stream(),
                        "Unmatched quote in %s\n", name);
            delete options;
            os::free(buffer);
            return JNI_ERR;
          }
          *wrt++ = *rd++;                   // copy to option string
        }
        rd++;                               // don't copy close quote
      } else {
        *wrt++ = *rd++;                     // copy to option string
      }
    }
    // Need to check if we're done before writing a NULL,
    // because the write could be to the byte that rd is pointing to.
    if (*rd++ == 0) {
      *wrt = 0;
      break;
    }
    *wrt = 0;                               // Zero terminate option
  }
  JavaVMOption* options_arr =
      NEW_C_HEAP_ARRAY_RETURN_NULL(JavaVMOption, options->length(), mtInternal);
  if (options_arr == NULL) {
    delete options;
    os::free(buffer);
    return JNI_ENOMEM;
  }
  for (int i = 0; i < options->length(); i++) {
    options_arr[i] = options->at(i);
  }

  // Construct JavaVMInitArgs structure and parse as if it was part of the command line
  JavaVMInitArgs vm_args;
  vm_args.version = JNI_VERSION_1_2;
  vm_args.options = options_arr;
  vm_args.nOptions = options->length();
  vm_args.ignoreUnrecognized = IgnoreUnrecognizedVMOptions;

  if (PrintVMOptions) {
    const char* tail;
    for (int i = 0; i < vm_args.nOptions; i++) {
      const JavaVMOption *option = vm_args.options + i;
      if (match_option(option, "-XX:", &tail)) {
        logOption(tail);
      }
    }
  }

  jint result = parse_each_vm_init_arg(&vm_args, scp_p, scp_assembly_required_p,
                                       Flag::ENVIRON_VAR);
  FREE_C_HEAP_ARRAY(JavaVMOption, options_arr);
  delete options;
  os::free(buffer);
  return result;
}

void Arguments::set_shared_spaces_flags() {
  if (DumpSharedSpaces) {
    if (RequireSharedSpaces) {
      warning("cannot dump shared archive while using shared archive");
    }
    UseSharedSpaces = false;
#ifdef _LP64
    if (!UseCompressedOops || !UseCompressedClassPointers) {
      vm_exit_during_initialization(
        "Cannot dump shared archive when UseCompressedOops or UseCompressedClassPointers is off.", NULL);
    }
  } else {
    if (!UseCompressedOops || !UseCompressedClassPointers) {
      no_shared_spaces("UseCompressedOops and UseCompressedClassPointers must be on for UseSharedSpaces.");
    }
#endif
  }
}

#if !INCLUDE_ALL_GCS
static void force_serial_gc() {
  FLAG_SET_DEFAULT(UseSerialGC, true);
  UNSUPPORTED_GC_OPTION(UseG1GC);
  UNSUPPORTED_GC_OPTION(UseParallelGC);
  UNSUPPORTED_GC_OPTION(UseParallelOldGC);
  UNSUPPORTED_GC_OPTION(UseConcMarkSweepGC);
  UNSUPPORTED_GC_OPTION(UseParNewGC);
}
#endif // INCLUDE_ALL_GCS

// Sharing support
// Construct the path to the archive
static char* get_shared_archive_path() {
  char *shared_archive_path;
  if (SharedArchiveFile == NULL) {
    char jvm_path[JVM_MAXPATHLEN];
    os::jvm_path(jvm_path, sizeof(jvm_path));
    char *end = strrchr(jvm_path, *os::file_separator());
    if (end != NULL) *end = '\0';
    size_t jvm_path_len = strlen(jvm_path);
    size_t file_sep_len = strlen(os::file_separator());
    const size_t len = jvm_path_len + file_sep_len + 20;
    shared_archive_path = NEW_C_HEAP_ARRAY(char, len, mtInternal);
    if (shared_archive_path != NULL) {
      jio_snprintf(shared_archive_path, len, "%s%sclasses.jsa",
        jvm_path, os::file_separator());
    }
  } else {
    shared_archive_path = os::strdup_check_oom(SharedArchiveFile, mtInternal);
  }
  return shared_archive_path;
}

#ifndef PRODUCT
// Determine whether LogVMOutput should be implicitly turned on.
static bool use_vm_log() {
  if (LogCompilation || !FLAG_IS_DEFAULT(LogFile) ||
      PrintCompilation || PrintInlining || PrintDependencies || PrintNativeNMethods ||
      PrintDebugInfo || PrintRelocations || PrintNMethods || PrintExceptionHandlers ||
      PrintAssembly || TraceDeoptimization || TraceDependencies ||
      (VerifyDependencies && FLAG_IS_CMDLINE(VerifyDependencies))) {
    return true;
  }

#ifdef COMPILER1
  if (PrintC1Statistics) {
    return true;
  }
#endif // COMPILER1

#ifdef COMPILER2
  if (PrintOptoAssembly || PrintOptoStatistics) {
    return true;
  }
#endif // COMPILER2

  return false;
}
#endif // PRODUCT

// Parse entry point called from JNI_CreateJavaVM

jint Arguments::parse(const JavaVMInitArgs* args) {

  // Initialize ranges and constraints
  CommandLineFlagRangeList::init();
  CommandLineFlagConstraintList::init();

  // Remaining part of option string
  const char* tail;

  // If flag "-XX:Flags=flags-file" is used it will be the first option to be processed.
  const char* hotspotrc = ".hotspotrc";
  bool settings_file_specified = false;
  bool needs_hotspotrc_warning = false;

  const char* flags_file;
  int index;
  for (index = 0; index < args->nOptions; index++) {
    const JavaVMOption *option = args->options + index;
    if (ArgumentsExt::process_options(option)) {
      continue;
    }
    if (match_option(option, "-XX:Flags=", &tail)) {
      flags_file = tail;
      settings_file_specified = true;
      continue;
    }
    if (match_option(option, "-XX:+PrintVMOptions")) {
      PrintVMOptions = true;
      continue;
    }
    if (match_option(option, "-XX:-PrintVMOptions")) {
      PrintVMOptions = false;
      continue;
    }
    if (match_option(option, "-XX:+IgnoreUnrecognizedVMOptions")) {
      IgnoreUnrecognizedVMOptions = true;
      continue;
    }
    if (match_option(option, "-XX:-IgnoreUnrecognizedVMOptions")) {
      IgnoreUnrecognizedVMOptions = false;
      continue;
    }
    if (match_option(option, "-XX:+PrintFlagsInitial")) {
      CommandLineFlags::printFlags(tty, false);
      vm_exit(0);
    }
    if (match_option(option, "-XX:NativeMemoryTracking", &tail)) {
#if INCLUDE_NMT
      // The launcher did not setup nmt environment variable properly.
      if (!MemTracker::check_launcher_nmt_support(tail)) {
        warning("Native Memory Tracking did not setup properly, using wrong launcher?");
      }

      // Verify if nmt option is valid.
      if (MemTracker::verify_nmt_option()) {
        // Late initialization, still in single-threaded mode.
        if (MemTracker::tracking_level() >= NMT_summary) {
          MemTracker::init();
        }
      } else {
        vm_exit_during_initialization("Syntax error, expecting -XX:NativeMemoryTracking=[off|summary|detail]", NULL);
      }
      continue;
#else
      jio_fprintf(defaultStream::error_stream(),
        "Native Memory Tracking is not supported in this VM\n");
      return JNI_ERR;
#endif
    }

#ifndef PRODUCT
    if (match_option(option, "-XX:+PrintFlagsWithComments")) {
      CommandLineFlags::printFlags(tty, true);
      vm_exit(0);
    }
#endif
  }

  if (IgnoreUnrecognizedVMOptions) {
    // uncast const to modify the flag args->ignoreUnrecognized
    *(jboolean*)(&args->ignoreUnrecognized) = true;
  }

  // Parse specified settings file
  if (settings_file_specified) {
    if (!process_settings_file(flags_file, true, args->ignoreUnrecognized)) {
      return JNI_EINVAL;
    }
  } else {
#ifdef ASSERT
    // Parse default .hotspotrc settings file
    if (!process_settings_file(".hotspotrc", false, args->ignoreUnrecognized)) {
      return JNI_EINVAL;
    }
#else
    struct stat buf;
    if (os::stat(hotspotrc, &buf) == 0) {
      needs_hotspotrc_warning = true;
    }
#endif
  }

  if (PrintVMOptions) {
    for (index = 0; index < args->nOptions; index++) {
      const JavaVMOption *option = args->options + index;
      if (match_option(option, "-XX:", &tail)) {
        logOption(tail);
      }
    }
  }

  // Parse JavaVMInitArgs structure passed in, as well as JAVA_TOOL_OPTIONS and _JAVA_OPTIONS
  jint result = parse_vm_init_args(args);
  if (result != JNI_OK) {
    return result;
  }

  // Call get_shared_archive_path() here, after possible SharedArchiveFile option got parsed.
  SharedArchivePath = get_shared_archive_path();
  if (SharedArchivePath == NULL) {
    return JNI_ENOMEM;
  }

  // Set up VerifySharedSpaces
  if (FLAG_IS_DEFAULT(VerifySharedSpaces) && SharedArchiveFile != NULL) {
    VerifySharedSpaces = true;
  }

  // Delay warning until here so that we've had a chance to process
  // the -XX:-PrintWarnings flag
  if (needs_hotspotrc_warning) {
    warning("%s file is present but has been ignored.  "
            "Run with -XX:Flags=%s to load the file.",
            hotspotrc, hotspotrc);
  }

#if defined(_ALLBSD_SOURCE) || defined(AIX)  // UseLargePages is not yet supported on BSD and AIX.
  UNSUPPORTED_OPTION(UseLargePages, "-XX:+UseLargePages");
#endif

  ArgumentsExt::report_unsupported_options();

#ifndef PRODUCT
  if (TraceBytecodesAt != 0) {
    TraceBytecodes = true;
  }
  if (CountCompiledCalls) {
    if (UseCounterDecay) {
      warning("UseCounterDecay disabled because CountCalls is set");
      UseCounterDecay = false;
    }
  }
#endif // PRODUCT

  if (ScavengeRootsInCode == 0) {
    if (!FLAG_IS_DEFAULT(ScavengeRootsInCode)) {
      warning("forcing ScavengeRootsInCode non-zero");
    }
    ScavengeRootsInCode = 1;
  }

  if (PrintGCDetails) {
    // Turn on -verbose:gc options as well
    PrintGC = true;
  }

  // Set object alignment values.
  set_object_alignment();

#if !INCLUDE_ALL_GCS
  force_serial_gc();
#endif // INCLUDE_ALL_GCS
#if !INCLUDE_CDS
  if (DumpSharedSpaces || RequireSharedSpaces) {
    jio_fprintf(defaultStream::error_stream(),
      "Shared spaces are not supported in this VM\n");
    return JNI_ERR;
  }
  if ((UseSharedSpaces && FLAG_IS_CMDLINE(UseSharedSpaces)) || PrintSharedSpaces) {
    warning("Shared spaces are not supported in this VM");
    FLAG_SET_DEFAULT(UseSharedSpaces, false);
    FLAG_SET_DEFAULT(PrintSharedSpaces, false);
  }
  no_shared_spaces("CDS Disabled");
#endif // INCLUDE_CDS

  return JNI_OK;
}

jint Arguments::apply_ergo() {

  // Set flags based on ergonomics.
  set_ergonomics_flags();

  set_shared_spaces_flags();

  // Check the GC selections again.
  if (!check_gc_consistency()) {
    return JNI_EINVAL;
  }

  if (TieredCompilation) {
    set_tiered_flags();
  } else {
    // Check if the policy is valid. Policies 0 and 1 are valid for non-tiered setup.
    if (CompilationPolicyChoice >= 2) {
      vm_exit_during_initialization(
        "Incompatible compilation policy selected", NULL);
    }
    // Scale CompileThreshold
    // CompileThresholdScaling == 0.0 is equivalent to -Xint and leaves CompileThreshold unchanged.
    if (!FLAG_IS_DEFAULT(CompileThresholdScaling) && CompileThresholdScaling > 0.0) {
      FLAG_SET_ERGO(intx, CompileThreshold, scaled_compile_threshold(CompileThreshold));
    }
  }

#ifdef COMPILER2
#ifndef PRODUCT
  if (PrintIdealGraphLevel > 0) {
    FLAG_SET_ERGO(bool, PrintIdealGraph, true);
  }
#endif
#endif

  // Set heap size based on available physical memory
  set_heap_size();

  ArgumentsExt::set_gc_specific_flags();

  // Initialize Metaspace flags and alignments
  Metaspace::ergo_initialize();

  // Set bytecode rewriting flags
  set_bytecode_flags();

  // Set flags if Aggressive optimization flags (-XX:+AggressiveOpts) enabled
  set_aggressive_opts_flags();

  // Turn off biased locking for locking debug mode flags,
  // which are subtly different from each other but neither works with
  // biased locking
  if (UseHeavyMonitors
#ifdef COMPILER1
      || !UseFastLocking
#endif // COMPILER1
    ) {
    if (!FLAG_IS_DEFAULT(UseBiasedLocking) && UseBiasedLocking) {
      // flag set to true on command line; warn the user that they
      // can't enable biased locking here
      warning("Biased Locking is not supported with locking debug flags"
              "; ignoring UseBiasedLocking flag." );
    }
    UseBiasedLocking = false;
  }

#ifdef ZERO
  // Clear flags not supported on zero.
  FLAG_SET_DEFAULT(ProfileInterpreter, false);
  FLAG_SET_DEFAULT(UseBiasedLocking, false);
  LP64_ONLY(FLAG_SET_DEFAULT(UseCompressedOops, false));
  LP64_ONLY(FLAG_SET_DEFAULT(UseCompressedClassPointers, false));
#endif // CC_INTERP

#ifdef COMPILER2
  if (!EliminateLocks) {
    EliminateNestedLocks = false;
  }
  if (!Inline) {
    IncrementalInline = false;
  }
#ifndef PRODUCT
  if (!IncrementalInline) {
    AlwaysIncrementalInline = false;
  }
#endif
  if (!UseTypeSpeculation && FLAG_IS_DEFAULT(TypeProfileLevel)) {
    // nothing to use the profiling, turn if off
    FLAG_SET_DEFAULT(TypeProfileLevel, 0);
  }
#endif

  if (PrintAssembly && FLAG_IS_DEFAULT(DebugNonSafepoints)) {
    warning("PrintAssembly is enabled; turning on DebugNonSafepoints to gain additional output");
    DebugNonSafepoints = true;
  }

  if (FLAG_IS_CMDLINE(CompressedClassSpaceSize) && !UseCompressedClassPointers) {
    warning("Setting CompressedClassSpaceSize has no effect when compressed class pointers are not used");
  }

#ifndef PRODUCT
  if (!LogVMOutput && FLAG_IS_DEFAULT(LogVMOutput)) {
    if (use_vm_log()) {
      LogVMOutput = true;
    }
  }
#endif // PRODUCT

  if (PrintCommandLineFlags) {
    CommandLineFlags::printSetFlags(tty);
  }

  // Apply CPU specific policy for the BiasedLocking
  if (UseBiasedLocking) {
    if (!VM_Version::use_biased_locking() &&
        !(FLAG_IS_CMDLINE(UseBiasedLocking))) {
      UseBiasedLocking = false;
    }
  }
#ifdef COMPILER2
  if (!UseBiasedLocking || EmitSync != 0) {
    UseOptoBiasInlining = false;
  }
#endif

  return JNI_OK;
}

jint Arguments::adjust_after_os() {
  if (UseNUMA) {
    if (UseParallelGC || UseParallelOldGC) {
      if (FLAG_IS_DEFAULT(MinHeapDeltaBytes)) {
         FLAG_SET_DEFAULT(MinHeapDeltaBytes, 64*M);
      }
    }
    // UseNUMAInterleaving is set to ON for all collectors and
    // platforms when UseNUMA is set to ON. NUMA-aware collectors
    // such as the parallel collector for Linux and Solaris will
    // interleave old gen and survivor spaces on top of NUMA
    // allocation policy for the eden space.
    // Non NUMA-aware collectors such as CMS, G1 and Serial-GC on
    // all platforms and ParallelGC on Windows will interleave all
    // of the heap spaces across NUMA nodes.
    if (FLAG_IS_DEFAULT(UseNUMAInterleaving)) {
      FLAG_SET_ERGO(bool, UseNUMAInterleaving, true);
    }
  }
  return JNI_OK;
}

// Any custom code post the final range and constraint check
// can be done here. We pass a flag that specifies whether
// the check passed successfully
void Arguments::post_final_range_and_constraint_check(bool check_passed) {
  // This does not set the flag itself, but stores the value in a safe place for later usage.
  _min_heap_free_ratio = MinHeapFreeRatio;
  _max_heap_free_ratio = MaxHeapFreeRatio;
}

int Arguments::PropertyList_count(SystemProperty* pl) {
  int count = 0;
  while(pl != NULL) {
    count++;
    pl = pl->next();
  }
  return count;
}

const char* Arguments::PropertyList_get_value(SystemProperty *pl, const char* key) {
  assert(key != NULL, "just checking");
  SystemProperty* prop;
  for (prop = pl; prop != NULL; prop = prop->next()) {
    if (strcmp(key, prop->key()) == 0) return prop->value();
  }
  return NULL;
}

const char* Arguments::PropertyList_get_key_at(SystemProperty *pl, int index) {
  int count = 0;
  const char* ret_val = NULL;

  while(pl != NULL) {
    if(count >= index) {
      ret_val = pl->key();
      break;
    }
    count++;
    pl = pl->next();
  }

  return ret_val;
}

char* Arguments::PropertyList_get_value_at(SystemProperty* pl, int index) {
  int count = 0;
  char* ret_val = NULL;

  while(pl != NULL) {
    if(count >= index) {
      ret_val = pl->value();
      break;
    }
    count++;
    pl = pl->next();
  }

  return ret_val;
}

void Arguments::PropertyList_add(SystemProperty** plist, SystemProperty *new_p) {
  SystemProperty* p = *plist;
  if (p == NULL) {
    *plist = new_p;
  } else {
    while (p->next() != NULL) {
      p = p->next();
    }
    p->set_next(new_p);
  }
}

void Arguments::PropertyList_add(SystemProperty** plist, const char* k, char* v) {
  if (plist == NULL)
    return;

  SystemProperty* new_p = new SystemProperty(k, v, true);
  PropertyList_add(plist, new_p);
}

void Arguments::PropertyList_add(SystemProperty *element) {
  PropertyList_add(&_system_properties, element);
}

// This add maintains unique property key in the list.
void Arguments::PropertyList_unique_add(SystemProperty** plist, const char* k, char* v, jboolean append) {
  if (plist == NULL)
    return;

  // If property key exist then update with new value.
  SystemProperty* prop;
  for (prop = *plist; prop != NULL; prop = prop->next()) {
    if (strcmp(k, prop->key()) == 0) {
      if (append) {
        prop->append_value(v);
      } else {
        prop->set_value(v);
      }
      return;
    }
  }

  PropertyList_add(plist, k, v);
}

// Copies src into buf, replacing "%%" with "%" and "%p" with pid
// Returns true if all of the source pointed by src has been copied over to
// the destination buffer pointed by buf. Otherwise, returns false.
// Notes:
// 1. If the length (buflen) of the destination buffer excluding the
// NULL terminator character is not long enough for holding the expanded
// pid characters, it also returns false instead of returning the partially
// expanded one.
// 2. The passed in "buflen" should be large enough to hold the null terminator.
bool Arguments::copy_expand_pid(const char* src, size_t srclen,
                                char* buf, size_t buflen) {
  const char* p = src;
  char* b = buf;
  const char* src_end = &src[srclen];
  char* buf_end = &buf[buflen - 1];

  while (p < src_end && b < buf_end) {
    if (*p == '%') {
      switch (*(++p)) {
      case '%':         // "%%" ==> "%"
        *b++ = *p++;
        break;
      case 'p':  {       //  "%p" ==> current process id
        // buf_end points to the character before the last character so
        // that we could write '\0' to the end of the buffer.
        size_t buf_sz = buf_end - b + 1;
        int ret = jio_snprintf(b, buf_sz, "%d", os::current_process_id());

        // if jio_snprintf fails or the buffer is not long enough to hold
        // the expanded pid, returns false.
        if (ret < 0 || ret >= (int)buf_sz) {
          return false;
        } else {
          b += ret;
          assert(*b == '\0', "fail in copy_expand_pid");
          if (p == src_end && b == buf_end + 1) {
            // reach the end of the buffer.
            return true;
          }
        }
        p++;
        break;
      }
      default :
        *b++ = '%';
      }
    } else {
      *b++ = *p++;
    }
  }
  *b = '\0';
  return (p == src_end); // return false if not all of the source was copied
}<|MERGE_RESOLUTION|>--- conflicted
+++ resolved
@@ -597,11 +597,7 @@
   bool is_neg = false;
   // Check the sign first since atomull() parses only unsigned values.
   if (*value == '-') {
-<<<<<<< HEAD
-    if (!CommandLineFlags::intxAt(name, &intx_v) && !CommandLineFlags::intAt(name, &int_v)) {
-=======
     if ((CommandLineFlags::intxAt(name, &intx_v) != Flag::SUCCESS) && (CommandLineFlags::intAt(name, &int_v) != Flag::SUCCESS)) {
->>>>>>> a6148f3b
       return false;
     }
     value++;
@@ -614,19 +610,11 @@
   if (is_neg) {
     int_v = -int_v;
   }
-<<<<<<< HEAD
-  if (CommandLineFlags::intAtPut(name, &int_v, origin)) {
-    return true;
-  }
-  uint uint_v = (uint) v;
-  if (!is_neg && CommandLineFlags::uintAtPut(name, &uint_v, origin)) {
-=======
   if (CommandLineFlags::intAtPut(name, &int_v, origin) == Flag::SUCCESS) {
     return true;
   }
   uint uint_v = (uint) v;
   if (!is_neg && CommandLineFlags::uintAtPut(name, &uint_v, origin) == Flag::SUCCESS) {
->>>>>>> a6148f3b
     return true;
   }
   intx_v = (intx) v;
