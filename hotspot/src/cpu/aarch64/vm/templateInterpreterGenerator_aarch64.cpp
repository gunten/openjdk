/*
 * Copyright (c) 2003, 2016, Oracle and/or its affiliates. All rights reserved.
 * Copyright (c) 2014, Red Hat Inc. All rights reserved.
 * DO NOT ALTER OR REMOVE COPYRIGHT NOTICES OR THIS FILE HEADER.
 *
 * This code is free software; you can redistribute it and/or modify it
 * under the terms of the GNU General Public License version 2 only, as
 * published by the Free Software Foundation.
 *
 * This code is distributed in the hope that it will be useful, but WITHOUT
 * ANY WARRANTY; without even the implied warranty of MERCHANTABILITY or
 * FITNESS FOR A PARTICULAR PURPOSE.  See the GNU General Public License
 * version 2 for more details (a copy is included in the LICENSE file that
 * accompanied this code).
 *
 * You should have received a copy of the GNU General Public License version
 * 2 along with this work; if not, write to the Free Software Foundation,
 * Inc., 51 Franklin St, Fifth Floor, Boston, MA 02110-1301 USA.
 *
 * Please contact Oracle, 500 Oracle Parkway, Redwood Shores, CA 94065 USA
 * or visit www.oracle.com if you need additional information or have any
 * questions.
 *
 */

#include "precompiled.hpp"
#include "asm/macroAssembler.hpp"
#include "interpreter/bytecodeHistogram.hpp"
#include "interpreter/interpreter.hpp"
#include "interpreter/interpreterRuntime.hpp"
#include "interpreter/interp_masm.hpp"
#include "interpreter/templateInterpreterGenerator.hpp"
#include "interpreter/templateTable.hpp"
#include "interpreter/bytecodeTracer.hpp"
#include "memory/resourceArea.hpp"
#include "oops/arrayOop.hpp"
#include "oops/methodData.hpp"
#include "oops/method.hpp"
#include "oops/oop.inline.hpp"
#include "prims/jvmtiExport.hpp"
#include "prims/jvmtiThreadState.hpp"
#include "runtime/arguments.hpp"
#include "runtime/deoptimization.hpp"
#include "runtime/frame.inline.hpp"
#include "runtime/sharedRuntime.hpp"
#include "runtime/stubRoutines.hpp"
#include "runtime/synchronizer.hpp"
#include "runtime/timer.hpp"
#include "runtime/vframeArray.hpp"
#include "utilities/debug.hpp"
#include <sys/types.h>

#ifndef PRODUCT
#include "oops/method.hpp"
#endif // !PRODUCT

#ifdef BUILTIN_SIM
#include "../../../../../../simulator/simulator.hpp"
#endif

// Size of interpreter code.  Increase if too small.  Interpreter will
// fail with a guarantee ("not enough space for interpreter generation");
// if too small.
// Run with +PrintInterpreter to get the VM to print out the size.
// Max size with JVMTI
int TemplateInterpreter::InterpreterCodeSize = 200 * 1024;

#define __ _masm->

//-----------------------------------------------------------------------------

extern "C" void entry(CodeBuffer*);

//-----------------------------------------------------------------------------

address TemplateInterpreterGenerator::generate_slow_signature_handler() {
  address entry = __ pc();

  __ andr(esp, esp, -16);
  __ mov(c_rarg3, esp);
  // rmethod
  // rlocals
  // c_rarg3: first stack arg - wordSize

  // adjust sp
  __ sub(sp, c_rarg3, 18 * wordSize);
  __ str(lr, Address(__ pre(sp, -2 * wordSize)));
  __ call_VM(noreg,
             CAST_FROM_FN_PTR(address,
                              InterpreterRuntime::slow_signature_handler),
             rmethod, rlocals, c_rarg3);

  // r0: result handler

  // Stack layout:
  // rsp: return address           <- sp
  //      1 garbage
  //      8 integer args (if static first is unused)
  //      1 float/double identifiers
  //      8 double args
  //        stack args              <- esp
  //        garbage
  //        expression stack bottom
  //        bcp (NULL)
  //        ...

  // Restore LR
  __ ldr(lr, Address(__ post(sp, 2 * wordSize)));

  // Do FP first so we can use c_rarg3 as temp
  __ ldrw(c_rarg3, Address(sp, 9 * wordSize)); // float/double identifiers

  for (int i = 0; i < Argument::n_float_register_parameters_c; i++) {
    const FloatRegister r = as_FloatRegister(i);

    Label d, done;

    __ tbnz(c_rarg3, i, d);
    __ ldrs(r, Address(sp, (10 + i) * wordSize));
    __ b(done);
    __ bind(d);
    __ ldrd(r, Address(sp, (10 + i) * wordSize));
    __ bind(done);
  }

  // c_rarg0 contains the result from the call of
  // InterpreterRuntime::slow_signature_handler so we don't touch it
  // here.  It will be loaded with the JNIEnv* later.
  __ ldr(c_rarg1, Address(sp, 1 * wordSize));
  for (int i = c_rarg2->encoding(); i <= c_rarg7->encoding(); i += 2) {
    Register rm = as_Register(i), rn = as_Register(i+1);
    __ ldp(rm, rn, Address(sp, i * wordSize));
  }

  __ add(sp, sp, 18 * wordSize);
  __ ret(lr);

  return entry;
}


//
// Various method entries
//

address TemplateInterpreterGenerator::generate_math_entry(AbstractInterpreter::MethodKind kind) {
  // rmethod: Method*
  // r13: sender sp
  // esp: args

  if (!InlineIntrinsics) return NULL; // Generate a vanilla entry

  // These don't need a safepoint check because they aren't virtually
  // callable. We won't enter these intrinsics from compiled code.
  // If in the future we added an intrinsic which was virtually callable
  // we'd have to worry about how to safepoint so that this code is used.

  // mathematical functions inlined by compiler
  // (interpreter must provide identical implementation
  // in order to avoid monotonicity bugs when switching
  // from interpreter to compiler in the middle of some
  // computation)
  //
  // stack:
  //        [ arg ] <-- esp
  //        [ arg ]
  // retaddr in lr

  address entry_point = NULL;
  Register continuation = lr;
  switch (kind) {
  case Interpreter::java_lang_math_abs:
    entry_point = __ pc();
    __ ldrd(v0, Address(esp));
    __ fabsd(v0, v0);
    __ mov(sp, r13); // Restore caller's SP
    break;
  case Interpreter::java_lang_math_sqrt:
    entry_point = __ pc();
    __ ldrd(v0, Address(esp));
    __ fsqrtd(v0, v0);
    __ mov(sp, r13);
    break;
  case Interpreter::java_lang_math_sin :
  case Interpreter::java_lang_math_cos :
  case Interpreter::java_lang_math_tan :
  case Interpreter::java_lang_math_log :
  case Interpreter::java_lang_math_log10 :
  case Interpreter::java_lang_math_exp :
    entry_point = __ pc();
    __ ldrd(v0, Address(esp));
    __ mov(sp, r13);
    __ mov(r19, lr);
    continuation = r19;  // The first callee-saved register
    generate_transcendental_entry(kind, 1);
    break;
  case Interpreter::java_lang_math_pow :
    entry_point = __ pc();
    __ mov(r19, lr);
    continuation = r19;
    __ ldrd(v0, Address(esp, 2 * Interpreter::stackElementSize));
    __ ldrd(v1, Address(esp));
    __ mov(sp, r13);
    generate_transcendental_entry(kind, 2);
    break;
  case Interpreter::java_lang_math_fmaD :
<<<<<<< HEAD
  case Interpreter::java_lang_math_fmaF :
    return NULL;
=======
    if (UseFMA) {
      entry_point = __ pc();
      __ ldrd(v0, Address(esp, 4 * Interpreter::stackElementSize));
      __ ldrd(v1, Address(esp, 2 * Interpreter::stackElementSize));
      __ ldrd(v2, Address(esp));
      __ fmaddd(v0, v0, v1, v2);
      __ mov(sp, r13); // Restore caller's SP
    }
    break;
  case Interpreter::java_lang_math_fmaF :
    if (UseFMA) {
      entry_point = __ pc();
      __ ldrs(v0, Address(esp, 2 * Interpreter::stackElementSize));
      __ ldrs(v1, Address(esp, Interpreter::stackElementSize));
      __ ldrs(v2, Address(esp));
      __ fmadds(v0, v0, v1, v2);
      __ mov(sp, r13); // Restore caller's SP
    }
    break;
>>>>>>> 50643a6a
  default:
    ;
  }
  if (entry_point) {
    __ br(continuation);
  }

  return entry_point;
}

  // double trigonometrics and transcendentals
  // static jdouble dsin(jdouble x);
  // static jdouble dcos(jdouble x);
  // static jdouble dtan(jdouble x);
  // static jdouble dlog(jdouble x);
  // static jdouble dlog10(jdouble x);
  // static jdouble dexp(jdouble x);
  // static jdouble dpow(jdouble x, jdouble y);

void TemplateInterpreterGenerator::generate_transcendental_entry(AbstractInterpreter::MethodKind kind, int fpargs) {
  address fn;
  switch (kind) {
  case Interpreter::java_lang_math_sin :
    fn = CAST_FROM_FN_PTR(address, SharedRuntime::dsin);
    break;
  case Interpreter::java_lang_math_cos :
    fn = CAST_FROM_FN_PTR(address, SharedRuntime::dcos);
    break;
  case Interpreter::java_lang_math_tan :
    fn = CAST_FROM_FN_PTR(address, SharedRuntime::dtan);
    break;
  case Interpreter::java_lang_math_log :
    fn = CAST_FROM_FN_PTR(address, SharedRuntime::dlog);
    break;
  case Interpreter::java_lang_math_log10 :
    fn = CAST_FROM_FN_PTR(address, SharedRuntime::dlog10);
    break;
  case Interpreter::java_lang_math_exp :
    fn = CAST_FROM_FN_PTR(address, SharedRuntime::dexp);
    break;
  case Interpreter::java_lang_math_pow :
    fpargs = 2;
    fn = CAST_FROM_FN_PTR(address, SharedRuntime::dpow);
    break;
  default:
    ShouldNotReachHere();
    fn = NULL;  // unreachable
  }
  const int gpargs = 0, rtype = 3;
  __ mov(rscratch1, fn);
  __ blrt(rscratch1, gpargs, fpargs, rtype);
}

// Abstract method entry
// Attempt to execute abstract method. Throw exception
address TemplateInterpreterGenerator::generate_abstract_entry(void) {
  // rmethod: Method*
  // r13: sender SP

  address entry_point = __ pc();

  // abstract method entry

  //  pop return address, reset last_sp to NULL
  __ empty_expression_stack();
  __ restore_bcp();      // bcp must be correct for exception handler   (was destroyed)
  __ restore_locals();   // make sure locals pointer is correct as well (was destroyed)

  // throw exception
  __ call_VM(noreg, CAST_FROM_FN_PTR(address,
                             InterpreterRuntime::throw_AbstractMethodError));
  // the call_VM checks for exception, so we should never return here.
  __ should_not_reach_here();

  return entry_point;
}

address TemplateInterpreterGenerator::generate_StackOverflowError_handler() {
  address entry = __ pc();

#ifdef ASSERT
  {
    Label L;
    __ ldr(rscratch1, Address(rfp,
                       frame::interpreter_frame_monitor_block_top_offset *
                       wordSize));
    __ mov(rscratch2, sp);
    __ cmp(rscratch1, rscratch2); // maximal rsp for current rfp (stack
                           // grows negative)
    __ br(Assembler::HS, L); // check if frame is complete
    __ stop ("interpreter frame not set up");
    __ bind(L);
  }
#endif // ASSERT
  // Restore bcp under the assumption that the current frame is still
  // interpreted
  __ restore_bcp();

  // expression stack must be empty before entering the VM if an
  // exception happened
  __ empty_expression_stack();
  // throw exception
  __ call_VM(noreg,
             CAST_FROM_FN_PTR(address,
                              InterpreterRuntime::throw_StackOverflowError));
  return entry;
}

address TemplateInterpreterGenerator::generate_ArrayIndexOutOfBounds_handler(
        const char* name) {
  address entry = __ pc();
  // expression stack must be empty before entering the VM if an
  // exception happened
  __ empty_expression_stack();
  // setup parameters
  // ??? convention: expect aberrant index in register r1
  __ movw(c_rarg2, r1);
  __ mov(c_rarg1, (address)name);
  __ call_VM(noreg,
             CAST_FROM_FN_PTR(address,
                              InterpreterRuntime::
                              throw_ArrayIndexOutOfBoundsException),
             c_rarg1, c_rarg2);
  return entry;
}

address TemplateInterpreterGenerator::generate_ClassCastException_handler() {
  address entry = __ pc();

  // object is at TOS
  __ pop(c_rarg1);

  // expression stack must be empty before entering the VM if an
  // exception happened
  __ empty_expression_stack();

  __ call_VM(noreg,
             CAST_FROM_FN_PTR(address,
                              InterpreterRuntime::
                              throw_ClassCastException),
             c_rarg1);
  return entry;
}

address TemplateInterpreterGenerator::generate_exception_handler_common(
        const char* name, const char* message, bool pass_oop) {
  assert(!pass_oop || message == NULL, "either oop or message but not both");
  address entry = __ pc();
  if (pass_oop) {
    // object is at TOS
    __ pop(c_rarg2);
  }
  // expression stack must be empty before entering the VM if an
  // exception happened
  __ empty_expression_stack();
  // setup parameters
  __ lea(c_rarg1, Address((address)name));
  if (pass_oop) {
    __ call_VM(r0, CAST_FROM_FN_PTR(address,
                                    InterpreterRuntime::
                                    create_klass_exception),
               c_rarg1, c_rarg2);
  } else {
    // kind of lame ExternalAddress can't take NULL because
    // external_word_Relocation will assert.
    if (message != NULL) {
      __ lea(c_rarg2, Address((address)message));
    } else {
      __ mov(c_rarg2, NULL_WORD);
    }
    __ call_VM(r0,
               CAST_FROM_FN_PTR(address, InterpreterRuntime::create_exception),
               c_rarg1, c_rarg2);
  }
  // throw exception
  __ b(address(Interpreter::throw_exception_entry()));
  return entry;
}

address TemplateInterpreterGenerator::generate_continuation_for(TosState state) {
  address entry = __ pc();
  // NULL last_sp until next java call
  __ str(zr, Address(rfp, frame::interpreter_frame_last_sp_offset * wordSize));
  __ dispatch_next(state);
  return entry;
}

address TemplateInterpreterGenerator::generate_return_entry_for(TosState state, int step, size_t index_size) {
  address entry = __ pc();

  // Restore stack bottom in case i2c adjusted stack
  __ ldr(esp, Address(rfp, frame::interpreter_frame_last_sp_offset * wordSize));
  // and NULL it as marker that esp is now tos until next java call
  __ str(zr, Address(rfp, frame::interpreter_frame_last_sp_offset * wordSize));
  __ restore_bcp();
  __ restore_locals();
  __ restore_constant_pool_cache();
  __ get_method(rmethod);

  // Pop N words from the stack
  __ get_cache_and_index_at_bcp(r1, r2, 1, index_size);
  __ ldr(r1, Address(r1, ConstantPoolCache::base_offset() + ConstantPoolCacheEntry::flags_offset()));
  __ andr(r1, r1, ConstantPoolCacheEntry::parameter_size_mask);

  __ add(esp, esp, r1, Assembler::LSL, 3);

  // Restore machine SP
  __ ldr(rscratch1, Address(rmethod, Method::const_offset()));
  __ ldrh(rscratch1, Address(rscratch1, ConstMethod::max_stack_offset()));
  __ add(rscratch1, rscratch1, frame::interpreter_frame_monitor_size() + 2);
  __ ldr(rscratch2,
         Address(rfp, frame::interpreter_frame_initial_sp_offset * wordSize));
  __ sub(rscratch1, rscratch2, rscratch1, ext::uxtw, 3);
  __ andr(sp, rscratch1, -16);

#ifndef PRODUCT
  // tell the simulator that the method has been reentered
  if (NotifySimulator) {
    __ notify(Assembler::method_reentry);
  }
#endif
  __ get_dispatch();
  __ dispatch_next(state, step);

  return entry;
}

address TemplateInterpreterGenerator::generate_deopt_entry_for(TosState state,
                                                               int step) {
  address entry = __ pc();
  __ restore_bcp();
  __ restore_locals();
  __ restore_constant_pool_cache();
  __ get_method(rmethod);
  __ get_dispatch();

  // Calculate stack limit
  __ ldr(rscratch1, Address(rmethod, Method::const_offset()));
  __ ldrh(rscratch1, Address(rscratch1, ConstMethod::max_stack_offset()));
  __ add(rscratch1, rscratch1, frame::interpreter_frame_monitor_size() + 2);
  __ ldr(rscratch2,
         Address(rfp, frame::interpreter_frame_initial_sp_offset * wordSize));
  __ sub(rscratch1, rscratch2, rscratch1, ext::uxtx, 3);
  __ andr(sp, rscratch1, -16);

  // Restore expression stack pointer
  __ ldr(esp, Address(rfp, frame::interpreter_frame_last_sp_offset * wordSize));
  // NULL last_sp until next java call
  __ str(zr, Address(rfp, frame::interpreter_frame_last_sp_offset * wordSize));

#if INCLUDE_JVMCI
  // Check if we need to take lock at entry of synchronized method.  This can
  // only occur on method entry so emit it only for vtos with step 0.
  if (UseJVMCICompiler && state == vtos && step == 0) {
    Label L;
    __ ldr(rscratch1, Address(rthread, Thread::pending_exception_offset()));
    __ cbz(rscratch1, L);
    // Clear flag.
    __ strb(zr, Address(rthread, JavaThread::pending_monitorenter_offset()));
    // Take lock.
    lock_method();
    __ bind(L);
  } else {
#ifdef ASSERT
    if (UseJVMCICompiler) {
      Label L;
      __ ldr(rscratch1, Address(rthread, Thread::pending_exception_offset()));
      __ cbz(rscratch1, L);
      __ stop("unexpected pending monitor in deopt entry");
      __ bind(L);
    }
#endif
  }
#endif
  // handle exceptions
  {
    Label L;
    __ ldr(rscratch1, Address(rthread, Thread::pending_exception_offset()));
    __ cbz(rscratch1, L);
    __ call_VM(noreg,
               CAST_FROM_FN_PTR(address,
                                InterpreterRuntime::throw_pending_exception));
    __ should_not_reach_here();
    __ bind(L);
  }

  __ dispatch_next(state, step);
  return entry;
}

address TemplateInterpreterGenerator::generate_result_handler_for(
        BasicType type) {
    address entry = __ pc();
  switch (type) {
  case T_BOOLEAN: __ uxtb(r0, r0);        break;
  case T_CHAR   : __ uxth(r0, r0);       break;
  case T_BYTE   : __ sxtb(r0, r0);        break;
  case T_SHORT  : __ sxth(r0, r0);        break;
  case T_INT    : __ uxtw(r0, r0);        break;  // FIXME: We almost certainly don't need this
  case T_LONG   : /* nothing to do */        break;
  case T_VOID   : /* nothing to do */        break;
  case T_FLOAT  : /* nothing to do */        break;
  case T_DOUBLE : /* nothing to do */        break;
  case T_OBJECT :
    // retrieve result from frame
    __ ldr(r0, Address(rfp, frame::interpreter_frame_oop_temp_offset*wordSize));
    // and verify it
    __ verify_oop(r0);
    break;
  default       : ShouldNotReachHere();
  }
  __ ret(lr);                                  // return from result handler
  return entry;
}

address TemplateInterpreterGenerator::generate_safept_entry_for(
        TosState state,
        address runtime_entry) {
  address entry = __ pc();
  __ push(state);
  __ call_VM(noreg, runtime_entry);
  __ membar(Assembler::AnyAny);
  __ dispatch_via(vtos, Interpreter::_normal_table.table_for(vtos));
  return entry;
}

// Helpers for commoning out cases in the various type of method entries.
//


// increment invocation count & check for overflow
//
// Note: checking for negative value instead of overflow
//       so we have a 'sticky' overflow test
//
// rmethod: method
//
void TemplateInterpreterGenerator::generate_counter_incr(
        Label* overflow,
        Label* profile_method,
        Label* profile_method_continue) {
  Label done;
  // Note: In tiered we increment either counters in Method* or in MDO depending if we're profiling or not.
  if (TieredCompilation) {
    int increment = InvocationCounter::count_increment;
    Label no_mdo;
    if (ProfileInterpreter) {
      // Are we profiling?
      __ ldr(r0, Address(rmethod, Method::method_data_offset()));
      __ cbz(r0, no_mdo);
      // Increment counter in the MDO
      const Address mdo_invocation_counter(r0, in_bytes(MethodData::invocation_counter_offset()) +
                                                in_bytes(InvocationCounter::counter_offset()));
      const Address mask(r0, in_bytes(MethodData::invoke_mask_offset()));
      __ increment_mask_and_jump(mdo_invocation_counter, increment, mask, rscratch1, rscratch2, false, Assembler::EQ, overflow);
      __ b(done);
    }
    __ bind(no_mdo);
    // Increment counter in MethodCounters
    const Address invocation_counter(rscratch2,
                  MethodCounters::invocation_counter_offset() +
                  InvocationCounter::counter_offset());
    __ get_method_counters(rmethod, rscratch2, done);
    const Address mask(rscratch2, in_bytes(MethodCounters::invoke_mask_offset()));
    __ increment_mask_and_jump(invocation_counter, increment, mask, rscratch1, r1, false, Assembler::EQ, overflow);
    __ bind(done);
  } else { // not TieredCompilation
    const Address backedge_counter(rscratch2,
                  MethodCounters::backedge_counter_offset() +
                  InvocationCounter::counter_offset());
    const Address invocation_counter(rscratch2,
                  MethodCounters::invocation_counter_offset() +
                  InvocationCounter::counter_offset());

    __ get_method_counters(rmethod, rscratch2, done);

    if (ProfileInterpreter) { // %%% Merge this into MethodData*
      __ ldrw(r1, Address(rscratch2, MethodCounters::interpreter_invocation_counter_offset()));
      __ addw(r1, r1, 1);
      __ strw(r1, Address(rscratch2, MethodCounters::interpreter_invocation_counter_offset()));
    }
    // Update standard invocation counters
    __ ldrw(r1, invocation_counter);
    __ ldrw(r0, backedge_counter);

    __ addw(r1, r1, InvocationCounter::count_increment);
    __ andw(r0, r0, InvocationCounter::count_mask_value);

    __ strw(r1, invocation_counter);
    __ addw(r0, r0, r1);                // add both counters

    // profile_method is non-null only for interpreted method so
    // profile_method != NULL == !native_call

    if (ProfileInterpreter && profile_method != NULL) {
      // Test to see if we should create a method data oop
      __ ldr(rscratch2, Address(rmethod, Method::method_counters_offset()));
      __ ldrw(rscratch2, Address(rscratch2, in_bytes(MethodCounters::interpreter_profile_limit_offset())));
      __ cmpw(r0, rscratch2);
      __ br(Assembler::LT, *profile_method_continue);

      // if no method data exists, go to profile_method
      __ test_method_data_pointer(rscratch2, *profile_method);
    }

    {
      __ ldr(rscratch2, Address(rmethod, Method::method_counters_offset()));
      __ ldrw(rscratch2, Address(rscratch2, in_bytes(MethodCounters::interpreter_invocation_limit_offset())));
      __ cmpw(r0, rscratch2);
      __ br(Assembler::HS, *overflow);
    }
    __ bind(done);
  }
}

void TemplateInterpreterGenerator::generate_counter_overflow(Label& do_continue) {

  // Asm interpreter on entry
  // On return (i.e. jump to entry_point) [ back to invocation of interpreter ]
  // Everything as it was on entry

  // InterpreterRuntime::frequency_counter_overflow takes two
  // arguments, the first (thread) is passed by call_VM, the second
  // indicates if the counter overflow occurs at a backwards branch
  // (NULL bcp).  We pass zero for it.  The call returns the address
  // of the verified entry point for the method or NULL if the
  // compilation did not complete (either went background or bailed
  // out).
  __ mov(c_rarg1, 0);
  __ call_VM(noreg,
             CAST_FROM_FN_PTR(address,
                              InterpreterRuntime::frequency_counter_overflow),
             c_rarg1);

  __ b(do_continue);
}

// See if we've got enough room on the stack for locals plus overhead
// below JavaThread::stack_overflow_limit(). If not, throw a StackOverflowError
// without going through the signal handler, i.e., reserved and yellow zones
// will not be made usable. The shadow zone must suffice to handle the
// overflow.
// The expression stack grows down incrementally, so the normal guard
// page mechanism will work for that.
//
// NOTE: Since the additional locals are also always pushed (wasn't
// obvious in generate_method_entry) so the guard should work for them
// too.
//
// Args:
//      r3: number of additional locals this frame needs (what we must check)
//      rmethod: Method*
//
// Kills:
//      r0
void TemplateInterpreterGenerator::generate_stack_overflow_check(void) {

  // monitor entry size: see picture of stack set
  // (generate_method_entry) and frame_amd64.hpp
  const int entry_size = frame::interpreter_frame_monitor_size() * wordSize;

  // total overhead size: entry_size + (saved rbp through expr stack
  // bottom).  be sure to change this if you add/subtract anything
  // to/from the overhead area
  const int overhead_size =
    -(frame::interpreter_frame_initial_sp_offset * wordSize) + entry_size;

  const int page_size = os::vm_page_size();

  Label after_frame_check;

  // see if the frame is greater than one page in size. If so,
  // then we need to verify there is enough stack space remaining
  // for the additional locals.
  //
  // Note that we use SUBS rather than CMP here because the immediate
  // field of this instruction may overflow.  SUBS can cope with this
  // because it is a macro that will expand to some number of MOV
  // instructions and a register operation.
  __ subs(rscratch1, r3, (page_size - overhead_size) / Interpreter::stackElementSize);
  __ br(Assembler::LS, after_frame_check);

  // compute rsp as if this were going to be the last frame on
  // the stack before the red zone

  // locals + overhead, in bytes
  __ mov(r0, overhead_size);
  __ add(r0, r0, r3, Assembler::LSL, Interpreter::logStackElementSize);  // 2 slots per parameter.

  const Address stack_limit(rthread, JavaThread::stack_overflow_limit_offset());
  __ ldr(rscratch1, stack_limit);

#ifdef ASSERT
  Label limit_okay;
  // Verify that thread stack limit is non-zero.
  __ cbnz(rscratch1, limit_okay);
  __ stop("stack overflow limit is zero");
  __ bind(limit_okay);
#endif

  // Add stack limit to locals.
  __ add(r0, r0, rscratch1);

  // Check against the current stack bottom.
  __ cmp(sp, r0);
  __ br(Assembler::HI, after_frame_check);

  // Remove the incoming args, peeling the machine SP back to where it
  // was in the caller.  This is not strictly necessary, but unless we
  // do so the stack frame may have a garbage FP; this ensures a
  // correct call stack that we can always unwind.  The ANDR should be
  // unnecessary because the sender SP in r13 is always aligned, but
  // it doesn't hurt.
  __ andr(sp, r13, -16);

  // Note: the restored frame is not necessarily interpreted.
  // Use the shared runtime version of the StackOverflowError.
  assert(StubRoutines::throw_StackOverflowError_entry() != NULL, "stub not yet generated");
  __ far_jump(RuntimeAddress(StubRoutines::throw_StackOverflowError_entry()));

  // all done with frame size check
  __ bind(after_frame_check);
}

// Allocate monitor and lock method (asm interpreter)
//
// Args:
//      rmethod: Method*
//      rlocals: locals
//
// Kills:
//      r0
//      c_rarg0, c_rarg1, c_rarg2, c_rarg3, ...(param regs)
//      rscratch1, rscratch2 (scratch regs)
void TemplateInterpreterGenerator::lock_method() {
  // synchronize method
  const Address access_flags(rmethod, Method::access_flags_offset());
  const Address monitor_block_top(
        rfp,
        frame::interpreter_frame_monitor_block_top_offset * wordSize);
  const int entry_size = frame::interpreter_frame_monitor_size() * wordSize;

#ifdef ASSERT
  {
    Label L;
    __ ldrw(r0, access_flags);
    __ tst(r0, JVM_ACC_SYNCHRONIZED);
    __ br(Assembler::NE, L);
    __ stop("method doesn't need synchronization");
    __ bind(L);
  }
#endif // ASSERT

  // get synchronization object
  {
    Label done;
    __ ldrw(r0, access_flags);
    __ tst(r0, JVM_ACC_STATIC);
    // get receiver (assume this is frequent case)
    __ ldr(r0, Address(rlocals, Interpreter::local_offset_in_bytes(0)));
    __ br(Assembler::EQ, done);
    __ load_mirror(r0, rmethod);

#ifdef ASSERT
    {
      Label L;
      __ cbnz(r0, L);
      __ stop("synchronization object is NULL");
      __ bind(L);
    }
#endif // ASSERT

    __ bind(done);
  }

  // add space for monitor & lock
  __ sub(sp, sp, entry_size); // add space for a monitor entry
  __ sub(esp, esp, entry_size);
  __ mov(rscratch1, esp);
  __ str(rscratch1, monitor_block_top);  // set new monitor block top
  // store object
  __ str(r0, Address(esp, BasicObjectLock::obj_offset_in_bytes()));
  __ mov(c_rarg1, esp); // object address
  __ lock_object(c_rarg1);
}

// Generate a fixed interpreter frame. This is identical setup for
// interpreted methods and for native methods hence the shared code.
//
// Args:
//      lr: return address
//      rmethod: Method*
//      rlocals: pointer to locals
//      rcpool: cp cache
//      stack_pointer: previous sp
void TemplateInterpreterGenerator::generate_fixed_frame(bool native_call) {
  // initialize fixed part of activation frame
  if (native_call) {
    __ sub(esp, sp, 14 *  wordSize);
    __ mov(rbcp, zr);
    __ stp(esp, zr, Address(__ pre(sp, -14 * wordSize)));
    // add 2 zero-initialized slots for native calls
    __ stp(zr, zr, Address(sp, 12 * wordSize));
  } else {
    __ sub(esp, sp, 12 *  wordSize);
    __ ldr(rscratch1, Address(rmethod, Method::const_offset()));      // get ConstMethod
    __ add(rbcp, rscratch1, in_bytes(ConstMethod::codes_offset())); // get codebase
    __ stp(esp, rbcp, Address(__ pre(sp, -12 * wordSize)));
  }

  if (ProfileInterpreter) {
    Label method_data_continue;
    __ ldr(rscratch1, Address(rmethod, Method::method_data_offset()));
    __ cbz(rscratch1, method_data_continue);
    __ lea(rscratch1, Address(rscratch1, in_bytes(MethodData::data_offset())));
    __ bind(method_data_continue);
    __ stp(rscratch1, rmethod, Address(sp, 6 * wordSize));  // save Method* and mdp (method data pointer)
  } else {
    __ stp(zr, rmethod, Address(sp, 6 * wordSize));        // save Method* (no mdp)
  }

  // Get mirror and store it in the frame as GC root for this Method*
  __ load_mirror(rscratch1, rmethod);
  __ stp(rscratch1, zr, Address(sp, 4 * wordSize));

  __ ldr(rcpool, Address(rmethod, Method::const_offset()));
  __ ldr(rcpool, Address(rcpool, ConstMethod::constants_offset()));
  __ ldr(rcpool, Address(rcpool, ConstantPool::cache_offset_in_bytes()));
  __ stp(rlocals, rcpool, Address(sp, 2 * wordSize));

  __ stp(rfp, lr, Address(sp, 10 * wordSize));
  __ lea(rfp, Address(sp, 10 * wordSize));

  // set sender sp
  // leave last_sp as null
  __ stp(zr, r13, Address(sp, 8 * wordSize));

  // Move SP out of the way
  if (! native_call) {
    __ ldr(rscratch1, Address(rmethod, Method::const_offset()));
    __ ldrh(rscratch1, Address(rscratch1, ConstMethod::max_stack_offset()));
    __ add(rscratch1, rscratch1, frame::interpreter_frame_monitor_size() + 2);
    __ sub(rscratch1, sp, rscratch1, ext::uxtw, 3);
    __ andr(sp, rscratch1, -16);
  }
}

// End of helpers

// Various method entries
//------------------------------------------------------------------------------------------------------------------------
//
//

// Method entry for java.lang.ref.Reference.get.
address TemplateInterpreterGenerator::generate_Reference_get_entry(void) {
#if INCLUDE_ALL_GCS
  // Code: _aload_0, _getfield, _areturn
  // parameter size = 1
  //
  // The code that gets generated by this routine is split into 2 parts:
  //    1. The "intrinsified" code for G1 (or any SATB based GC),
  //    2. The slow path - which is an expansion of the regular method entry.
  //
  // Notes:-
  // * In the G1 code we do not check whether we need to block for
  //   a safepoint. If G1 is enabled then we must execute the specialized
  //   code for Reference.get (except when the Reference object is null)
  //   so that we can log the value in the referent field with an SATB
  //   update buffer.
  //   If the code for the getfield template is modified so that the
  //   G1 pre-barrier code is executed when the current method is
  //   Reference.get() then going through the normal method entry
  //   will be fine.
  // * The G1 code can, however, check the receiver object (the instance
  //   of java.lang.Reference) and jump to the slow path if null. If the
  //   Reference object is null then we obviously cannot fetch the referent
  //   and so we don't need to call the G1 pre-barrier. Thus we can use the
  //   regular method entry code to generate the NPE.
  //
  // This code is based on generate_accessor_entry.
  //
  // rmethod: Method*
  // r13: senderSP must preserve for slow path, set SP to it on fast path

  address entry = __ pc();

  const int referent_offset = java_lang_ref_Reference::referent_offset;
  guarantee(referent_offset > 0, "referent offset not initialized");

  if (UseG1GC) {
    Label slow_path;
    const Register local_0 = c_rarg0;
    // Check if local 0 != NULL
    // If the receiver is null then it is OK to jump to the slow path.
    __ ldr(local_0, Address(esp, 0));
    __ cbz(local_0, slow_path);

    // Load the value of the referent field.
    const Address field_address(local_0, referent_offset);
    __ load_heap_oop(local_0, field_address);

    __ mov(r19, r13);   // Move senderSP to a callee-saved register
    // Generate the G1 pre-barrier code to log the value of
    // the referent field in an SATB buffer.
    __ enter(); // g1_write may call runtime
    __ g1_write_barrier_pre(noreg /* obj */,
                            local_0 /* pre_val */,
                            rthread /* thread */,
                            rscratch2 /* tmp */,
                            true /* tosca_live */,
                            true /* expand_call */);
    __ leave();
    // areturn
    __ andr(sp, r19, -16);  // done with stack
    __ ret(lr);

    // generate a vanilla interpreter entry as the slow path
    __ bind(slow_path);
    __ jump_to_entry(Interpreter::entry_for_kind(Interpreter::zerolocals));
    return entry;
  }
#endif // INCLUDE_ALL_GCS

  // If G1 is not enabled then attempt to go through the accessor entry point
  // Reference.get is an accessor
  return NULL;
}

/**
 * Method entry for static native methods:
 *   int java.util.zip.CRC32.update(int crc, int b)
 */
address TemplateInterpreterGenerator::generate_CRC32_update_entry() {
  if (UseCRC32Intrinsics) {
    address entry = __ pc();

    // rmethod: Method*
    // r13: senderSP must preserved for slow path
    // esp: args

    Label slow_path;
    // If we need a safepoint check, generate full interpreter entry.
    ExternalAddress state(SafepointSynchronize::address_of_state());
    unsigned long offset;
    __ adrp(rscratch1, ExternalAddress(SafepointSynchronize::address_of_state()), offset);
    __ ldrw(rscratch1, Address(rscratch1, offset));
    assert(SafepointSynchronize::_not_synchronized == 0, "rewrite this code");
    __ cbnz(rscratch1, slow_path);

    // We don't generate local frame and don't align stack because
    // we call stub code and there is no safepoint on this path.

    // Load parameters
    const Register crc = c_rarg0;  // crc
    const Register val = c_rarg1;  // source java byte value
    const Register tbl = c_rarg2;  // scratch

    // Arguments are reversed on java expression stack
    __ ldrw(val, Address(esp, 0));              // byte value
    __ ldrw(crc, Address(esp, wordSize));       // Initial CRC

    __ adrp(tbl, ExternalAddress(StubRoutines::crc_table_addr()), offset);
    __ add(tbl, tbl, offset);

    __ ornw(crc, zr, crc); // ~crc
    __ update_byte_crc32(crc, val, tbl);
    __ ornw(crc, zr, crc); // ~crc

    // result in c_rarg0

    __ andr(sp, r13, -16);
    __ ret(lr);

    // generate a vanilla native entry as the slow path
    __ bind(slow_path);
    __ jump_to_entry(Interpreter::entry_for_kind(Interpreter::native));
    return entry;
  }
  return NULL;
}

/**
 * Method entry for static native methods:
 *   int java.util.zip.CRC32.updateBytes(int crc, byte[] b, int off, int len)
 *   int java.util.zip.CRC32.updateByteBuffer(int crc, long buf, int off, int len)
 */
address TemplateInterpreterGenerator::generate_CRC32_updateBytes_entry(AbstractInterpreter::MethodKind kind) {
  if (UseCRC32Intrinsics) {
    address entry = __ pc();

    // rmethod,: Method*
    // r13: senderSP must preserved for slow path

    Label slow_path;
    // If we need a safepoint check, generate full interpreter entry.
    ExternalAddress state(SafepointSynchronize::address_of_state());
    unsigned long offset;
    __ adrp(rscratch1, ExternalAddress(SafepointSynchronize::address_of_state()), offset);
    __ ldrw(rscratch1, Address(rscratch1, offset));
    assert(SafepointSynchronize::_not_synchronized == 0, "rewrite this code");
    __ cbnz(rscratch1, slow_path);

    // We don't generate local frame and don't align stack because
    // we call stub code and there is no safepoint on this path.

    // Load parameters
    const Register crc = c_rarg0;  // crc
    const Register buf = c_rarg1;  // source java byte array address
    const Register len = c_rarg2;  // length
    const Register off = len;      // offset (never overlaps with 'len')

    // Arguments are reversed on java expression stack
    // Calculate address of start element
    if (kind == Interpreter::java_util_zip_CRC32_updateByteBuffer) {
      __ ldr(buf, Address(esp, 2*wordSize)); // long buf
      __ ldrw(off, Address(esp, wordSize)); // offset
      __ add(buf, buf, off); // + offset
      __ ldrw(crc,   Address(esp, 4*wordSize)); // Initial CRC
    } else {
      __ ldr(buf, Address(esp, 2*wordSize)); // byte[] array
      __ add(buf, buf, arrayOopDesc::base_offset_in_bytes(T_BYTE)); // + header size
      __ ldrw(off, Address(esp, wordSize)); // offset
      __ add(buf, buf, off); // + offset
      __ ldrw(crc,   Address(esp, 3*wordSize)); // Initial CRC
    }
    // Can now load 'len' since we're finished with 'off'
    __ ldrw(len, Address(esp, 0x0)); // Length

    __ andr(sp, r13, -16); // Restore the caller's SP

    // We are frameless so we can just jump to the stub.
    __ b(CAST_FROM_FN_PTR(address, StubRoutines::updateBytesCRC32()));

    // generate a vanilla native entry as the slow path
    __ bind(slow_path);
    __ jump_to_entry(Interpreter::entry_for_kind(Interpreter::native));
    return entry;
  }
  return NULL;
}

// Not supported
address TemplateInterpreterGenerator::generate_CRC32C_updateBytes_entry(AbstractInterpreter::MethodKind kind) {
  return NULL;
}

void TemplateInterpreterGenerator::bang_stack_shadow_pages(bool native_call) {
  // Bang each page in the shadow zone. We can't assume it's been done for
  // an interpreter frame with greater than a page of locals, so each page
  // needs to be checked.  Only true for non-native.
  if (UseStackBanging) {
    const int n_shadow_pages = JavaThread::stack_shadow_zone_size() / os::vm_page_size();
    const int start_page = native_call ? n_shadow_pages : 1;
    const int page_size = os::vm_page_size();
    for (int pages = start_page; pages <= n_shadow_pages ; pages++) {
      __ sub(rscratch2, sp, pages*page_size);
      __ str(zr, Address(rscratch2));
    }
  }
}


// Interpreter stub for calling a native method. (asm interpreter)
// This sets up a somewhat different looking stack for calling the
// native method than the typical interpreter frame setup.
address TemplateInterpreterGenerator::generate_native_entry(bool synchronized) {
  // determine code generation flags
  bool inc_counter  = UseCompiler || CountCompiledCalls || LogTouchedMethods;

  // r1: Method*
  // rscratch1: sender sp

  address entry_point = __ pc();

  const Address constMethod       (rmethod, Method::const_offset());
  const Address access_flags      (rmethod, Method::access_flags_offset());
  const Address size_of_parameters(r2, ConstMethod::
                                       size_of_parameters_offset());

  // get parameter size (always needed)
  __ ldr(r2, constMethod);
  __ load_unsigned_short(r2, size_of_parameters);

  // Native calls don't need the stack size check since they have no
  // expression stack and the arguments are already on the stack and
  // we only add a handful of words to the stack.

  // rmethod: Method*
  // r2: size of parameters
  // rscratch1: sender sp

  // for natives the size of locals is zero

  // compute beginning of parameters (rlocals)
  __ add(rlocals, esp, r2, ext::uxtx, 3);
  __ add(rlocals, rlocals, -wordSize);

  // Pull SP back to minimum size: this avoids holes in the stack
  __ andr(sp, esp, -16);

  // initialize fixed part of activation frame
  generate_fixed_frame(true);
#ifndef PRODUCT
  // tell the simulator that a method has been entered
  if (NotifySimulator) {
    __ notify(Assembler::method_entry);
  }
#endif

  // make sure method is native & not abstract
#ifdef ASSERT
  __ ldrw(r0, access_flags);
  {
    Label L;
    __ tst(r0, JVM_ACC_NATIVE);
    __ br(Assembler::NE, L);
    __ stop("tried to execute non-native method as native");
    __ bind(L);
  }
  {
    Label L;
    __ tst(r0, JVM_ACC_ABSTRACT);
    __ br(Assembler::EQ, L);
    __ stop("tried to execute abstract method in interpreter");
    __ bind(L);
  }
#endif

  // Since at this point in the method invocation the exception
  // handler would try to exit the monitor of synchronized methods
  // which hasn't been entered yet, we set the thread local variable
  // _do_not_unlock_if_synchronized to true. The remove_activation
  // will check this flag.

   const Address do_not_unlock_if_synchronized(rthread,
        in_bytes(JavaThread::do_not_unlock_if_synchronized_offset()));
  __ mov(rscratch2, true);
  __ strb(rscratch2, do_not_unlock_if_synchronized);

  // increment invocation count & check for overflow
  Label invocation_counter_overflow;
  if (inc_counter) {
    generate_counter_incr(&invocation_counter_overflow, NULL, NULL);
  }

  Label continue_after_compile;
  __ bind(continue_after_compile);

  bang_stack_shadow_pages(true);

  // reset the _do_not_unlock_if_synchronized flag
  __ strb(zr, do_not_unlock_if_synchronized);

  // check for synchronized methods
  // Must happen AFTER invocation_counter check and stack overflow check,
  // so method is not locked if overflows.
  if (synchronized) {
    lock_method();
  } else {
    // no synchronization necessary
#ifdef ASSERT
    {
      Label L;
      __ ldrw(r0, access_flags);
      __ tst(r0, JVM_ACC_SYNCHRONIZED);
      __ br(Assembler::EQ, L);
      __ stop("method needs synchronization");
      __ bind(L);
    }
#endif
  }

  // start execution
#ifdef ASSERT
  {
    Label L;
    const Address monitor_block_top(rfp,
                 frame::interpreter_frame_monitor_block_top_offset * wordSize);
    __ ldr(rscratch1, monitor_block_top);
    __ cmp(esp, rscratch1);
    __ br(Assembler::EQ, L);
    __ stop("broken stack frame setup in interpreter");
    __ bind(L);
  }
#endif

  // jvmti support
  __ notify_method_entry();

  // work registers
  const Register t = r17;
  const Register result_handler = r19;

  // allocate space for parameters
  __ ldr(t, Address(rmethod, Method::const_offset()));
  __ load_unsigned_short(t, Address(t, ConstMethod::size_of_parameters_offset()));

  __ sub(rscratch1, esp, t, ext::uxtx, Interpreter::logStackElementSize);
  __ andr(sp, rscratch1, -16);
  __ mov(esp, rscratch1);

  // get signature handler
  {
    Label L;
    __ ldr(t, Address(rmethod, Method::signature_handler_offset()));
    __ cbnz(t, L);
    __ call_VM(noreg,
               CAST_FROM_FN_PTR(address,
                                InterpreterRuntime::prepare_native_call),
               rmethod);
    __ ldr(t, Address(rmethod, Method::signature_handler_offset()));
    __ bind(L);
  }

  // call signature handler
  assert(InterpreterRuntime::SignatureHandlerGenerator::from() == rlocals,
         "adjust this code");
  assert(InterpreterRuntime::SignatureHandlerGenerator::to() == sp,
         "adjust this code");
  assert(InterpreterRuntime::SignatureHandlerGenerator::temp() == rscratch1,
          "adjust this code");

  // The generated handlers do not touch rmethod (the method).
  // However, large signatures cannot be cached and are generated
  // each time here.  The slow-path generator can do a GC on return,
  // so we must reload it after the call.
  __ blr(t);
  __ get_method(rmethod);        // slow path can do a GC, reload rmethod


  // result handler is in r0
  // set result handler
  __ mov(result_handler, r0);
  // pass mirror handle if static call
  {
    Label L;
    __ ldrw(t, Address(rmethod, Method::access_flags_offset()));
    __ tbz(t, exact_log2(JVM_ACC_STATIC), L);
    // get mirror
    __ load_mirror(t, rmethod);
    // copy mirror into activation frame
    __ str(t, Address(rfp, frame::interpreter_frame_oop_temp_offset * wordSize));
    // pass handle to mirror
    __ add(c_rarg1, rfp, frame::interpreter_frame_oop_temp_offset * wordSize);
    __ bind(L);
  }

  // get native function entry point in r10
  {
    Label L;
    __ ldr(r10, Address(rmethod, Method::native_function_offset()));
    address unsatisfied = (SharedRuntime::native_method_throw_unsatisfied_link_error_entry());
    __ mov(rscratch2, unsatisfied);
    __ ldr(rscratch2, rscratch2);
    __ cmp(r10, rscratch2);
    __ br(Assembler::NE, L);
    __ call_VM(noreg,
               CAST_FROM_FN_PTR(address,
                                InterpreterRuntime::prepare_native_call),
               rmethod);
    __ get_method(rmethod);
    __ ldr(r10, Address(rmethod, Method::native_function_offset()));
    __ bind(L);
  }

  // pass JNIEnv
  __ add(c_rarg0, rthread, in_bytes(JavaThread::jni_environment_offset()));

  // It is enough that the pc() points into the right code
  // segment. It does not have to be the correct return pc.
  __ set_last_Java_frame(esp, rfp, (address)NULL, rscratch1);

  // change thread state
#ifdef ASSERT
  {
    Label L;
    __ ldrw(t, Address(rthread, JavaThread::thread_state_offset()));
    __ cmp(t, _thread_in_Java);
    __ br(Assembler::EQ, L);
    __ stop("Wrong thread state in native stub");
    __ bind(L);
  }
#endif

  // Change state to native
  __ mov(rscratch1, _thread_in_native);
  __ lea(rscratch2, Address(rthread, JavaThread::thread_state_offset()));
  __ stlrw(rscratch1, rscratch2);

  // Call the native method.
  __ blrt(r10, rscratch1);
  __ maybe_isb();
  __ get_method(rmethod);
  // result potentially in r0 or v0

  // make room for the pushes we're about to do
  __ sub(rscratch1, esp, 4 * wordSize);
  __ andr(sp, rscratch1, -16);

  // NOTE: The order of these pushes is known to frame::interpreter_frame_result
  // in order to extract the result of a method call. If the order of these
  // pushes change or anything else is added to the stack then the code in
  // interpreter_frame_result must also change.
  __ push(dtos);
  __ push(ltos);

  // change thread state
  __ mov(rscratch1, _thread_in_native_trans);
  __ lea(rscratch2, Address(rthread, JavaThread::thread_state_offset()));
  __ stlrw(rscratch1, rscratch2);

  if (os::is_MP()) {
    if (UseMembar) {
      // Force this write out before the read below
      __ dsb(Assembler::SY);
    } else {
      // Write serialization page so VM thread can do a pseudo remote membar.
      // We use the current thread pointer to calculate a thread specific
      // offset to write to within the page. This minimizes bus traffic
      // due to cache line collision.
      __ serialize_memory(rthread, rscratch2);
    }
  }

  // check for safepoint operation in progress and/or pending suspend requests
  {
    Label Continue;
    {
      unsigned long offset;
      __ adrp(rscratch2, SafepointSynchronize::address_of_state(), offset);
      __ ldrw(rscratch2, Address(rscratch2, offset));
    }
    assert(SafepointSynchronize::_not_synchronized == 0,
           "SafepointSynchronize::_not_synchronized");
    Label L;
    __ cbnz(rscratch2, L);
    __ ldrw(rscratch2, Address(rthread, JavaThread::suspend_flags_offset()));
    __ cbz(rscratch2, Continue);
    __ bind(L);

    // Don't use call_VM as it will see a possible pending exception
    // and forward it and never return here preventing us from
    // clearing _last_native_pc down below. So we do a runtime call by
    // hand.
    //
    __ mov(c_rarg0, rthread);
    __ mov(rscratch2, CAST_FROM_FN_PTR(address, JavaThread::check_special_condition_for_native_trans));
    __ blrt(rscratch2, 1, 0, 0);
    __ maybe_isb();
    __ get_method(rmethod);
    __ reinit_heapbase();
    __ bind(Continue);
  }

  // change thread state
  __ mov(rscratch1, _thread_in_Java);
  __ lea(rscratch2, Address(rthread, JavaThread::thread_state_offset()));
  __ stlrw(rscratch1, rscratch2);

  // reset_last_Java_frame
  __ reset_last_Java_frame(true);

  if (CheckJNICalls) {
    // clear_pending_jni_exception_check
    __ str(zr, Address(rthread, JavaThread::pending_jni_exception_check_fn_offset()));
  }

  // reset handle block
  __ ldr(t, Address(rthread, JavaThread::active_handles_offset()));
  __ str(zr, Address(t, JNIHandleBlock::top_offset_in_bytes()));

  // If result is an oop unbox and store it in frame where gc will see it
  // and result handler will pick it up

  {
    Label no_oop, store_result;
    __ adr(t, ExternalAddress(AbstractInterpreter::result_handler(T_OBJECT)));
    __ cmp(t, result_handler);
    __ br(Assembler::NE, no_oop);
    // retrieve result
    __ pop(ltos);
    __ cbz(r0, store_result);
    __ ldr(r0, Address(r0, 0));
    __ bind(store_result);
    __ str(r0, Address(rfp, frame::interpreter_frame_oop_temp_offset*wordSize));
    // keep stack depth as expected by pushing oop which will eventually be discarded
    __ push(ltos);
    __ bind(no_oop);
  }

  {
    Label no_reguard;
    __ lea(rscratch1, Address(rthread, in_bytes(JavaThread::stack_guard_state_offset())));
    __ ldrw(rscratch1, Address(rscratch1));
    __ cmp(rscratch1, JavaThread::stack_guard_yellow_reserved_disabled);
    __ br(Assembler::NE, no_reguard);

    __ pusha(); // XXX only save smashed registers
    __ mov(c_rarg0, rthread);
    __ mov(rscratch2, CAST_FROM_FN_PTR(address, SharedRuntime::reguard_yellow_pages));
    __ blrt(rscratch2, 0, 0, 0);
    __ popa(); // XXX only restore smashed registers
    __ bind(no_reguard);
  }

  // The method register is junk from after the thread_in_native transition
  // until here.  Also can't call_VM until the bcp has been
  // restored.  Need bcp for throwing exception below so get it now.
  __ get_method(rmethod);

  // restore bcp to have legal interpreter frame, i.e., bci == 0 <=>
  // rbcp == code_base()
  __ ldr(rbcp, Address(rmethod, Method::const_offset()));   // get ConstMethod*
  __ add(rbcp, rbcp, in_bytes(ConstMethod::codes_offset()));          // get codebase
  // handle exceptions (exception handling will handle unlocking!)
  {
    Label L;
    __ ldr(rscratch1, Address(rthread, Thread::pending_exception_offset()));
    __ cbz(rscratch1, L);
    // Note: At some point we may want to unify this with the code
    // used in call_VM_base(); i.e., we should use the
    // StubRoutines::forward_exception code. For now this doesn't work
    // here because the rsp is not correctly set at this point.
    __ MacroAssembler::call_VM(noreg,
                               CAST_FROM_FN_PTR(address,
                               InterpreterRuntime::throw_pending_exception));
    __ should_not_reach_here();
    __ bind(L);
  }

  // do unlocking if necessary
  {
    Label L;
    __ ldrw(t, Address(rmethod, Method::access_flags_offset()));
    __ tbz(t, exact_log2(JVM_ACC_SYNCHRONIZED), L);
    // the code below should be shared with interpreter macro
    // assembler implementation
    {
      Label unlock;
      // BasicObjectLock will be first in list, since this is a
      // synchronized method. However, need to check that the object
      // has not been unlocked by an explicit monitorexit bytecode.

      // monitor expect in c_rarg1 for slow unlock path
      __ lea (c_rarg1, Address(rfp,   // address of first monitor
                               (intptr_t)(frame::interpreter_frame_initial_sp_offset *
                                          wordSize - sizeof(BasicObjectLock))));

      __ ldr(t, Address(c_rarg1, BasicObjectLock::obj_offset_in_bytes()));
      __ cbnz(t, unlock);

      // Entry already unlocked, need to throw exception
      __ MacroAssembler::call_VM(noreg,
                                 CAST_FROM_FN_PTR(address,
                   InterpreterRuntime::throw_illegal_monitor_state_exception));
      __ should_not_reach_here();

      __ bind(unlock);
      __ unlock_object(c_rarg1);
    }
    __ bind(L);
  }

  // jvmti support
  // Note: This must happen _after_ handling/throwing any exceptions since
  //       the exception handler code notifies the runtime of method exits
  //       too. If this happens before, method entry/exit notifications are
  //       not properly paired (was bug - gri 11/22/99).
  __ notify_method_exit(vtos, InterpreterMacroAssembler::NotifyJVMTI);

  // restore potential result in r0:d0, call result handler to
  // restore potential result in ST0 & handle result

  __ pop(ltos);
  __ pop(dtos);

  __ blr(result_handler);

  // remove activation
  __ ldr(esp, Address(rfp,
                    frame::interpreter_frame_sender_sp_offset *
                    wordSize)); // get sender sp
  // remove frame anchor
  __ leave();

  // resture sender sp
  __ mov(sp, esp);

  __ ret(lr);

  if (inc_counter) {
    // Handle overflow of counter and compile method
    __ bind(invocation_counter_overflow);
    generate_counter_overflow(continue_after_compile);
  }

  return entry_point;
}

//
// Generic interpreted method entry to (asm) interpreter
//
address TemplateInterpreterGenerator::generate_normal_entry(bool synchronized) {
  // determine code generation flags
  bool inc_counter  = UseCompiler || CountCompiledCalls || LogTouchedMethods;

  // rscratch1: sender sp
  address entry_point = __ pc();

  const Address constMethod(rmethod, Method::const_offset());
  const Address access_flags(rmethod, Method::access_flags_offset());
  const Address size_of_parameters(r3,
                                   ConstMethod::size_of_parameters_offset());
  const Address size_of_locals(r3, ConstMethod::size_of_locals_offset());

  // get parameter size (always needed)
  // need to load the const method first
  __ ldr(r3, constMethod);
  __ load_unsigned_short(r2, size_of_parameters);

  // r2: size of parameters

  __ load_unsigned_short(r3, size_of_locals); // get size of locals in words
  __ sub(r3, r3, r2); // r3 = no. of additional locals

  // see if we've got enough room on the stack for locals plus overhead.
  generate_stack_overflow_check();

  // compute beginning of parameters (rlocals)
  __ add(rlocals, esp, r2, ext::uxtx, 3);
  __ sub(rlocals, rlocals, wordSize);

  // Make room for locals
  __ sub(rscratch1, esp, r3, ext::uxtx, 3);
  __ andr(sp, rscratch1, -16);

  // r3 - # of additional locals
  // allocate space for locals
  // explicitly initialize locals
  {
    Label exit, loop;
    __ ands(zr, r3, r3);
    __ br(Assembler::LE, exit); // do nothing if r3 <= 0
    __ bind(loop);
    __ str(zr, Address(__ post(rscratch1, wordSize)));
    __ sub(r3, r3, 1); // until everything initialized
    __ cbnz(r3, loop);
    __ bind(exit);
  }

  // And the base dispatch table
  __ get_dispatch();

  // initialize fixed part of activation frame
  generate_fixed_frame(false);
#ifndef PRODUCT
  // tell the simulator that a method has been entered
  if (NotifySimulator) {
    __ notify(Assembler::method_entry);
  }
#endif
  // make sure method is not native & not abstract
#ifdef ASSERT
  __ ldrw(r0, access_flags);
  {
    Label L;
    __ tst(r0, JVM_ACC_NATIVE);
    __ br(Assembler::EQ, L);
    __ stop("tried to execute native method as non-native");
    __ bind(L);
  }
 {
    Label L;
    __ tst(r0, JVM_ACC_ABSTRACT);
    __ br(Assembler::EQ, L);
    __ stop("tried to execute abstract method in interpreter");
    __ bind(L);
  }
#endif

  // Since at this point in the method invocation the exception
  // handler would try to exit the monitor of synchronized methods
  // which hasn't been entered yet, we set the thread local variable
  // _do_not_unlock_if_synchronized to true. The remove_activation
  // will check this flag.

   const Address do_not_unlock_if_synchronized(rthread,
        in_bytes(JavaThread::do_not_unlock_if_synchronized_offset()));
  __ mov(rscratch2, true);
  __ strb(rscratch2, do_not_unlock_if_synchronized);

  // increment invocation count & check for overflow
  Label invocation_counter_overflow;
  Label profile_method;
  Label profile_method_continue;
  if (inc_counter) {
    generate_counter_incr(&invocation_counter_overflow,
                          &profile_method,
                          &profile_method_continue);
    if (ProfileInterpreter) {
      __ bind(profile_method_continue);
    }
  }

  Label continue_after_compile;
  __ bind(continue_after_compile);

  bang_stack_shadow_pages(false);

  // reset the _do_not_unlock_if_synchronized flag
  __ strb(zr, do_not_unlock_if_synchronized);

  // check for synchronized methods
  // Must happen AFTER invocation_counter check and stack overflow check,
  // so method is not locked if overflows.
  if (synchronized) {
    // Allocate monitor and lock method
    lock_method();
  } else {
    // no synchronization necessary
#ifdef ASSERT
    {
      Label L;
      __ ldrw(r0, access_flags);
      __ tst(r0, JVM_ACC_SYNCHRONIZED);
      __ br(Assembler::EQ, L);
      __ stop("method needs synchronization");
      __ bind(L);
    }
#endif
  }

  // start execution
#ifdef ASSERT
  {
    Label L;
     const Address monitor_block_top (rfp,
                 frame::interpreter_frame_monitor_block_top_offset * wordSize);
    __ ldr(rscratch1, monitor_block_top);
    __ cmp(esp, rscratch1);
    __ br(Assembler::EQ, L);
    __ stop("broken stack frame setup in interpreter");
    __ bind(L);
  }
#endif

  // jvmti support
  __ notify_method_entry();

  __ dispatch_next(vtos);

  // invocation counter overflow
  if (inc_counter) {
    if (ProfileInterpreter) {
      // We have decided to profile this method in the interpreter
      __ bind(profile_method);
      __ call_VM(noreg, CAST_FROM_FN_PTR(address, InterpreterRuntime::profile_method));
      __ set_method_data_pointer_for_bcp();
      // don't think we need this
      __ get_method(r1);
      __ b(profile_method_continue);
    }
    // Handle overflow of counter and compile method
    __ bind(invocation_counter_overflow);
    generate_counter_overflow(continue_after_compile);
  }

  return entry_point;
}

//-----------------------------------------------------------------------------
// Exceptions

void TemplateInterpreterGenerator::generate_throw_exception() {
  // Entry point in previous activation (i.e., if the caller was
  // interpreted)
  Interpreter::_rethrow_exception_entry = __ pc();
  // Restore sp to interpreter_frame_last_sp even though we are going
  // to empty the expression stack for the exception processing.
  __ str(zr, Address(rfp, frame::interpreter_frame_last_sp_offset * wordSize));
  // r0: exception
  // r3: return address/pc that threw exception
  __ restore_bcp();    // rbcp points to call/send
  __ restore_locals();
  __ restore_constant_pool_cache();
  __ reinit_heapbase();  // restore rheapbase as heapbase.
  __ get_dispatch();

#ifndef PRODUCT
  // tell the simulator that the caller method has been reentered
  if (NotifySimulator) {
    __ get_method(rmethod);
    __ notify(Assembler::method_reentry);
  }
#endif
  // Entry point for exceptions thrown within interpreter code
  Interpreter::_throw_exception_entry = __ pc();
  // If we came here via a NullPointerException on the receiver of a
  // method, rmethod may be corrupt.
  __ get_method(rmethod);
  // expression stack is undefined here
  // r0: exception
  // rbcp: exception bcp
  __ verify_oop(r0);
  __ mov(c_rarg1, r0);

  // expression stack must be empty before entering the VM in case of
  // an exception
  __ empty_expression_stack();
  // find exception handler address and preserve exception oop
  __ call_VM(r3,
             CAST_FROM_FN_PTR(address,
                          InterpreterRuntime::exception_handler_for_exception),
             c_rarg1);

  // Calculate stack limit
  __ ldr(rscratch1, Address(rmethod, Method::const_offset()));
  __ ldrh(rscratch1, Address(rscratch1, ConstMethod::max_stack_offset()));
  __ add(rscratch1, rscratch1, frame::interpreter_frame_monitor_size() + 4);
  __ ldr(rscratch2,
         Address(rfp, frame::interpreter_frame_initial_sp_offset * wordSize));
  __ sub(rscratch1, rscratch2, rscratch1, ext::uxtx, 3);
  __ andr(sp, rscratch1, -16);

  // r0: exception handler entry point
  // r3: preserved exception oop
  // rbcp: bcp for exception handler
  __ push_ptr(r3); // push exception which is now the only value on the stack
  __ br(r0); // jump to exception handler (may be _remove_activation_entry!)

  // If the exception is not handled in the current frame the frame is
  // removed and the exception is rethrown (i.e. exception
  // continuation is _rethrow_exception).
  //
  // Note: At this point the bci is still the bxi for the instruction
  // which caused the exception and the expression stack is
  // empty. Thus, for any VM calls at this point, GC will find a legal
  // oop map (with empty expression stack).

  //
  // JVMTI PopFrame support
  //

  Interpreter::_remove_activation_preserving_args_entry = __ pc();
  __ empty_expression_stack();
  // Set the popframe_processing bit in pending_popframe_condition
  // indicating that we are currently handling popframe, so that
  // call_VMs that may happen later do not trigger new popframe
  // handling cycles.
  __ ldrw(r3, Address(rthread, JavaThread::popframe_condition_offset()));
  __ orr(r3, r3, JavaThread::popframe_processing_bit);
  __ strw(r3, Address(rthread, JavaThread::popframe_condition_offset()));

  {
    // Check to see whether we are returning to a deoptimized frame.
    // (The PopFrame call ensures that the caller of the popped frame is
    // either interpreted or compiled and deoptimizes it if compiled.)
    // In this case, we can't call dispatch_next() after the frame is
    // popped, but instead must save the incoming arguments and restore
    // them after deoptimization has occurred.
    //
    // Note that we don't compare the return PC against the
    // deoptimization blob's unpack entry because of the presence of
    // adapter frames in C2.
    Label caller_not_deoptimized;
    __ ldr(c_rarg1, Address(rfp, frame::return_addr_offset * wordSize));
    __ super_call_VM_leaf(CAST_FROM_FN_PTR(address,
                               InterpreterRuntime::interpreter_contains), c_rarg1);
    __ cbnz(r0, caller_not_deoptimized);

    // Compute size of arguments for saving when returning to
    // deoptimized caller
    __ get_method(r0);
    __ ldr(r0, Address(r0, Method::const_offset()));
    __ load_unsigned_short(r0, Address(r0, in_bytes(ConstMethod::
                                                    size_of_parameters_offset())));
    __ lsl(r0, r0, Interpreter::logStackElementSize);
    __ restore_locals(); // XXX do we need this?
    __ sub(rlocals, rlocals, r0);
    __ add(rlocals, rlocals, wordSize);
    // Save these arguments
    __ super_call_VM_leaf(CAST_FROM_FN_PTR(address,
                                           Deoptimization::
                                           popframe_preserve_args),
                          rthread, r0, rlocals);

    __ remove_activation(vtos,
                         /* throw_monitor_exception */ false,
                         /* install_monitor_exception */ false,
                         /* notify_jvmdi */ false);

    // Inform deoptimization that it is responsible for restoring
    // these arguments
    __ mov(rscratch1, JavaThread::popframe_force_deopt_reexecution_bit);
    __ strw(rscratch1, Address(rthread, JavaThread::popframe_condition_offset()));

    // Continue in deoptimization handler
    __ ret(lr);

    __ bind(caller_not_deoptimized);
  }

  __ remove_activation(vtos,
                       /* throw_monitor_exception */ false,
                       /* install_monitor_exception */ false,
                       /* notify_jvmdi */ false);

  // Restore the last_sp and null it out
  __ ldr(esp, Address(rfp, frame::interpreter_frame_last_sp_offset * wordSize));
  __ str(zr, Address(rfp, frame::interpreter_frame_last_sp_offset * wordSize));

  __ restore_bcp();
  __ restore_locals();
  __ restore_constant_pool_cache();
  __ get_method(rmethod);

  // The method data pointer was incremented already during
  // call profiling. We have to restore the mdp for the current bcp.
  if (ProfileInterpreter) {
    __ set_method_data_pointer_for_bcp();
  }

  // Clear the popframe condition flag
  __ strw(zr, Address(rthread, JavaThread::popframe_condition_offset()));
  assert(JavaThread::popframe_inactive == 0, "fix popframe_inactive");

#if INCLUDE_JVMTI
  {
    Label L_done;

    __ ldrb(rscratch1, Address(rbcp, 0));
    __ cmpw(r1, Bytecodes::_invokestatic);
    __ br(Assembler::EQ, L_done);

    // The member name argument must be restored if _invokestatic is re-executed after a PopFrame call.
    // Detect such a case in the InterpreterRuntime function and return the member name argument, or NULL.

    __ ldr(c_rarg0, Address(rlocals, 0));
    __ call_VM(r0, CAST_FROM_FN_PTR(address, InterpreterRuntime::member_name_arg_or_null), c_rarg0, rmethod, rbcp);

    __ cbz(r0, L_done);

    __ str(r0, Address(esp, 0));
    __ bind(L_done);
  }
#endif // INCLUDE_JVMTI

  // Restore machine SP
  __ ldr(rscratch1, Address(rmethod, Method::const_offset()));
  __ ldrh(rscratch1, Address(rscratch1, ConstMethod::max_stack_offset()));
  __ add(rscratch1, rscratch1, frame::interpreter_frame_monitor_size() + 4);
  __ ldr(rscratch2,
         Address(rfp, frame::interpreter_frame_initial_sp_offset * wordSize));
  __ sub(rscratch1, rscratch2, rscratch1, ext::uxtw, 3);
  __ andr(sp, rscratch1, -16);

  __ dispatch_next(vtos);
  // end of PopFrame support

  Interpreter::_remove_activation_entry = __ pc();

  // preserve exception over this code sequence
  __ pop_ptr(r0);
  __ str(r0, Address(rthread, JavaThread::vm_result_offset()));
  // remove the activation (without doing throws on illegalMonitorExceptions)
  __ remove_activation(vtos, false, true, false);
  // restore exception
  // restore exception
  __ get_vm_result(r0, rthread);

  // In between activations - previous activation type unknown yet
  // compute continuation point - the continuation point expects the
  // following registers set up:
  //
  // r0: exception
  // lr: return address/pc that threw exception
  // rsp: expression stack of caller
  // rfp: fp of caller
  // FIXME: There's no point saving LR here because VM calls don't trash it
  __ stp(r0, lr, Address(__ pre(sp, -2 * wordSize)));  // save exception & return address
  __ super_call_VM_leaf(CAST_FROM_FN_PTR(address,
                          SharedRuntime::exception_handler_for_return_address),
                        rthread, lr);
  __ mov(r1, r0);                               // save exception handler
  __ ldp(r0, lr, Address(__ post(sp, 2 * wordSize)));  // restore exception & return address
  // We might be returning to a deopt handler that expects r3 to
  // contain the exception pc
  __ mov(r3, lr);
  // Note that an "issuing PC" is actually the next PC after the call
  __ br(r1);                                    // jump to exception
                                                // handler of caller
}


//
// JVMTI ForceEarlyReturn support
//
address TemplateInterpreterGenerator::generate_earlyret_entry_for(TosState state) {
  address entry = __ pc();

  __ restore_bcp();
  __ restore_locals();
  __ empty_expression_stack();
  __ load_earlyret_value(state);

  __ ldr(rscratch1, Address(rthread, JavaThread::jvmti_thread_state_offset()));
  Address cond_addr(rscratch1, JvmtiThreadState::earlyret_state_offset());

  // Clear the earlyret state
  assert(JvmtiThreadState::earlyret_inactive == 0, "should be");
  __ str(zr, cond_addr);

  __ remove_activation(state,
                       false, /* throw_monitor_exception */
                       false, /* install_monitor_exception */
                       true); /* notify_jvmdi */
  __ ret(lr);

  return entry;
} // end of ForceEarlyReturn support



//-----------------------------------------------------------------------------
// Helper for vtos entry point generation

void TemplateInterpreterGenerator::set_vtos_entry_points(Template* t,
                                                         address& bep,
                                                         address& cep,
                                                         address& sep,
                                                         address& aep,
                                                         address& iep,
                                                         address& lep,
                                                         address& fep,
                                                         address& dep,
                                                         address& vep) {
  assert(t->is_valid() && t->tos_in() == vtos, "illegal template");
  Label L;
  aep = __ pc();  __ push_ptr();  __ b(L);
  fep = __ pc();  __ push_f();    __ b(L);
  dep = __ pc();  __ push_d();    __ b(L);
  lep = __ pc();  __ push_l();    __ b(L);
  bep = cep = sep =
  iep = __ pc();  __ push_i();
  vep = __ pc();
  __ bind(L);
  generate_and_dispatch(t);
}

//-----------------------------------------------------------------------------

// Non-product code
#ifndef PRODUCT
address TemplateInterpreterGenerator::generate_trace_code(TosState state) {
  address entry = __ pc();

  __ push(lr);
  __ push(state);
  __ push(RegSet::range(r0, r15), sp);
  __ mov(c_rarg2, r0);  // Pass itos
  __ call_VM(noreg,
             CAST_FROM_FN_PTR(address, InterpreterRuntime::trace_bytecode),
             c_rarg1, c_rarg2, c_rarg3);
  __ pop(RegSet::range(r0, r15), sp);
  __ pop(state);
  __ pop(lr);
  __ ret(lr);                                   // return from result handler

  return entry;
}

void TemplateInterpreterGenerator::count_bytecode() {
  Register rscratch3 = r0;
  __ push(rscratch1);
  __ push(rscratch2);
  __ push(rscratch3);
  __ mov(rscratch3, (address) &BytecodeCounter::_counter_value);
  __ atomic_add(noreg, 1, rscratch3);
  __ pop(rscratch3);
  __ pop(rscratch2);
  __ pop(rscratch1);
}

void TemplateInterpreterGenerator::histogram_bytecode(Template* t) { ; }

void TemplateInterpreterGenerator::histogram_bytecode_pair(Template* t) { ; }


void TemplateInterpreterGenerator::trace_bytecode(Template* t) {
  // Call a little run-time stub to avoid blow-up for each bytecode.
  // The run-time runtime saves the right registers, depending on
  // the tosca in-state for the given template.

  assert(Interpreter::trace_code(t->tos_in()) != NULL,
         "entry must have been generated");
  __ bl(Interpreter::trace_code(t->tos_in()));
  __ reinit_heapbase();
}


void TemplateInterpreterGenerator::stop_interpreter_at() {
  Label L;
  __ push(rscratch1);
  __ mov(rscratch1, (address) &BytecodeCounter::_counter_value);
  __ ldr(rscratch1, Address(rscratch1));
  __ mov(rscratch2, StopInterpreterAt);
  __ cmpw(rscratch1, rscratch2);
  __ br(Assembler::NE, L);
  __ brk(0);
  __ bind(L);
  __ pop(rscratch1);
}

#ifdef BUILTIN_SIM

#include <sys/mman.h>
#include <unistd.h>

extern "C" {
  static int PAGESIZE = getpagesize();
  int is_mapped_address(u_int64_t address)
  {
    address = (address & ~((u_int64_t)PAGESIZE - 1));
    if (msync((void *)address, PAGESIZE, MS_ASYNC) == 0) {
      return true;
    }
    if (errno != ENOMEM) {
      return true;
    }
    return false;
  }

  void bccheck1(u_int64_t pc, u_int64_t fp, char *method, int *bcidx, int *framesize, char *decode)
  {
    if (method != 0) {
      method[0] = '\0';
    }
    if (bcidx != 0) {
      *bcidx = -2;
    }
    if (decode != 0) {
      decode[0] = 0;
    }

    if (framesize != 0) {
      *framesize = -1;
    }

    if (Interpreter::contains((address)pc)) {
      AArch64Simulator *sim = AArch64Simulator::get_current(UseSimulatorCache, DisableBCCheck);
      Method* meth;
      address bcp;
      if (fp) {
#define FRAME_SLOT_METHOD 3
#define FRAME_SLOT_BCP 7
        meth = (Method*)sim->getMemory()->loadU64(fp - (FRAME_SLOT_METHOD << 3));
        bcp = (address)sim->getMemory()->loadU64(fp - (FRAME_SLOT_BCP << 3));
#undef FRAME_SLOT_METHOD
#undef FRAME_SLOT_BCP
      } else {
        meth = (Method*)sim->getCPUState().xreg(RMETHOD, 0);
        bcp = (address)sim->getCPUState().xreg(RBCP, 0);
      }
      if (meth->is_native()) {
        return;
      }
      if(method && meth->is_method()) {
        ResourceMark rm;
        method[0] = 'I';
        method[1] = ' ';
        meth->name_and_sig_as_C_string(method + 2, 398);
      }
      if (bcidx) {
        if (meth->contains(bcp)) {
          *bcidx = meth->bci_from(bcp);
        } else {
          *bcidx = -2;
        }
      }
      if (decode) {
        if (!BytecodeTracer::closure()) {
          BytecodeTracer::set_closure(BytecodeTracer::std_closure());
        }
        stringStream str(decode, 400);
        BytecodeTracer::trace(meth, bcp, &str);
      }
    } else {
      if (method) {
        CodeBlob *cb = CodeCache::find_blob((address)pc);
        if (cb != NULL) {
          if (cb->is_nmethod()) {
            ResourceMark rm;
            nmethod* nm = (nmethod*)cb;
            method[0] = 'C';
            method[1] = ' ';
            nm->method()->name_and_sig_as_C_string(method + 2, 398);
          } else if (cb->is_adapter_blob()) {
            strcpy(method, "B adapter blob");
          } else if (cb->is_runtime_stub()) {
            strcpy(method, "B runtime stub");
          } else if (cb->is_exception_stub()) {
            strcpy(method, "B exception stub");
          } else if (cb->is_deoptimization_stub()) {
            strcpy(method, "B deoptimization stub");
          } else if (cb->is_safepoint_stub()) {
            strcpy(method, "B safepoint stub");
          } else if (cb->is_uncommon_trap_stub()) {
            strcpy(method, "B uncommon trap stub");
          } else if (cb->contains((address)StubRoutines::call_stub())) {
            strcpy(method, "B call stub");
          } else {
            strcpy(method, "B unknown blob : ");
            strcat(method, cb->name());
          }
          if (framesize != NULL) {
            *framesize = cb->frame_size();
          }
        }
      }
    }
  }


  JNIEXPORT void bccheck(u_int64_t pc, u_int64_t fp, char *method, int *bcidx, int *framesize, char *decode)
  {
    bccheck1(pc, fp, method, bcidx, framesize, decode);
  }
}

#endif // BUILTIN_SIM
#endif // !PRODUCT<|MERGE_RESOLUTION|>--- conflicted
+++ resolved
@@ -204,10 +204,6 @@
     generate_transcendental_entry(kind, 2);
     break;
   case Interpreter::java_lang_math_fmaD :
-<<<<<<< HEAD
-  case Interpreter::java_lang_math_fmaF :
-    return NULL;
-=======
     if (UseFMA) {
       entry_point = __ pc();
       __ ldrd(v0, Address(esp, 4 * Interpreter::stackElementSize));
@@ -227,7 +223,6 @@
       __ mov(sp, r13); // Restore caller's SP
     }
     break;
->>>>>>> 50643a6a
   default:
     ;
   }
