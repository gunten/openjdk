/*
 * Copyright (c) 2016, 2017, Oracle and/or its affiliates. All rights reserved.
 * DO NOT ALTER OR REMOVE COPYRIGHT NOTICES OR THIS FILE HEADER.
 *
 * This code is free software; you can redistribute it and/or modify it
 * under the terms of the GNU General Public License version 2 only, as
 * published by the Free Software Foundation.
 *
 * This code is distributed in the hope that it will be useful, but WITHOUT
 * ANY WARRANTY; without even the implied warranty of MERCHANTABILITY or
 * FITNESS FOR A PARTICULAR PURPOSE.  See the GNU General Public License
 * version 2 for more details (a copy is included in the LICENSE file that
 * accompanied this code).
 *
 * You should have received a copy of the GNU General Public License version
 * 2 along with this work; if not, write to the Free Software Foundation,
 * Inc., 51 Franklin St, Fifth Floor, Boston, MA 02110-1301 USA.
 *
 * Please contact Oracle, 500 Oracle Parkway, Redwood Shores, CA 94065 USA
 * or visit www.oracle.com if you need additional information or have any
 * questions.
 */

package compiler.aot.cli.jaotc;

import java.io.File;
import java.io.IOException;
import jdk.test.lib.process.ExitCode;
import jdk.test.lib.JDKToolLauncher;
import jdk.test.lib.Utils;
import jdk.test.lib.cli.CommandLineOptionTest;
import jdk.test.lib.process.OutputAnalyzer;

public class JaotcTestHelper {
    public static final String DEFAULT_LIB_PATH = "./unnamed.so";
    public static final String DEFAULT_LIBRARY_LOAD_MESSAGE = "loaded    " + DEFAULT_LIB_PATH
            + "  aot library";
    private static final String ENABLE_AOT = "-XX:+UseAOT";
    private static final String AOT_LIBRARY = "-XX:AOTLibrary=" + DEFAULT_LIB_PATH;
    private static final String PRINT_AOT = "-XX:+PrintAOT";

    public static OutputAnalyzer compileLibrary(String... args) {
        JDKToolLauncher launcher = JDKToolLauncher.createUsingTestJDK("jaotc");
        for (String vmOpt : Utils.getTestJavaOpts()) {
            launcher.addVMArg(vmOpt);
        }
        launcher.addToolArg("--compile-with-assertions");
        for (String arg : args) {
            launcher.addToolArg(arg);
        }
        String[] cmd = launcher.getCommand();
        try {
            return new OutputAnalyzer(new ProcessBuilder(cmd).start());
        } catch (IOException e) {
            throw new Error("Can't start test process: " + e, e);
        }
    }

    public static void checkLibraryUsage(String classToRun) {
        checkLibraryUsage(classToRun, new String[]{DEFAULT_LIBRARY_LOAD_MESSAGE}, null);
    }

    public static void checkLibraryUsage(String classToRun, String[] expectedOutput,
            String[] unexpectedOutput) {
        try {
            CommandLineOptionTest.verifyJVMStartup(expectedOutput, unexpectedOutput,
                    "Unexpected exit code", "Unexpected output", ExitCode.OK,
                    /* addTestVMOpts */ true, ENABLE_AOT, AOT_LIBRARY, PRINT_AOT, classToRun);
        } catch (Throwable t) {
            throw new Error("Library usage verification failed: " + t, t);
        }
    }

<<<<<<< HEAD
    public static String getClassAotCompilationName(Class<?> classToCompile) {
        return classToCompile.getName().replaceAll("\\.", "/") + ".class";
=======
    public static String getClassAotCompilationFilename(Class<?> classToCompile) {
        return classToCompile.getName().replaceAll("\\.", File.separator) + ".class";
>>>>>>> 8508181a
    }

    public static String getClassAotCompilationName(Class<?> classToCompile) {
        return classToCompile.getName();
    }
}<|MERGE_RESOLUTION|>--- conflicted
+++ resolved
@@ -71,13 +71,8 @@
         }
     }
 
-<<<<<<< HEAD
-    public static String getClassAotCompilationName(Class<?> classToCompile) {
-        return classToCompile.getName().replaceAll("\\.", "/") + ".class";
-=======
     public static String getClassAotCompilationFilename(Class<?> classToCompile) {
-        return classToCompile.getName().replaceAll("\\.", File.separator) + ".class";
->>>>>>> 8508181a
+        return classToCompile.getName().replaceAll("\\.","/") + ".class";
     }
 
     public static String getClassAotCompilationName(Class<?> classToCompile) {
