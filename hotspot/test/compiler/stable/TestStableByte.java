/*
 * Copyright (c) 2014, Oracle and/or its affiliates. All rights reserved.
 * DO NOT ALTER OR REMOVE COPYRIGHT NOTICES OR THIS FILE HEADER.
 *
 * This code is free software; you can redistribute it and/or modify it
 * under the terms of the GNU General Public License version 2 only, as
 * published by the Free Software Foundation.  Oracle designates this
 * particular file as subject to the "Classpath" exception as provided
 * by Oracle in the LICENSE file that accompanied this code.
 *
 * This code is distributed in the hope that it will be useful, but WITHOUT
 * ANY WARRANTY; without even the implied warranty of MERCHANTABILITY or
 * FITNESS FOR A PARTICULAR PURPOSE.  See the GNU General Public License
 * version 2 for more details (a copy is included in the LICENSE file that
 * accompanied this code).
 *
 * You should have received a copy of the GNU General Public License version
 * 2 along with this work; if not, write to the Free Software Foundation,
 * Inc., 51 Franklin St, Fifth Floor, Boston, MA 02110-1301 USA.
 *
 * Please contact Oracle, 500 Oracle Parkway, Redwood Shores, CA 94065 USA
 * or visit www.oracle.com if you need additional information or have any
 * questions.
 */

/*
 * @test TestStableByte
 * @summary tests on stable fields and arrays
 * @library /testlibrary /test/lib /
 * @modules java.base/jdk.internal.vm.annotation
 * @build sun.hotspot.WhiteBox
 * @build compiler.stable.TestStableByte
 *
 * @run main/bootclasspath -XX:+UnlockDiagnosticVMOptions -XX:+WhiteBoxAPI -Xcomp
 *                         -XX:CompileOnly=::get,::get1,::get2,::get3,::get4
 *                         -XX:-TieredCompilation
 *                         -XX:+FoldStableValues
 *                         compiler.stable.TestStableByte
 * @run main/bootclasspath -XX:+UnlockDiagnosticVMOptions -XX:+WhiteBoxAPI -Xcomp
 *                         -XX:CompileOnly=::get,::get1,::get2,::get3,::get4
 *                         -XX:-TieredCompilation
 *                         -XX:+FoldStableValues
 *                         compiler.stable.TestStableByte
 *
 * @run main/bootclasspath -XX:+UnlockDiagnosticVMOptions -XX:+WhiteBoxAPI -Xcomp
 *                         -XX:CompileOnly=::get,::get1,::get2,::get3,::get4
 *                         -XX:-TieredCompilation
 *                         -XX:+FoldStableValues
 *                         compiler.stable.TestStableByte
 * @run main/bootclasspath -XX:+UnlockDiagnosticVMOptions -XX:+WhiteBoxAPI -Xcomp
 *                         -XX:CompileOnly=::get,::get1,::get2,::get3,::get4
 *                         -XX:-TieredCompilation
 *                         -XX:+FoldStableValues
 *                         compiler.stable.TestStableByte
 */

package compiler.stable;

import jdk.internal.vm.annotation.Stable;
import java.lang.reflect.InvocationTargetException;

public class TestStableByte {
    static final boolean isStableEnabled    = StableConfiguration.isStableEnabled;

    public static void main(String[] args) throws Exception {
        run(DefaultValue.class);
        run(ByteStable.class);
        run(DefaultStaticValue.class);
        run(StaticByteStable.class);
        run(VolatileByteStable.class);

        // @Stable arrays: Dim 1-4
        run(ByteArrayDim1.class);
        run(ByteArrayDim2.class);
        run(ByteArrayDim3.class);
        run(ByteArrayDim4.class);

        // @Stable Object field: dynamic arrays
        run(ObjectArrayLowerDim0.class);
        run(ObjectArrayLowerDim1.class);
        run(ObjectArrayLowerDim2.class);

        // Nested @Stable fields
        run(NestedStableField.class);
        run(NestedStableField1.class);
        run(NestedStableField2.class);
        run(NestedStableField3.class);

        if (failed) {
            throw new Error("TEST FAILED");
        }
    }

    /* ==================================================== */

    static class DefaultValue {
        public @Stable byte v;

        public static final DefaultValue c = new DefaultValue();
        public static byte get() { return c.v; }
        public static void test() throws Exception {
            byte val1 = get();
            c.v = 1; byte val2 = get();
            assertEquals(val1, 0);
            assertEquals(val2, 1);
        }
    }

    /* ==================================================== */

    static class ByteStable {
        public @Stable byte v;

        public static final ByteStable c = new ByteStable();
        public static byte get() { return c.v; }
        public static void test() throws Exception {
            c.v = 5;   byte val1 = get();
            c.v = 127; byte val2 = get();
            assertEquals(val1, 5);
            assertEquals(val2, (isStableEnabled ? 5 : 127));
        }
    }

    /* ==================================================== */

    static class DefaultStaticValue {
        public static @Stable byte v;

        public static final DefaultStaticValue c = new DefaultStaticValue();
        public static byte get() { return c.v; }
        public static void test() throws Exception {
            byte val1 = get();
            c.v = 1; byte val2 = get();
            assertEquals(val1, 0);
            assertEquals(val2, 1);
        }
    }

    /* ==================================================== */

    static class StaticByteStable {
        public static @Stable byte v;

        public static final StaticByteStable c = new StaticByteStable();
        public static byte get() { return c.v; }
        public static void test() throws Exception {
            c.v = 5;   byte val1 = get();
            c.v = 127; byte val2 = get();
            assertEquals(val1, 5);
            assertEquals(val2, (isStableEnabled ? 5 : 127));
        }
    }

    /* ==================================================== */

    static class VolatileByteStable {
        public @Stable volatile byte v;

        public static final VolatileByteStable c = new VolatileByteStable();
        public static byte get() { return c.v; }
        public static void test() throws Exception {
            c.v = 5;   byte val1 = get();
            c.v = 127; byte val2 = get();
            assertEquals(val1, 5);
            assertEquals(val2, (isStableEnabled ? 5 : 127));
        }
    }

    /* ==================================================== */
    // @Stable array == field && all components are stable

    static class ByteArrayDim1 {
        public @Stable byte[] v;

        public static final ByteArrayDim1 c = new ByteArrayDim1();
        public static byte get() { return c.v[0]; }
        public static byte get1() { return c.v[10]; }
        public static byte[] get2() { return c.v; }
        public static void test() throws Exception {
            {
                c.v = new byte[1]; c.v[0] = 1; byte val1 = get();
                c.v[0] = 2; byte val2 = get();
                assertEquals(val1, 1);
                assertEquals(val2, (isStableEnabled ? 1 : 2));

                c.v = new byte[1]; c.v[0] = 3; byte val3 = get();
<<<<<<< HEAD
                assertEquals(val3, (isStableEnabled ? (isServerWithStable ? 1 : 2)
                        : 3));
=======
                assertEquals(val3, (isStableEnabled ? (isStableEnabled ? 1 : 2)
                                                    : 3));
>>>>>>> 2c4f5020
            }

            {
                c.v = new byte[20]; c.v[10] = 1; byte val1 = get1();
                c.v[10] = 2; byte val2 = get1();
                assertEquals(val1, 1);
                assertEquals(val2, (isStableEnabled ? 1 : 2));

                c.v = new byte[20]; c.v[10] = 3; byte val3 = get1();
<<<<<<< HEAD
                assertEquals(val3, (isStableEnabled ? (isServerWithStable ? 1 : 2)
                        : 3));
=======
                assertEquals(val3, (isStableEnabled ? (isStableEnabled ? 1 : 2)
                                                    : 3));
>>>>>>> 2c4f5020
            }

            {
                c.v = new byte[1]; byte[] val1 = get2();
                c.v = new byte[1]; byte[] val2 = get2();
                assertTrue((isStableEnabled ? (val1 == val2) : (val1 != val2)));
            }
        }
    }

    /* ==================================================== */

    static class ByteArrayDim2 {
        public @Stable byte[][] v;

        public static final ByteArrayDim2 c = new ByteArrayDim2();
        public static byte get() { return c.v[0][0]; }
        public static byte[] get1() { return c.v[0]; }
        public static byte[][] get2() { return c.v; }
        public static void test() throws Exception {
            {
                c.v = new byte[1][1]; c.v[0][0] = 1; byte val1 = get();
                c.v[0][0] = 2; byte val2 = get();
                assertEquals(val1, 1);
                assertEquals(val2, (isStableEnabled ? 1 : 2));

                c.v = new byte[1][1]; c.v[0][0] = 3; byte val3 = get();
<<<<<<< HEAD
                assertEquals(val3, (isStableEnabled ? (isServerWithStable ? 1 : 2)
                        : 3));

                c.v[0] = new byte[1]; c.v[0][0] = 4; byte val4 = get();
                assertEquals(val4, (isStableEnabled ? (isServerWithStable ? 1 : 2)
                        : 4));
=======
                assertEquals(val3, (isStableEnabled ? (isStableEnabled ? 1 : 2)
                                                    : 3));

                c.v[0] = new byte[1]; c.v[0][0] = 4; byte val4 = get();
                assertEquals(val4, (isStableEnabled ? (isStableEnabled ? 1 : 2)
                                                    : 4));
>>>>>>> 2c4f5020
            }

            {
                c.v = new byte[1][1]; byte[] val1 = get1();
                c.v[0] = new byte[1]; byte[] val2 = get1();
                assertTrue((isStableEnabled ? (val1 == val2) : (val1 != val2)));
            }

            {
                c.v = new byte[1][1]; byte[][] val1 = get2();
                c.v = new byte[1][1]; byte[][] val2 = get2();
                assertTrue((isStableEnabled ? (val1 == val2) : (val1 != val2)));
            }
        }
    }

    /* ==================================================== */

    static class ByteArrayDim3 {
        public @Stable byte[][][] v;

        public static final ByteArrayDim3 c = new ByteArrayDim3();
        public static byte get() { return c.v[0][0][0]; }
        public static byte[] get1() { return c.v[0][0]; }
        public static byte[][] get2() { return c.v[0]; }
        public static byte[][][] get3() { return c.v; }
        public static void test() throws Exception {
            {
                c.v = new byte[1][1][1]; c.v[0][0][0] = 1; byte val1 = get();
                c.v[0][0][0] = 2; byte val2 = get();
                assertEquals(val1, 1);
                assertEquals(val2, (isStableEnabled ? 1 : 2));

                c.v = new byte[1][1][1]; c.v[0][0][0] = 3; byte val3 = get();
<<<<<<< HEAD
                assertEquals(val3, (isStableEnabled ? (isServerWithStable ? 1 : 2)
                        : 3));

                c.v[0] = new byte[1][1]; c.v[0][0][0] = 4; byte val4 = get();
                assertEquals(val4, (isStableEnabled ? (isServerWithStable ? 1 : 2)
                        : 4));

                c.v[0][0] = new byte[1]; c.v[0][0][0] = 5; byte val5 = get();
                assertEquals(val5, (isStableEnabled ? (isServerWithStable ? 1 : 2)
                        : 5));
=======
                assertEquals(val3, (isStableEnabled ? (isStableEnabled ? 1 : 2)
                                                    : 3));

                c.v[0] = new byte[1][1]; c.v[0][0][0] = 4; byte val4 = get();
                assertEquals(val4, (isStableEnabled ? (isStableEnabled ? 1 : 2)
                                                    : 4));

                c.v[0][0] = new byte[1]; c.v[0][0][0] = 5; byte val5 = get();
                assertEquals(val5, (isStableEnabled ? (isStableEnabled ? 1 : 2)
                                                    : 5));
>>>>>>> 2c4f5020
            }

            {
                c.v = new byte[1][1][1]; byte[] val1 = get1();
                c.v[0][0] = new byte[1]; byte[] val2 = get1();
                assertTrue((isStableEnabled ? (val1 == val2) : (val1 != val2)));
            }

            {
                c.v = new byte[1][1][1]; byte[][] val1 = get2();
                c.v[0] = new byte[1][1]; byte[][] val2 = get2();
                assertTrue((isStableEnabled ? (val1 == val2) : (val1 != val2)));
            }

            {
                c.v = new byte[1][1][1]; byte[][][] val1 = get3();
                c.v = new byte[1][1][1]; byte[][][] val2 = get3();
                assertTrue((isStableEnabled ? (val1 == val2) : (val1 != val2)));
            }
        }
    }

    /* ==================================================== */

    static class ByteArrayDim4 {
        public @Stable byte[][][][] v;

        public static final ByteArrayDim4 c = new ByteArrayDim4();
        public static byte get() { return c.v[0][0][0][0]; }
        public static byte[] get1() { return c.v[0][0][0]; }
        public static byte[][] get2() { return c.v[0][0]; }
        public static byte[][][] get3() { return c.v[0]; }
        public static byte[][][][] get4() { return c.v; }
        public static void test() throws Exception {
            {
                c.v = new byte[1][1][1][1]; c.v[0][0][0][0] = 1; byte val1 = get();
                c.v[0][0][0][0] = 2; byte val2 = get();
                assertEquals(val1, 1);
                assertEquals(val2, (isStableEnabled ? 1 : 2));

                c.v = new byte[1][1][1][1]; c.v[0][0][0][0] = 3; byte val3 = get();
<<<<<<< HEAD
                assertEquals(val3, (isStableEnabled ? (isServerWithStable ? 1 : 2)
                        : 3));

                c.v[0] = new byte[1][1][1]; c.v[0][0][0][0] = 4; byte val4 = get();
                assertEquals(val4, (isStableEnabled ? (isServerWithStable ? 1 : 2)
                        : 4));

                c.v[0][0] = new byte[1][1]; c.v[0][0][0][0] = 5; byte val5 = get();
                assertEquals(val5, (isStableEnabled ? (isServerWithStable ? 1 : 2)
                        : 5));

                c.v[0][0][0] = new byte[1]; c.v[0][0][0][0] = 6; byte val6 = get();
                assertEquals(val6, (isStableEnabled ? (isServerWithStable ? 1 : 2)
                        : 6));
=======
                assertEquals(val3, (isStableEnabled ? (isStableEnabled ? 1 : 2)
                                                    : 3));

                c.v[0] = new byte[1][1][1]; c.v[0][0][0][0] = 4; byte val4 = get();
                assertEquals(val4, (isStableEnabled ? (isStableEnabled ? 1 : 2)
                                                    : 4));

                c.v[0][0] = new byte[1][1]; c.v[0][0][0][0] = 5; byte val5 = get();
                assertEquals(val5, (isStableEnabled ? (isStableEnabled ? 1 : 2)
                                                    : 5));

                c.v[0][0][0] = new byte[1]; c.v[0][0][0][0] = 6; byte val6 = get();
                assertEquals(val6, (isStableEnabled ? (isStableEnabled ? 1 : 2)
                                                    : 6));
>>>>>>> 2c4f5020
            }

            {
                c.v = new byte[1][1][1][1]; byte[] val1 = get1();
                c.v[0][0][0] = new byte[1]; byte[] val2 = get1();
                assertTrue((isStableEnabled ? (val1 == val2) : (val1 != val2)));
            }

            {
                c.v = new byte[1][1][1][1]; byte[][] val1 = get2();
                c.v[0][0] = new byte[1][1]; byte[][] val2 = get2();
                assertTrue((isStableEnabled ? (val1 == val2) : (val1 != val2)));
            }

            {
                c.v = new byte[1][1][1][1]; byte[][][] val1 = get3();
                c.v[0] = new byte[1][1][1]; byte[][][] val2 = get3();
                assertTrue((isStableEnabled ? (val1 == val2) : (val1 != val2)));
            }

            {
                c.v = new byte[1][1][1][1]; byte[][][][] val1 = get4();
                c.v = new byte[1][1][1][1]; byte[][][][] val2 = get4();
                assertTrue((isStableEnabled ? (val1 == val2) : (val1 != val2)));
            }

        }
    }

    /* ==================================================== */
    // Dynamic Dim is higher than static

    static class ObjectArrayLowerDim0 {
        public @Stable Object v;

        public static final ObjectArrayLowerDim0 c = new ObjectArrayLowerDim0();
        public static byte get() { return ((byte[])c.v)[0]; }
        public static byte[] get1() { return (byte[])c.v; }

        public static void test() throws Exception {
            {
                c.v = new byte[1]; ((byte[])c.v)[0] = 1; byte val1 = get();
                ((byte[])c.v)[0] = 2; byte val2 = get();

                assertEquals(val1, 1);
                assertEquals(val2, 2);
            }

            {
                c.v = new byte[1]; byte[] val1 = get1();
                c.v = new byte[1]; byte[] val2 = get1();
                assertTrue((isStableEnabled ? (val1 == val2) : (val1 != val2)));
            }
        }
    }

    /* ==================================================== */

    static class ObjectArrayLowerDim1 {
        public @Stable Object[] v;

        public static final ObjectArrayLowerDim1 c = new ObjectArrayLowerDim1();
        public static byte get() { return ((byte[][])c.v)[0][0]; }
        public static byte[] get1() { return (byte[])(c.v[0]); }
        public static Object[] get2() { return c.v; }

        public static void test() throws Exception {
            {
                c.v = new byte[1][1]; ((byte[][])c.v)[0][0] = 1; byte val1 = get();
                ((byte[][])c.v)[0][0] = 2; byte val2 = get();

                assertEquals(val1, 1);
                assertEquals(val2, 2);
            }

            {
                c.v = new byte[1][1]; c.v[0] = new byte[0]; byte[] val1 = get1();
                c.v[0] = new byte[0]; byte[] val2 = get1();

                assertTrue((isStableEnabled ? (val1 == val2) : (val1 != val2)));
            }

            {
                c.v = new byte[0][0]; Object[] val1 = get2();
                c.v = new byte[0][0]; Object[] val2 = get2();

                assertTrue((isStableEnabled ? (val1 == val2) : (val1 != val2)));
            }
        }
    }

    /* ==================================================== */

    static class ObjectArrayLowerDim2 {
        public @Stable Object[][] v;

        public static final ObjectArrayLowerDim2 c = new ObjectArrayLowerDim2();
        public static byte get() { return ((byte[][][])c.v)[0][0][0]; }
        public static byte[] get1() { return (byte[])(c.v[0][0]); }
        public static byte[][] get2() { return (byte[][])(c.v[0]); }
        public static Object[][] get3() { return c.v; }

        public static void test() throws Exception {
            {
                c.v = new byte[1][1][1]; ((byte[][][])c.v)[0][0][0] = 1;  byte val1 = get();
                ((byte[][][])c.v)[0][0][0] = 2; byte val2 = get();

                assertEquals(val1, 1);
                assertEquals(val2, 2);
            }

            {
                c.v = new byte[1][1][1]; c.v[0][0] = new byte[0]; byte[] val1 = get1();
                c.v[0][0] = new byte[0]; byte[] val2 = get1();

                assertTrue((isStableEnabled ? (val1 == val2) : (val1 != val2)));
            }

            {
                c.v = new byte[1][1][1]; c.v[0] = new byte[0][0]; byte[][] val1 = get2();
                c.v[0] = new byte[0][0]; byte[][] val2 = get2();

                assertTrue((isStableEnabled ? (val1 == val2) : (val1 != val2)));
            }

            {
                c.v = new byte[0][0][0]; Object[][] val1 = get3();
                c.v = new byte[0][0][0]; Object[][] val2 = get3();

                assertTrue((isStableEnabled ? (val1 == val2) : (val1 != val2)));
            }
        }
    }

    /* ==================================================== */

    static class NestedStableField {
        static class A {
            public @Stable byte a;

        }
        public @Stable A v;

        public static final NestedStableField c = new NestedStableField();
        public static A get() { return c.v; }
        public static byte get1() { return get().a; }

        public static void test() throws Exception {
            {
                c.v = new A(); c.v.a = 1; A val1 = get();
                c.v.a = 2; A val2 = get();

                assertEquals(val1.a, 2);
                assertEquals(val2.a, 2);
            }

            {
                c.v = new A(); c.v.a = 1; byte val1 = get1();
                c.v.a = 2; byte val2 = get1();
                c.v = new A(); c.v.a = 3; byte val3 = get1();

                assertEquals(val1, 1);
                assertEquals(val2, (isStableEnabled ? 1 : 2));
                assertEquals(val3, (isStableEnabled ? 1 : 3));
            }
        }
    }

    /* ==================================================== */

    static class NestedStableField1 {
        static class A {
            public @Stable byte a;
            public @Stable A next;
        }
        public @Stable A v;

        public static final NestedStableField1 c = new NestedStableField1();
        public static A get() { return c.v.next.next.next.next.next.next.next; }
        public static byte get1() { return get().a; }

        public static void test() throws Exception {
            {
                c.v = new A(); c.v.next = new A();   c.v.next.next  = c.v;
                c.v.a = 1; c.v.next.a = 1; A val1 = get();
                c.v.a = 2; c.v.next.a = 2; A val2 = get();

                assertEquals(val1.a, 2);
                assertEquals(val2.a, 2);
            }

            {
                c.v = new A(); c.v.next = c.v;
                c.v.a = 1; byte val1 = get1();
                c.v.a = 2; byte val2 = get1();
                c.v = new A(); c.v.next = c.v;
                c.v.a = 3; byte val3 = get1();

                assertEquals(val1, 1);
                assertEquals(val2, (isStableEnabled ? 1 : 2));
                assertEquals(val3, (isStableEnabled ? 1 : 3));
            }
        }
    }
   /* ==================================================== */

    static class NestedStableField2 {
        static class A {
            public @Stable byte a;
            public @Stable A left;
            public         A right;
        }

        public @Stable A v;

        public static final NestedStableField2 c = new NestedStableField2();
        public static byte get() { return c.v.left.left.left.a; }
        public static byte get1() { return c.v.left.left.right.left.a; }

        public static void test() throws Exception {
            {
                c.v = new A(); c.v.left = c.v.right = c.v;
                c.v.a = 1; byte val1 = get(); byte val2 = get1();
                c.v.a = 2; byte val3 = get(); byte val4 = get1();

                assertEquals(val1, 1);
                assertEquals(val3, (isStableEnabled ? 1 : 2));

                assertEquals(val2, 1);
                assertEquals(val4, 2);
            }
        }
    }

    /* ==================================================== */

    static class NestedStableField3 {
        static class A {
            public @Stable byte a;
            public @Stable A[] left;
            public         A[] right;
        }

        public @Stable A[] v;

        public static final NestedStableField3 c = new NestedStableField3();
        public static byte get() { return c.v[0].left[1].left[0].left[1].a; }
        public static byte get1() { return c.v[1].left[0].left[1].right[0].left[1].a; }

        public static void test() throws Exception {
            {
                A elem = new A();
                c.v = new A[] { elem, elem }; c.v[0].left = c.v[0].right = c.v;
                elem.a = 1; byte val1 = get(); byte val2 = get1();
                elem.a = 2; byte val3 = get(); byte val4 = get1();

                assertEquals(val1, 1);
                assertEquals(val3, (isStableEnabled ? 1 : 2));

                assertEquals(val2, 1);
                assertEquals(val4, 2);
            }
        }
    }

    /* ==================================================== */
    // Auxiliary methods
    static void assertEquals(int i, int j) { if (i != j)  throw new AssertionError(i + " != " + j); }
    static void assertTrue(boolean b) { if (!b)  throw new AssertionError(); }

    static boolean failed = false;

    public static void run(Class<?> test) {
        Throwable ex = null;
        System.out.print(test.getName()+": ");
        try {
            test.getMethod("test").invoke(null);
        } catch (InvocationTargetException e) {
            ex = e.getCause();
        } catch (Throwable e) {
            ex = e;
        } finally {
            if (ex == null) {
                System.out.println("PASSED");
            } else {
                failed = true;
                System.out.println("FAILED");
                ex.printStackTrace(System.out);
            }
        }
    }
}<|MERGE_RESOLUTION|>--- conflicted
+++ resolved
@@ -184,13 +184,8 @@
                 assertEquals(val2, (isStableEnabled ? 1 : 2));
 
                 c.v = new byte[1]; c.v[0] = 3; byte val3 = get();
-<<<<<<< HEAD
-                assertEquals(val3, (isStableEnabled ? (isServerWithStable ? 1 : 2)
+                assertEquals(val3, (isStableEnabled ? (isStableEnabled ? 1 : 2)
                         : 3));
-=======
-                assertEquals(val3, (isStableEnabled ? (isStableEnabled ? 1 : 2)
-                                                    : 3));
->>>>>>> 2c4f5020
             }
 
             {
@@ -200,13 +195,8 @@
                 assertEquals(val2, (isStableEnabled ? 1 : 2));
 
                 c.v = new byte[20]; c.v[10] = 3; byte val3 = get1();
-<<<<<<< HEAD
-                assertEquals(val3, (isStableEnabled ? (isServerWithStable ? 1 : 2)
+                assertEquals(val3, (isStableEnabled ? (isStableEnabled ? 1 : 2)
                         : 3));
-=======
-                assertEquals(val3, (isStableEnabled ? (isStableEnabled ? 1 : 2)
-                                                    : 3));
->>>>>>> 2c4f5020
             }
 
             {
@@ -234,21 +224,12 @@
                 assertEquals(val2, (isStableEnabled ? 1 : 2));
 
                 c.v = new byte[1][1]; c.v[0][0] = 3; byte val3 = get();
-<<<<<<< HEAD
-                assertEquals(val3, (isStableEnabled ? (isServerWithStable ? 1 : 2)
+                assertEquals(val3, (isStableEnabled ? (isStableEnabled ? 1 : 2)
                         : 3));
-
-                c.v[0] = new byte[1]; c.v[0][0] = 4; byte val4 = get();
-                assertEquals(val4, (isStableEnabled ? (isServerWithStable ? 1 : 2)
-                        : 4));
-=======
-                assertEquals(val3, (isStableEnabled ? (isStableEnabled ? 1 : 2)
-                                                    : 3));
 
                 c.v[0] = new byte[1]; c.v[0][0] = 4; byte val4 = get();
                 assertEquals(val4, (isStableEnabled ? (isStableEnabled ? 1 : 2)
-                                                    : 4));
->>>>>>> 2c4f5020
+                        : 4));
             }
 
             {
@@ -283,29 +264,16 @@
                 assertEquals(val2, (isStableEnabled ? 1 : 2));
 
                 c.v = new byte[1][1][1]; c.v[0][0][0] = 3; byte val3 = get();
-<<<<<<< HEAD
-                assertEquals(val3, (isStableEnabled ? (isServerWithStable ? 1 : 2)
+                assertEquals(val3, (isStableEnabled ? (isStableEnabled ? 1 : 2)
                         : 3));
-
-                c.v[0] = new byte[1][1]; c.v[0][0][0] = 4; byte val4 = get();
-                assertEquals(val4, (isStableEnabled ? (isServerWithStable ? 1 : 2)
-                        : 4));
-
-                c.v[0][0] = new byte[1]; c.v[0][0][0] = 5; byte val5 = get();
-                assertEquals(val5, (isStableEnabled ? (isServerWithStable ? 1 : 2)
-                        : 5));
-=======
-                assertEquals(val3, (isStableEnabled ? (isStableEnabled ? 1 : 2)
-                                                    : 3));
 
                 c.v[0] = new byte[1][1]; c.v[0][0][0] = 4; byte val4 = get();
                 assertEquals(val4, (isStableEnabled ? (isStableEnabled ? 1 : 2)
-                                                    : 4));
+                        : 4));
 
                 c.v[0][0] = new byte[1]; c.v[0][0][0] = 5; byte val5 = get();
                 assertEquals(val5, (isStableEnabled ? (isStableEnabled ? 1 : 2)
-                                                    : 5));
->>>>>>> 2c4f5020
+                        : 5));
             }
 
             {
@@ -347,37 +315,20 @@
                 assertEquals(val2, (isStableEnabled ? 1 : 2));
 
                 c.v = new byte[1][1][1][1]; c.v[0][0][0][0] = 3; byte val3 = get();
-<<<<<<< HEAD
-                assertEquals(val3, (isStableEnabled ? (isServerWithStable ? 1 : 2)
+                assertEquals(val3, (isStableEnabled ? (isStableEnabled ? 1 : 2)
                         : 3));
-
-                c.v[0] = new byte[1][1][1]; c.v[0][0][0][0] = 4; byte val4 = get();
-                assertEquals(val4, (isStableEnabled ? (isServerWithStable ? 1 : 2)
-                        : 4));
-
-                c.v[0][0] = new byte[1][1]; c.v[0][0][0][0] = 5; byte val5 = get();
-                assertEquals(val5, (isStableEnabled ? (isServerWithStable ? 1 : 2)
-                        : 5));
-
-                c.v[0][0][0] = new byte[1]; c.v[0][0][0][0] = 6; byte val6 = get();
-                assertEquals(val6, (isStableEnabled ? (isServerWithStable ? 1 : 2)
-                        : 6));
-=======
-                assertEquals(val3, (isStableEnabled ? (isStableEnabled ? 1 : 2)
-                                                    : 3));
 
                 c.v[0] = new byte[1][1][1]; c.v[0][0][0][0] = 4; byte val4 = get();
                 assertEquals(val4, (isStableEnabled ? (isStableEnabled ? 1 : 2)
-                                                    : 4));
+                        : 4));
 
                 c.v[0][0] = new byte[1][1]; c.v[0][0][0][0] = 5; byte val5 = get();
                 assertEquals(val5, (isStableEnabled ? (isStableEnabled ? 1 : 2)
-                                                    : 5));
+                        : 5));
 
                 c.v[0][0][0] = new byte[1]; c.v[0][0][0][0] = 6; byte val6 = get();
                 assertEquals(val6, (isStableEnabled ? (isStableEnabled ? 1 : 2)
-                                                    : 6));
->>>>>>> 2c4f5020
+                        : 6));
             }
 
             {
