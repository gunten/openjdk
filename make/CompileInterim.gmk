#
# Copyright (c) 2014, Oracle and/or its affiliates. All rights reserved.
# DO NOT ALTER OR REMOVE COPYRIGHT NOTICES OR THIS FILE HEADER.
#
# This code is free software; you can redistribute it and/or modify it
# under the terms of the GNU General Public License version 2 only, as
# published by the Free Software Foundation.  Oracle designates this
# particular file as subject to the "Classpath" exception as provided
# by Oracle in the LICENSE file that accompanied this code.
#
# This code is distributed in the hope that it will be useful, but WITHOUT
# ANY WARRANTY; without even the implied warranty of MERCHANTABILITY or
# FITNESS FOR A PARTICULAR PURPOSE.  See the GNU General Public License
# version 2 for more details (a copy is included in the LICENSE file that
# accompanied this code).
#
# You should have received a copy of the GNU General Public License version
# 2 along with this work; if not, write to the Free Software Foundation,
# Inc., 51 Franklin St, Fifth Floor, Boston, MA 02110-1301 USA.
#
# Please contact Oracle, 500 Oracle Parkway, Redwood Shores, CA 94065 USA
# or visit www.oracle.com if you need additional information or have any
# questions.
#

# This must be the first rule
default: all

include $(SPEC)
include MakeBase.gmk
include JavaCompilation.gmk
include SetupJavaCompilers.gmk

################################################################################
<<<<<<< HEAD
# Setup the rules to build the interim langtools jar, which is compiled by
# the boot javac and can be run on the boot jdk. This will be used to compile
# the rest of the product. Include the Genstubs build tool in this compilation
# as it will be used together with the interim javac.
$(eval $(call SetupJavaCompilation,BUILD_INTERIM_LANGTOOLS, \
    SETUP := BOOT_JAVAC, \
    DISABLE_SJAVAC := true, \
    SRC := $(LANGTOOLS_TOPDIR)/src/java.compiler/share/classes \
      $(LANGTOOLS_TOPDIR)/src/jdk.compiler/share/classes \
      $(LANGTOOLS_TOPDIR)/src/jdk.javadoc/share/classes \
      $(LANGTOOLS_TOPDIR)/src/jdk.jdeps/share/classes \
      $(SUPPORT_OUTPUTDIR)/gensrc/jdk.compiler \
      $(SUPPORT_OUTPUTDIR)/gensrc/jdk.javadoc \
      $(SUPPORT_OUTPUTDIR)/gensrc/jdk.jdeps, \
    EXCLUDES := sun jdk, \
    COPY := .gif .png .xml .css .js javax.tools.JavaCompilerTool, \
    BIN := $(BUILDTOOLS_OUTPUTDIR)/langtools_interim_classes, \
    JAR := $(INTERIM_LANGTOOLS_JAR)))

all: $(BUILD_INTERIM_LANGTOOLS)
=======
# Setup the rules to build interim langtools, which is compiled by the boot 
# javac and can be run on the boot jdk. This will be used to compile
# the rest of the product. Each module is compiled separately to allow a modular
# boot jdk to override system classes using -Xoverride:.

# Param 1 - Name of module to compile
# Param 2 - Name of modules to depend on
define SetupInterimModule
  $$(eval $$(call SetupJavaCompilation,BUILD_INTERIM_$(strip $1), \
      SETUP := BOOT_JAVAC, \
      DISABLE_SJAVAC := true, \
      SRC := $(LANGTOOLS_TOPDIR)/src/$(strip $1)/share/classes \
          $$(wildcard $(SUPPORT_OUTPUTDIR)/gensrc/$(strip $1)), \
      EXCLUDES := sun jdk, \
      EXCLUDE_FILES := module-info.java, \
      COPY := .gif .xml .css .js javax.tools.JavaCompilerTool, \
      BIN := $(BUILDTOOLS_OUTPUTDIR)/override_modules/$(strip $1), \
      ADD_JAVAC_FLAGS := -Xbootclasspath/p:$$(call PathList, \
          $$(foreach m, $2, $(BUILDTOOLS_OUTPUTDIR)/override_modules/$$m)), \
  ))

  $$(BUILD_INTERIM_$(strip $1)): $$(foreach m, $2, $$(BUILD_INTERIM_$(strip $$m)))

  TARGETS += $$(BUILD_INTERIM_$(strip $1))
endef

$(eval $(call SetupInterimModule, java.compiler))
$(eval $(call SetupInterimModule, jdk.compiler, java.compiler))
#$(eval $(call SetupInterimModule, jdk.jdeps, jdk.compiler java.compiler java.xml))
$(eval $(call SetupInterimModule, jdk.jdeps, jdk.compiler java.compiler))
$(eval $(call SetupInterimModule, jdk.javadoc, java.compiler jdk.compiler))

all: $(TARGETS)
>>>>>>> 3522e362
<|MERGE_RESOLUTION|>--- conflicted
+++ resolved
@@ -32,28 +32,6 @@
 include SetupJavaCompilers.gmk
 
 ################################################################################
-<<<<<<< HEAD
-# Setup the rules to build the interim langtools jar, which is compiled by
-# the boot javac and can be run on the boot jdk. This will be used to compile
-# the rest of the product. Include the Genstubs build tool in this compilation
-# as it will be used together with the interim javac.
-$(eval $(call SetupJavaCompilation,BUILD_INTERIM_LANGTOOLS, \
-    SETUP := BOOT_JAVAC, \
-    DISABLE_SJAVAC := true, \
-    SRC := $(LANGTOOLS_TOPDIR)/src/java.compiler/share/classes \
-      $(LANGTOOLS_TOPDIR)/src/jdk.compiler/share/classes \
-      $(LANGTOOLS_TOPDIR)/src/jdk.javadoc/share/classes \
-      $(LANGTOOLS_TOPDIR)/src/jdk.jdeps/share/classes \
-      $(SUPPORT_OUTPUTDIR)/gensrc/jdk.compiler \
-      $(SUPPORT_OUTPUTDIR)/gensrc/jdk.javadoc \
-      $(SUPPORT_OUTPUTDIR)/gensrc/jdk.jdeps, \
-    EXCLUDES := sun jdk, \
-    COPY := .gif .png .xml .css .js javax.tools.JavaCompilerTool, \
-    BIN := $(BUILDTOOLS_OUTPUTDIR)/langtools_interim_classes, \
-    JAR := $(INTERIM_LANGTOOLS_JAR)))
-
-all: $(BUILD_INTERIM_LANGTOOLS)
-=======
 # Setup the rules to build interim langtools, which is compiled by the boot 
 # javac and can be run on the boot jdk. This will be used to compile
 # the rest of the product. Each module is compiled separately to allow a modular
@@ -69,7 +47,7 @@
           $$(wildcard $(SUPPORT_OUTPUTDIR)/gensrc/$(strip $1)), \
       EXCLUDES := sun jdk, \
       EXCLUDE_FILES := module-info.java, \
-      COPY := .gif .xml .css .js javax.tools.JavaCompilerTool, \
+      COPY := .gif .png .xml .css .js javax.tools.JavaCompilerTool, \
       BIN := $(BUILDTOOLS_OUTPUTDIR)/override_modules/$(strip $1), \
       ADD_JAVAC_FLAGS := -Xbootclasspath/p:$$(call PathList, \
           $$(foreach m, $2, $(BUILDTOOLS_OUTPUTDIR)/override_modules/$$m)), \
@@ -86,5 +64,4 @@
 $(eval $(call SetupInterimModule, jdk.jdeps, jdk.compiler java.compiler))
 $(eval $(call SetupInterimModule, jdk.javadoc, java.compiler jdk.compiler))
 
-all: $(TARGETS)
->>>>>>> 3522e362
+all: $(TARGETS)