#
# Copyright (c) 2011, 2014, Oracle and/or its affiliates. All rights reserved.
# DO NOT ALTER OR REMOVE COPYRIGHT NOTICES OR THIS FILE HEADER.
#
# This code is free software; you can redistribute it and/or modify it
# under the terms of the GNU General Public License version 2 only, as
# published by the Free Software Foundation.  Oracle designates this
# particular file as subject to the "Classpath" exception as provided
# by Oracle in the LICENSE file that accompanied this code.
#
# This code is distributed in the hope that it will be useful, but WITHOUT
# ANY WARRANTY; without even the implied warranty of MERCHANTABILITY or
# FITNESS FOR A PARTICULAR PURPOSE.  See the GNU General Public License
# version 2 for more details (a copy is included in the LICENSE file that
# accompanied this code).
#
# You should have received a copy of the GNU General Public License version
# 2 along with this work; if not, write to the Free Software Foundation,
# Inc., 51 Franklin St, Fifth Floor, Boston, MA 02110-1301 USA.
#
# Please contact Oracle, 500 Oracle Parkway, Redwood Shores, CA 94065 USA
# or visit www.oracle.com if you need additional information or have any
# questions.
#

# Hook to include the corresponding custom file, if present.
$(eval $(call IncludeCustomExtension, jdk, lib/Awt2dLibraries.gmk))

WIN_AWT_LIB := $(JDK_OUTPUTDIR)/objs/libawt/awt.lib

##########################################################################################

ifeq ($(SHUFFLED), true)
  BUILD_LIBMLIB_SRC := $(JDK_TOPDIR)/$(SRC_SUBDIR)/java.desktop/share/native/libmlib_image \
      $(JDK_TOPDIR)/$(SRC_SUBDIR)/java.desktop/share/native/common/sun/awt/medialib
  BUILD_LIBMLIB_CFLAGS := -D__USE_J2D_NAMES -D__MEDIALIB_OLD_NAMES \
      $(addprefix -I, $(BUILD_LIBMLIB_SRC)) \
      -I$(JDK_TOPDIR)/$(SRC_SUBDIR)/java.desktop/$(OPENJDK_TARGET_OS_API_DIR)/native/libmlib_image
else
BUILD_LIBMLIB_SRC := $(JDK_TOPDIR)/src/share/native/sun/awt/medialib
BUILD_LIBMLIB_CFLAGS := -D__USE_J2D_NAMES -D__MEDIALIB_OLD_NAMES \
    -I$(BUILD_LIBMLIB_SRC) \
    -I$(JDK_TOPDIR)/src/$(OPENJDK_TARGET_OS_API_DIR)/native/sun/awt/medialib
  LIBMLIB_EXFILES := awt_ImagingLib.c mlib_c_ImageBlendTable.c
endif

BUILD_LIBMLIB_LDLIBS :=
BUILD_LIBMLIB_IMAGE_MAPFILE := $(JDK_TOPDIR)/make/mapfiles/libmlib_image/mapfile-vers

BUILD_LIBMLIB_CFLAGS += -DMLIB_NO_LIBSUNMATH

ifeq ($(OPENJDK_TARGET_CPU_BITS), 64)
  BUILD_LIBMLIB_CFLAGS += -DMLIB_OS64BIT
endif

ifneq ($(OPENJDK_TARGET_OS), windows)
  BUILD_LIBMLIB_LDLIBS += $(LIBM) $(LIBDL)
endif

$(eval $(call SetupNativeCompilation,BUILD_LIBMLIB_IMAGE, \
    LIBRARY := mlib_image, \
    OUTPUT_DIR := $(INSTALL_LIBRARIES_HERE), \
    SRC := $(BUILD_LIBMLIB_SRC), \
    EXCLUDE_FILES := $(LIBMLIB_EXFILES), \
    LANG := C, \
    OPTIMIZATION := HIGHEST, \
    CFLAGS := $(CFLAGS_JDKLIB) \
        $(BUILD_LIBMLIB_CFLAGS), \
    MAPFILE := $(BUILD_LIBMLIB_IMAGE_MAPFILE), \
    LDFLAGS := $(LDFLAGS_JDKLIB) \
        $(call SET_SHARED_LIBRARY_ORIGIN), \
    LDFLAGS_SUFFIX := $(BUILD_LIBMLIB_LDLIBS) \
        $(LDFLAGS_JDKLIB_SUFFIX), \
    LDFLAGS_SUFFIX_solaris := -lc, \
    VERSIONINFO_RESOURCE := $(GLOBAL_VERSION_INFO_RESOURCE), \
    RC_FLAGS := $(RC_FLAGS) \
        -D "JDK_FNAME=mlib_image.dll" \
        -D "JDK_INTERNAL_NAME=mlib_image" \
        -D "JDK_FTYPE=0x2L", \
    OBJECT_DIR := $(JDK_OUTPUTDIR)/objs/libmlib_image, \
    DEBUG_SYMBOLS := $(DEBUG_ALL_BINARIES)))

$(BUILD_LIBMLIB_IMAGE): $(BUILD_LIBJAVA)

DESKTOP_LIBRARIES += $(BUILD_LIBMLIB_IMAGE)

##########################################################################################

ifeq ($(OPENJDK_TARGET_OS)-$(OPENJDK_TARGET_CPU_ARCH), solaris-sparc)

  ifeq ($(SHUFFLED), true)
    LIBMLIB_IMAGE_V_SRC := $(JDK_TOPDIR)/$(SRC_SUBDIR)/java.desktop/share/native/libmlib_image \
        $(JDK_TOPDIR)/$(SRC_SUBDIR)/java.desktop/unix/native/libmlib_image \
        $(JDK_TOPDIR)/$(SRC_SUBDIR)/java.desktop/share/native/common/sun/awt/medialib \
        $(JDK_TOPDIR)/$(SRC_SUBDIR)/java.desktop/unix/native/common/sun/awt/medialib \
        #
    LIBMLIB_IMAGE_V_CFLAGS := $(JDK_TOPDIR)/$(SRC_SUBDIR)/java.desktop/unix/native/libmlib_image/vis_$(OPENJDK_TARGET_CPU_BITS).il \
        $(addprefix -I, $(LIBMLIB_IMAGE_V_SRC)) \
        #
  else
    LIBMLIB_IMAGE_V_SRC := $(JDK_TOPDIR)/src/share/native/sun/awt/medialib \
        $(JDK_TOPDIR)/src/solaris/native/sun/awt/medialib
    LIBMLIB_IMAGE_V_CFLAGS := $(JDK_TOPDIR)/src/solaris/native/sun/awt/medialib/vis_$(OPENJDK_TARGET_CPU_BITS).il
  endif

  BUILD_LIBMLIB_IMAGE_V_EXFILES := \
      awt_ImagingLib.c \
      mlib_c_ImageAffine_BC.c \
      mlib_c_ImageAffine_BC_S16.c \
      mlib_c_ImageAffine_BC_U16.c \
      mlib_c_ImageAffine_BL.c \
      mlib_c_ImageAffine_BL_S16.c \
      mlib_c_ImageAffine_BL_U16.c \
      mlib_c_ImageAffineIndex_BC.c \
      mlib_c_ImageAffineIndex_BL.c \
      mlib_c_ImageAffine_NN.c \
      mlib_c_ImageBlendTable.c \
      mlib_c_ImageConvClearEdge.c \
      mlib_c_ImageConvCopyEdge.c \
      mlib_c_ImageConv_f.c \
      mlib_c_ImageConvVersion.c \
      mlib_c_ImageCopy.c \
      mlib_c_ImageLookUp.c \
      mlib_c_ImageLookUp_f.c \
      mlib_v_ImageChannelExtract.c \
      mlib_v_ImageChannelExtract_f.c \
      mlib_v_ImageChannelInsert_34.c \
      mlib_v_ImageChannelInsert.c \
      mlib_v_ImageConvIndex3_8_16nw.c \
      mlib_v_ImageConvIndex3_8_8nw.c \
      mlib_v_ImageCopy.c \
      mlib_v_ImageCopy_blk.s \
      #

  LIBMLIB_IMAGE_V_CFLAGS += $(filter-out -DMLIB_NO_LIBSUNMATH, $(BUILD_LIBMLIB_CFLAGS))

  $(eval $(call SetupNativeCompilation,BUILD_LIBMLIB_IMAGE_V, \
      LIBRARY := mlib_image_v, \
      OUTPUT_DIR := $(INSTALL_LIBRARIES_HERE), \
      SRC := $(LIBMLIB_IMAGE_V_SRC), \
      LANG := C, \
      EXCLUDE_FILES := $(BUILD_LIBMLIB_IMAGE_V_EXFILES), \
      OPTIMIZATION := HIGHEST, \
      CFLAGS := -xarch=sparcvis \
          $(LIBMLIB_IMAGE_V_CFLAGS) \
          $(CFLAGS_JDKLIB), \
      MAPFILE := $(BUILD_LIBMLIB_IMAGE_MAPFILE), \
      LDFLAGS := $(LDFLAGS_JDKLIB) \
          $(BUILD_LIBMLIB_LDLIBS) -ljava -ljvm \
          $(call SET_SHARED_LIBRARY_ORIGIN), \
      LDFLAGS_SUFFIX_solaris := -lc, \
      OBJECT_DIR := $(JDK_OUTPUTDIR)/objs/libmlib_image_v, \
      DEBUG_SYMBOLS := $(DEBUG_ALL_BINARIES)))

  $(BUILD_LIBMLIB_IMAGE_V): $(BUILD_LIBJAVA)

  DESKTOP_LIBRARIES += $(BUILD_LIBMLIB_IMAGE_V)

endif

##########################################################################################

ifeq ($(SHUFFLED), true)
  LIBAWT_DIRS := $(JDK_TOPDIR)/$(SRC_SUBDIR)/java.desktop/share/native/libawt \
      $(JDK_TOPDIR)/$(SRC_SUBDIR)/java.desktop/$(OPENJDK_TARGET_OS_API_DIR)/native/libawt \
      $(JDK_TOPDIR)/$(SRC_SUBDIR)/java.desktop/share/native/common/sun/awt/debug \
      $(JDK_TOPDIR)/$(SRC_SUBDIR)/java.desktop/$(OPENJDK_TARGET_OS_API_DIR)/native/common/sun/awt \
      #

  ifeq ($(OPENJDK_TARGET_OS), windows)
    LIBAWT_DIRS += $(JDK_TOPDIR)/$(SRC_SUBDIR)/java.desktop/share/native/common/sun/awt/utility
  else
    LIBAWT_EXFILES := sun/java2d/ShaderList.c
  endif

  ifneq ($(filter $(OPENJDK_TARGET_OS), solaris linux macosx), )
    LIBAWT_EXFILES += awt_Font.c CUPSfuncs.c fontpath.c X11Color.c
  endif

  ifeq ($(OPENJDK_TARGET_OS), macosx)
    LIBAWT_EXFILES += initIDs.c
  endif

  LIBAWT_CFLAGS += -I$(JDK_OUTPUTDIR)/gensrc_headers/java.desktop \
      $(addprefix -I, $(shell find $(LIBAWT_DIRS) -type d)) \
      -I$(JDK_TOPDIR)/$(SRC_SUBDIR)/java.desktop/$(OPENJDK_TARGET_OS_API_DIR)/native/common/sun/awt \
      $(addprefix -I, $(BUILD_LIBJAVA_SRC) $(BUILD_LIBMLIB_IMAGE_SRC)) \
      #
else
LIBAWT_DIRS := \
    $(JDK_TOPDIR)/src/share/native/sun/awt \
    $(JDK_TOPDIR)/src/$(OPENJDK_TARGET_OS_API_DIR)/native/sun/awt \
    $(JDK_TOPDIR)/src/share/native/sun/awt/image \
    $(JDK_TOPDIR)/src/share/native/sun/awt/image/gif \
    $(JDK_TOPDIR)/src/share/native/sun/awt/image/cvutils \
    $(JDK_TOPDIR)/src/share/native/sun/awt/medialib \
    $(JDK_TOPDIR)/src/share/native/sun/awt/debug \
    $(JDK_TOPDIR)/src/share/native/sun/awt/utility \
    $(JDK_TOPDIR)/src/share/native/sun/java2d \
    $(JDK_TOPDIR)/src/$(OPENJDK_TARGET_OS_API_DIR)/native/sun/java2d \
    $(JDK_TOPDIR)/src/share/native/sun/java2d/loops \
    $(JDK_TOPDIR)/src/share/native/sun/java2d/pipe \
    $(JDK_TOPDIR)/src/share/native/sun/java2d/opengl \
    $(JDK_TOPDIR)/src/$(OPENJDK_TARGET_OS_API_DIR)/native/sun/java2d/opengl \
      #

ifeq ($(OPENJDK_TARGET_OS), windows)
  LIBAWT_DIRS += \
      $(JDK_TOPDIR)/src/$(OPENJDK_TARGET_OS_API_DIR)/native/sun/windows \
      $(JDK_TOPDIR)/src/$(OPENJDK_TARGET_OS_API_DIR)/native/sun/java2d/windows \
      $(JDK_TOPDIR)/src/$(OPENJDK_TARGET_OS_API_DIR)/native/sun/java2d/d3d
else ifneq ($(OPENJDK_TARGET_OS), macosx)
  LIBAWT_DIRS += \
      $(JDK_TOPDIR)/src/$(OPENJDK_TARGET_OS_API_DIR)/native/sun/java2d/x11
endif

ifeq ($(OPENJDK_TARGET_OS), aix)
  LIBAWT_DIRS += $(JDK_TOPDIR)/src/aix/porting
endif
endif

LIBAWT_CFLAGS += -D__MEDIALIB_OLD_NAMES -D__USE_J2D_NAMES \
    $(X_CFLAGS) \
    $(foreach dir, $(LIBAWT_DIRS), -I$(dir))

ifneq ($(SHUFFLED), true)
LIBAWT_FILES := \
    gifdecoder.c \
    imageInitIDs.c \
    img_globals.c \
    SurfaceData.c \
    Region.c \
    BufImgSurfaceData.c \
    Disposer.c \
    Trace.c \
    GraphicsPrimitiveMgr.c \
    Blit.c \
    BlitBg.c \
    ScaledBlit.c \
    FillRect.c \
    FillSpans.c \
    FillParallelogram.c \
    DrawParallelogram.c \
    DrawLine.c \
    DrawRect.c \
    DrawPolygons.c \
    DrawPath.c \
    FillPath.c \
    ProcessPath.c \
    MaskBlit.c \
    MaskFill.c \
    TransformHelper.c \
    AlphaMath.c \
    AlphaMacros.c \
    AnyByte.c \
    ByteBinary1Bit.c \
    ByteBinary2Bit.c \
    ByteBinary4Bit.c \
    ByteIndexed.c \
    ByteGray.c \
    Index8Gray.c \
    Index12Gray.c \
    AnyShort.c \
    Ushort555Rgb.c \
    Ushort565Rgb.c \
    Ushort4444Argb.c \
    Ushort555Rgbx.c \
    UshortGray.c \
    UshortIndexed.c \
    Any3Byte.c \
    ThreeByteBgr.c \
    AnyInt.c \
    IntArgb.c \
    IntArgbPre.c \
    IntArgbBm.c \
    IntRgb.c \
    IntBgr.c \
    IntRgbx.c \
    Any4Byte.c \
    FourByteAbgr.c \
    FourByteAbgrPre.c \
    BufferedMaskBlit.c \
    BufferedRenderPipe.c \
    ShapeSpanIterator.c \
    SpanClipRenderer.c \
    awt_ImageRep.c \
    awt_ImagingLib.c \
    awt_Mlib.c \
    awt_parseImage.c \
    DataBufferNative.c \
    dither.c \
    debug_assert.c \
    debug_mem.c \
    debug_trace.c \
    debug_util.c

ifneq (, $(filter $(OPENJDK_TARGET_OS), solaris linux aix))
  LIBAWT_FILES += awt_LoadLibrary.c initIDs.c img_colors.c
endif

ifeq ($(OPENJDK_TARGET_OS), aix)
  LIBAWT_FILES += porting_aix.c
endif
endif

ifeq ($(OPENJDK_TARGET_OS), macosx)
  ifneq ($(SHUFFLED), true)
  LIBAWT_FILES += awt_LoadLibrary.c
<<<<<<< HEAD
=======
  endif
  LIBAWT_CFLAGS += -F/System/Library/Frameworks/JavaVM.framework/Frameworks
>>>>>>> 62853f49
endif

ifeq ($(OPENJDK_TARGET_OS)-$(OPENJDK_TARGET_CPU_ARCH), solaris-sparc)
  LIBAWT_CFLAGS += -DMLIB_ADD_SUFF
  LIBAWT_CFLAGS += -xarch=sparcvis

  ifeq ($(SHUFFLED), true)
    LIBAWT_CFLAGS += $(JDK_TOPDIR)/$(SRC_SUBDIR)/java.desktop/unix/native/libmlib_image/vis_$(OPENJDK_TARGET_CPU_BITS).il
    LIBAWT_DIRS += $(JDK_TOPDIR)/$(SRC_SUBDIR)/java.desktop/share/native/common/sun/awt/medialib
    LIBAWT_EXFILES += sun/java2d/loops/MapAccelFunc.c
  else
  LIBAWT_CFLAGS += $(JDK_TOPDIR)/src/solaris/native/sun/awt/medialib/vis_$(OPENJDK_TARGET_CPU_BITS).il
  LIBAWT_CFLAGS += \
      -I$(JDK_TOPDIR)/src/solaris/native/sun/awt/medialib \
      -I$(JDK_TOPDIR)/src/solaris/native/sun/java2d/medialib \
      -I$(JDK_TOPDIR)/src/solaris/native/sun/java2d/loops

  LIBAWT_DIRS += $(JDK_TOPDIR)/src/solaris/native/sun/awt/medialib \
      $(JDK_TOPDIR)/src/solaris/native/sun/java2d/loops

  LIBAWT_FILES += \
      vis_FuncArray.c \
      java2d_Mlib.c \
      mlib_ImageCreate.c \
      mlib_ImageZoom_NN.c \
      mlib_ImageCopy_Bit.c \
      mlib_sys.c \
      mlib_v_ImageClear.c \
      mlib_v_ImageClear_f.c \
      mlib_v_ImageConstXor.c \
      mlib_v_ImageCopy.c \
      mlib_v_ImageCopy_f.c \
      mlib_v_ImageXor.c \
      mlib_v_ImageZoom_NN_f.c \
      vis_Interp.c \
      vis_AlphaMacros.c \
      vis_AlphaMaskBlit.c \
      vis_AlphaMaskFill.c \
      vis_ByteGray.c \
      vis_ByteGray_FromRgb.c \
      vis_ByteGray_Mask.c \
      vis_ByteIndexed.c \
      vis_DrawLine.c \
      vis_FourByteAbgr.c \
      vis_IntArgb.c \
      vis_IntArgbPre.c \
      vis_IntArgbPre_Mask.c \
      vis_IntBgr.c \
      vis_IntRgb.c \
      vis_IntRgbx.c \
      vis_SrcMaskFill.c \
      vis_SrcOverMaskBlit.c \
      vis_SrcOverMaskFill.c \
      vis_FourByteAbgrPre.c \
      vis_GlyphList.c \
      vis_GlyphListXor.c \
      vis_IntArgbBm.c \
      vis_ThreeByteBgr.c \
      vis_UshortGray.c \
      vis_UshortGray_FromRgb.c \
      vis_XorBlit.c \
      mlib_v_ImageCopy_blk.s
  endif

  ifeq ($(OPENJDK_TARGET_CPU), sparcv9)
    LIBAWT_ASFLAGS = -P -xarch=v9a
  else
    LIBAWT_ASFLAGS = -P -xarch=v8plusa
  endif
else
  ifeq ($(SHUFFLED), true)
    LIBAWT_EXCLUDES += \
        $(JDK_TOPDIR)/$(SRC_SUBDIR)/java.desktop/unix/native/libawt/sun/awt/medialib \
        $(JDK_TOPDIR)/$(SRC_SUBDIR)/java.desktop/unix/native/libawt/sun/java2d/loops \
        $(JDK_TOPDIR)/$(SRC_SUBDIR)/java.desktop/unix/native/common/sun/awt/medialib \
        #
  else
  LIBAWT_FILES += MapAccelFunc.c
endif
endif

ifneq ($(OPENJDK_TARGET_OS), solaris)
  LIBAWT_CFLAGS += -DMLIB_NO_LIBSUNMATH
endif

LIBAWT_LANG := C

ifeq ($(OPENJDK_TARGET_OS), windows)
  ifeq ($(SHUFFLED), true)
    LIBAWT_DIRS += $(JDK_TOPDIR)/$(SRC_SUBDIR)/java.desktop/share/native/common/sun/font \
        $(JDK_TOPDIR)/$(SRC_SUBDIR)/java.desktop/share/native/common/sun/java2d/opengl \
    # Why does libawt need java.base headers?
    LIBAWT_CFLAGS += -I$(JDK_TOPDIR)/$(SRC_SUBDIR)/java.desktop/share/native/common/sun/font \
        -I$(JDK_TOPDIR)/$(SRC_SUBDIR)/java.desktop/share/native/common/sun/java2d/opengl \
        -I$(JDK_TOPDIR)/$(SRC_SUBDIR)/java.desktop/$(OPENJDK_TARGET_OS_API_DIR)/native/common/sun/java2d/opengl \
        -I$(JDK_TOPDIR)/$(SRC_SUBDIR)/java.desktop/windows/native/include \
        -I$(JDK_OUTPUTDIR)/gensrc_headers/java.base \
        #
    LIBAWT_EXFILES += \
        sun/java2d/d3d/D3DPipeline.cpp \
        sun/java2d/d3d/D3DShaderGen.c \
        sun/awt/image/cvutils/img_colors.c \
        sun/windows/WBufferStrategy.cpp \
        #
  else
    LIBAWT_DIRS += $(JDK_TOPDIR)/src/share/native/sun/font
    LIBAWT_CFLAGS += -I$(JDK_TOPDIR)/src/share/native/sun/font

  LIBAWT_FILES += AccelGlyphCache.c \
      ShaderList.c \
      CmdIDList.cpp \
      Hashtable.cpp \
      GDIHashtable.cpp \
      Devices.cpp \
      ObjectList.cpp \
      GDIBlitLoops.cpp \
      GDIRenderer.cpp \
      GDIWindowSurfaceData.cpp \
      WindowsFlags.cpp \
      WPrinterJob.cpp \
      awt_%.cpp \
      D3DBlitLoops.cpp \
      D3DBufImgOps.cpp \
      D3DContext.cpp \
      D3DGlyphCache.cpp \
      D3DGraphicsDevice.cpp \
      D3DMaskBlit.cpp \
      D3DMaskCache.cpp \
      D3DMaskFill.cpp \
      D3DPipelineManager.cpp \
      D3DPaints.cpp \
      D3DRenderer.cpp \
      D3DRenderQueue.cpp \
      D3DResourceManager.cpp \
      D3DSurfaceData.cpp \
      D3DTextRenderer.cpp \
      D3DVertexCacher.cpp \
      ShellFolder2.cpp \
      ThemeReader.cpp \
      ComCtl32Util.cpp \
      DllUtil.cpp \
      initIDs.cpp \
      MouseInfo.cpp \
      rect.c \
      OGLBlitLoops.c \
      OGLBufImgOps.c \
      OGLContext.c \
      OGLFuncs.c \
      OGLMaskBlit.c \
      OGLMaskFill.c \
      OGLPaints.c \
      OGLRenderQueue.c \
      OGLRenderer.c \
      OGLSurfaceData.c \
      OGLTextRenderer.c \
      OGLVertexCache.c \
      WGLGraphicsConfig.c \
      WGLSurfaceData.c

  endif

  LIBAWT_LANG := C++
  LIBAWT_CFLAGS += -EHsc -DUNICODE -D_UNICODE
  ifeq ($(OPENJDK_TARGET_CPU_BITS), 64)
    LIBAWT_CFLAGS += -DMLIB_OS64BIT
  endif

  ifeq ($(SHUFFLED), true)
  ifdef OPENJDK
      LIBAWT_RC_FLAGS := -i "$(JDK_TOPDIR)/$(SRC_SUBDIR)/java.base/windows/native/launcher/icons"
    else
      LIBAWT_RC_FLAGS := -i "$(JDK_TOPDIR)/$(SRC_SUBDIR)/closed/java.base/windows/native/launcher/icons"
    endif
    LIBAWT_VERSIONINFO_RESOURCE := $(JDK_TOPDIR)/$(SRC_SUBDIR)/java.desktop/windows/native/libawt/sun/windows/awt.rc
  else
    ifdef OPENJDK
    LIBAWT_RC_FLAGS := -i "$(JDK_TOPDIR)/src/windows/resource/icons"
  else
    LIBAWT_RC_FLAGS := -i "$(JDK_TOPDIR)/src/closed/windows/native/sun/windows"
  endif
  LIBAWT_VERSIONINFO_RESOURCE := $(JDK_TOPDIR)/src/windows/native/sun/windows/awt.rc
endif
endif

ifeq ($(MILESTONE), internal)
  LIBAWT_CFLAGS += -DINTERNAL_BUILD
endif

LIBAWT_MAPFILE := $(JDK_TOPDIR)/make/mapfiles/libawt/mapfile-vers
ifeq ($(OPENJDK_TARGET_OS), linux)
  LIBAWT_MAPFILE :=
endif

$(eval $(call SetupNativeCompilation,BUILD_LIBAWT, \
    LIBRARY := awt, \
    OUTPUT_DIR := $(INSTALL_LIBRARIES_HERE), \
    SRC := $(LIBAWT_DIRS), \
    INCLUDE_FILES := $(LIBAWT_FILES), \
    EXCLUDES := $(LIBAWT_EXCLUDES), \
    EXCLUDE_FILES := $(LIBAWT_EXFILES), \
    LANG := $(LIBAWT_LANG), \
    OPTIMIZATION := LOW, \
    CFLAGS := $(CFLAGS_JDKLIB) $(LIBAWT_CFLAGS), \
    ASFLAGS := $(LIBAWT_ASFLAGS), \
    MAPFILE := $(LIBAWT_MAPFILE), \
    LDFLAGS := $(LDFLAGS_JDKLIB) $(call SET_SHARED_LIBRARY_ORIGIN), \
    LDFLAGS_SUFFIX_linux := -ljvm $(LIBM) $(LIBDL) -ljava, \
    LDFLAGS_SUFFIX_solaris := -ljvm $(LIBM) $(LIBDL) -ljava -lc, \
    LDFLAGS_SUFFIX_aix :=-ljvm $(LIBM) $(LIBDL) -ljava -lm,\
    LDFLAGS_SUFFIX_macosx := -lmlib_image -ljvm $(LIBM) \
        -framework Cocoa \
        -framework OpenGL \
        -framework JavaNativeFoundation \
        -framework JavaRuntimeSupport \
        -framework ApplicationServices \
        -framework AudioToolbox \
        -ljava, \
    LDFLAGS_SUFFIX_windows := kernel32.lib user32.lib gdi32.lib winspool.lib \
        imm32.lib ole32.lib uuid.lib shell32.lib \
        comdlg32.lib winmm.lib comctl32.lib shlwapi.lib \
        delayimp.lib jvm.lib $(WIN_JAVA_LIB) advapi32.lib \
        -DELAYLOAD:user32.dll -DELAYLOAD:gdi32.dll \
        -DELAYLOAD:shell32.dll -DELAYLOAD:winmm.dll \
        -DELAYLOAD:winspool.drv -DELAYLOAD:imm32.dll \
        -DELAYLOAD:ole32.dll -DELAYLOAD:comdlg32.dll \
        -DELAYLOAD:comctl32.dll -DELAYLOAD:shlwapi.dll, \
    VERSIONINFO_RESOURCE := $(LIBAWT_VERSIONINFO_RESOURCE), \
    RC_FLAGS := $(RC_FLAGS) $(LIBAWT_RC_FLAGS) \
        -D "JDK_FNAME=awt.dll" \
        -D "JDK_INTERNAL_NAME=awt" \
        -D "JDK_FTYPE=0x2L", \
    OBJECT_DIR := $(JDK_OUTPUTDIR)/objs/libawt, \
    DEBUG_SYMBOLS := $(DEBUG_ALL_BINARIES)))

$(BUILD_LIBAWT): $(BUILD_LIBJAVA)

ifeq ($(OPENJDK_TARGET_OS), macosx)
  $(BUILD_LIBAWT): $(BUILD_LIBMLIB_IMAGE)
endif

DESKTOP_LIBRARIES += $(BUILD_LIBAWT)

##########################################################################################

ifeq ($(findstring $(OPENJDK_TARGET_OS),windows macosx),)
  ifndef BUILD_HEADLESS_ONLY

    ifeq ($(SHUFFLED), true)
    LIBAWT_XAWT_DIRS := \
          $(JDK_TOPDIR)/$(SRC_SUBDIR)/java.desktop/$(OPENJDK_TARGET_OS_API_DIR)/native/libawt_xawt \
          $(JDK_TOPDIR)/$(SRC_SUBDIR)/java.desktop/$(OPENJDK_TARGET_OS_API_DIR)/native/libjawt \
          $(JDK_TOPDIR)/$(SRC_SUBDIR)/java.desktop/share/native/common/sun/awt/debug \
          $(JDK_TOPDIR)/$(SRC_SUBDIR)/java.desktop/share/native/common/sun/awt/utility \
          $(JDK_TOPDIR)/$(SRC_SUBDIR)/java.desktop/share/native/common/sun/font \
          $(JDK_TOPDIR)/$(SRC_SUBDIR)/java.desktop/share/native/common/sun/java2d/opengl \
          $(JDK_TOPDIR)/$(SRC_SUBDIR)/java.desktop/$(OPENJDK_TARGET_OS_API_DIR)/native/common/sun/java2d/opengl \
          $(JDK_TOPDIR)/$(SRC_SUBDIR)/java.desktop/$(OPENJDK_TARGET_OS_API_DIR)/native/common/sun/java2d/x11 \
          $(JDK_TOPDIR)/$(SRC_SUBDIR)/java.desktop/$(OPENJDK_TARGET_OS_API_DIR)/native/common/sun/awt \
          #

      LIBAWT_XAWT_EXCLUDES := medialib

      LIBAWT_XAWT_CFLAGS := $(addprefix -I, $(shell $(FIND) $(LIBAWT_XAWT_DIRS) -type d)) \
          -I$(JDK_OUTPUTDIR)/gensrc_headers/java.desktop \
          -I$(JDK_TOPDIR)/$(SRC_SUBDIR)/java.desktop/share/native/libawt/sun/java2d \
          -I$(JDK_TOPDIR)/$(SRC_SUBDIR)/java.desktop/$(OPENJDK_TARGET_OS_API_DIR)/native/libawt/sun/java2d \
          -I$(JDK_TOPDIR)/$(SRC_SUBDIR)/java.desktop/share/native/libawt/sun/java2d/loops \
          -I$(JDK_TOPDIR)/$(SRC_SUBDIR)/java.desktop/share/native/libawt/sun/java2d/pipe \
          -I$(JDK_TOPDIR)/$(SRC_SUBDIR)/java.desktop/share/native/libawt/sun/awt/image/cvutils \
          -I$(JDK_TOPDIR)/$(SRC_SUBDIR)/java.desktop/share/native/libawt/sun/awt/image \
          -I$(JDK_TOPDIR)/$(SRC_SUBDIR)/java.desktop/$(OPENJDK_TARGET_OS_API_DIR)/native/libsunwjdga \
          -I$(JDK_TOPDIR)/$(SRC_SUBDIR)/java.desktop/$(OPENJDK_TARGET_OS_API_DIR)/native/common/sun/font \
          $(addprefix -I, $(BUILD_LIBJAVA_SRC))
          #

    else
      LIBAWT_XAWT_DIRS := \
        $(JDK_TOPDIR)/src/share/native/sun/awt/debug \
        $(JDK_TOPDIR)/src/share/native/sun/awt/utility \
        $(JDK_TOPDIR)/src/share/native/sun/font \
        $(JDK_TOPDIR)/src/$(OPENJDK_TARGET_OS_API_DIR)/native/sun/font \
        $(JDK_TOPDIR)/src/share/native/sun/java2d/opengl \
        $(JDK_TOPDIR)/src/$(OPENJDK_TARGET_OS_API_DIR)/native/sun/awt \
        $(JDK_TOPDIR)/src/$(OPENJDK_TARGET_OS_API_DIR)/native/sun/java2d/opengl \
        $(JDK_TOPDIR)/src/$(OPENJDK_TARGET_OS_API_DIR)/native/sun/java2d/x11 \
        $(JDK_TOPDIR)/src/$(OPENJDK_TARGET_OS_API_DIR)/native/sun/xawt \

      LIBAWT_XAWT_CFLAGS := \
        $(foreach dir, $(LIBAWT_XAWT_DIRS), -I$(dir)) \
        -I$(JDK_TOPDIR)/src/share/native/sun/java2d \
        -I$(JDK_TOPDIR)/src/$(OPENJDK_TARGET_OS_API_DIR)/native/sun/java2d \
        -I$(JDK_TOPDIR)/src/share/native/sun/java2d/loops \
        -I$(JDK_TOPDIR)/src/share/native/sun/java2d/pipe \
        -I$(JDK_TOPDIR)/src/share/native/sun/awt/image \
        -I$(JDK_TOPDIR)/src/share/native/sun/awt/image/cvutils \
        -I$(JDK_TOPDIR)/src/share/native/sun/awt/debug \
        -I$(JDK_TOPDIR)/src/$(OPENJDK_TARGET_OS_API_DIR)/native/sun/jdga
    endif

    LIBAWT_XAWT_CFLAGS += -DXAWT -DXAWT_HACK \
        -DPACKAGE_PATH=\"$(PACKAGE_PATH)\" \
        $(CUPS_CFLAGS)

    ifeq ($(OPENJDK_TARGET_OS), solaris)
      LIBAWT_XAWT_CFLAGS += -DFUNCPROTO=15
    endif

    ifeq ($(OPENJDK_TARGET_OS), linux)
      ifeq ($(DISABLE_XRENDER), true)
        LIBAWT_XAWT_CFLAGS += -DDISABLE_XRENDER_BY_DEFAULT=true
      endif
    endif

    ifeq ($(MILESTONE), internal)
      LIBAWT_XAWT_CFLAGS += -DINTERNAL_BUILD
    endif

    ifneq ($(SHUFFLED), true)
    LIBAWT_XAWT_FILES := \
        XlibWrapper.c \
        XWindow.c \
        XToolkit.c \
        X11Color.c \
        X11SurfaceData.c \
        awt_GraphicsEnv.c \
        awt_InputMethod.c \
        robot_common.c \
        awt_Robot.c \
        list.c \
        multiVis.c \
        initIDs.c \
        awt_util.c \
        awt_Desktop.c \
        awt_UNIXToolkit.c \
        X11FontScaler_md.c \
        X11TextRenderer_md.c \
        fontpath.c \
        awt_Insets.c \
        awt_Event.c \
        X11Renderer.c \
        X11PMBlitLoops.c \
        OGLBlitLoops.c \
        OGLBufImgOps.c \
        OGLContext.c \
        OGLFuncs.c \
        OGLMaskBlit.c \
        OGLMaskFill.c \
        OGLPaints.c \
        OGLRenderQueue.c \
        OGLRenderer.c \
        OGLSurfaceData.c \
        OGLTextRenderer.c \
        OGLVertexCache.c \
        GLXGraphicsConfig.c \
        GLXSurfaceData.c \
        AccelGlyphCache.c \
        awt_Font.c \
        multi_font.c \
        awt_AWTEvent.c \
        awt_DrawingSurface.c \
        jawt.c \
        CUPSfuncs.c \
        debug_assert.c \
        debug_mem.c \
        debug_trace.c \
        debug_util.c \
        gnome_interface.c \
        gtk2_interface.c \
        swing_GTKEngine.c \
        swing_GTKStyle.c \
        rect.c \
        sun_awt_X11_GtkFileDialogPeer.c \
        XRSurfaceData.c \
        XRBackendNative.c
    endif

    LIBAWT_XAWT_LDFLAGS_SUFFIX := $(LIBM) -lawt -lXext -lX11 -lXrender $(LIBDL) -lXtst -lXi -ljava -ljvm -lc

    ifeq ($(OPENJDK_TARGET_OS), linux)
      # To match old build, add this to LDFLAGS instead of suffix.
      LIBAWT_XAWT_LDFLAGS += -lpthread
    endif

    $(eval $(call SetupNativeCompilation,BUILD_LIBAWT_XAWT, \
        LIBRARY := awt_xawt, \
        OUTPUT_DIR := $(INSTALL_LIBRARIES_HERE), \
        SRC := $(LIBAWT_XAWT_DIRS), \
        INCLUDE_FILES := $(LIBAWT_XAWT_FILES), \
        EXCLUDES := $(LIBAWT_XAWT_EXCLUDES), \
        LANG := C, \
        OPTIMIZATION := LOW, \
        CFLAGS := $(CFLAGS_JDKLIB) $(LIBAWT_XAWT_CFLAGS) \
            $(X_CFLAGS), \
        MAPFILE := $(JDK_TOPDIR)/make/mapfiles/libawt_xawt/mapfile-vers, \
        LDFLAGS := $(LDFLAGS_JDKLIB) \
            $(X_LIBS) $(LIBAWT_XAWT_LDFLAGS) \
            $(call SET_SHARED_LIBRARY_ORIGIN) \
            $(call SET_SHARED_LIBRARY_ORIGIN,/..), \
        LDFLAGS_SUFFIX := $(LIBAWT_XAWT_LDFLAGS_SUFFIX), \
        VERSIONINFO_RESOURCE := $(GLOBAL_VERSION_INFO_RESOURCE), \
        RC_FLAGS := $(RC_FLAGS) \
            -D "JDK_FNAME=xawt.dll" \
            -D "JDK_INTERNAL_NAME=xawt" \
            -D "JDK_FTYPE=0x2L", \
        OBJECT_DIR := $(JDK_OUTPUTDIR)/objs/libawt_xawt, \
        DEBUG_SYMBOLS := $(DEBUG_ALL_BINARIES)))

    $(BUILD_LIBAWT_XAWT): $(BUILD_LIBJAVA)

    $(BUILD_LIBAWT_XAWT): $(BUILD_LIBAWT)

    DESKTOP_LIBRARIES += $(BUILD_LIBAWT_XAWT)

  endif
endif

##########################################################################################

ifeq ($(SHUFFLED), true)
  LIBLCMS_SRC := $(JDK_TOPDIR)/$(SRC_SUBDIR)/java.desktop/share/native/liblcms
  LIBLCMS_CPPFLAGS += -I$(JDK_OUTPUTDIR)/gensrc_headers/java.desktop \
      -I$(JDK_TOPDIR)/$(SRC_SUBDIR)/java.desktop/share/native/libawt/sun/java2d \
      -I$(JDK_TOPDIR)/$(SRC_SUBDIR)/java.desktop/share/native/common/sun/awt/debug \
      $(addprefix -I, $(BUILD_LIBJAVA_SRC)) \
      #
else
  LIBLCMS_SRC := $(JDK_TOPDIR)/src/share/native/sun/java2d/cmm/lcms
  LIBLCMS_CPPFLAGS += -I$(JDK_TOPDIR)/src/share/native/sun/java2d \
      -I$(JDK_TOPDIR)/src/share/native/sun/awt/debug
endif

ifeq ($(USE_EXTERNAL_LCMS), true)
  # If we're using an external library, we'll just need the wrapper part.
  # By including it explicitely, all other files will be excluded.
  BUILD_LIBLCMS_INCLUDE_FILES := LCMS.c
else
  BUILD_LIBLCMS_INCLUDE_FILES :=
  # If we're using the bundled library, we'll need to include it in the
  # include path explicitly. Otherwise the system headers will be used.
  LIBLCMS_CPPFLAGS += $(addprefix -I, $(LIBLCMS_SRC))
endif

$(eval $(call SetupNativeCompilation,BUILD_LIBLCMS, \
    LIBRARY := lcms, \
    OUTPUT_DIR := $(INSTALL_LIBRARIES_HERE), \
    SRC := $(LIBLCMS_SRC), \
    INCLUDE_FILES := $(BUILD_LIBLCMS_INCLUDE_FILES), \
    LANG := C, \
    OPTIMIZATION := HIGHEST, \
    CFLAGS := $(filter-out -xc99=%none, $(CFLAGS_JDKLIB)) \
        $(SHARED_LIBRARY_FLAGS) $(LIBLCMS_CPPFLAGS) \
        $(LCMS_CFLAGS), \
    CFLAGS_solaris := -xc99=no_lib, \
    CFLAGS_windows := -DCMS_IS_WINDOWS_, \
    MAPFILE := $(JDK_TOPDIR)/make/mapfiles/liblcms/mapfile-vers, \
    LDFLAGS := $(LDFLAGS_JDKLIB) \
        $(call SET_SHARED_LIBRARY_ORIGIN), \
    LDFLAGS_solaris := /usr/lib$(OPENJDK_TARGET_CPU_ISADIR)/libm.so.2, \
    LDFLAGS_windows := $(WIN_AWT_LIB) $(WIN_JAVA_LIB), \
    LDFLAGS_SUFFIX_solaris := -lawt -ljava -ljvm -lc $(LCMS_LIBS), \
    LDFLAGS_SUFFIX_macosx := $(LIBM) -lawt -ljava -ljvm $(LCMS_LIBS), \
    LDFLAGS_SUFFIX_linux := -lm -lawt -ljava -ljvm $(LCMS_LIBS), \
    LDFLAGS_SUFFIX_aix := -lm -lawt -ljava -ljvm $(LCMS_LIBS),\
    VERSIONINFO_RESOURCE := $(GLOBAL_VERSION_INFO_RESOURCE), \
    RC_FLAGS := $(RC_FLAGS) \
        -D "JDK_FNAME=lcms.dll" \
        -D "JDK_INTERNAL_NAME=lcms" \
        -D "JDK_FTYPE=0x2L", \
    OBJECT_DIR := $(JDK_OUTPUTDIR)/objs/liblcms, \
    DEBUG_SYMBOLS := $(DEBUG_ALL_BINARIES)))

DESKTOP_LIBRARIES += $(BUILD_LIBLCMS)

$(BUILD_LIBLCMS): $(BUILD_LIBAWT)

##########################################################################################

<<<<<<< HEAD
BUILD_LIBJAVAJPEG_DIR := $(JDK_TOPDIR)/src/share/native/sun/awt/image/jpeg
=======
ifeq ($(SHUFFLED), true)
  LIBJPEG_SRC := $(JDK_TOPDIR)/$(SRC_SUBDIR)/java.desktop/share/native/libjpeg
else
  LIBJPEG_SRC := $(JDK_TOPDIR)/src/share/native/sun/awt/image/jpeg
endif
>>>>>>> 62853f49

ifdef OPENJDK
  BUILD_LIBJAVAJPEG_MAPFILE := $(JDK_TOPDIR)/make/mapfiles/libjpeg/mapfile-vers
else
<<<<<<< HEAD
  BUILD_LIBJAVAJPEG_MAPFILE := $(JDK_TOPDIR)/make/mapfiles/libjpeg/mapfile-vers-closed
  BUILD_LIBJAVAJPEG_CLOSED_SRC := $(JDK_TOPDIR)/src/closed/share/native/sun/awt/image/jpeg
  BUILD_LIBJAVAJPEG_CLOSED_INCLUDES := -I$(BUILD_LIBJAVAJPEG_CLOSED_SRC)
=======
  BUILD_LIBJPEG_MAPFILE := $(JDK_TOPDIR)/make/mapfiles/libjpeg/mapfile-vers-closed
  ifeq ($(SHUFFLED), true)
    LIBJPEG_SRC += $(JDK_TOPDIR)/$(SRC_SUBDIR)/closed/java.desktop/share/native/libjpeg
  else
    LIBJPEG_SRC += $(JDK_TOPDIR)/src/closed/share/native/sun/awt/image/jpeg
  endif
>>>>>>> 62853f49
endif

BUILD_LIBJAVAJPEG_REORDER :=
ifeq ($(OPENJDK_TARGET_OS), solaris)
  ifneq ($(OPENJDK_TARGET_CPU), x86_64)
    BUILD_LIBJAVAJPEG_REORDER := $(JDK_TOPDIR)/make/mapfiles/libjpeg/reorder-$(OPENJDK_TARGET_CPU)
  endif
endif


# Suppress gcc warnings like "variable might be clobbered by 'longjmp'
# or 'vfork'": this warning indicates that some variable is placed to
# a register by optimized compiler and it's value might be lost on longjmp().
# Recommended way to avoid such warning is to declare the variable as
# volatile to prevent the optimization. However, this approach does not
# work because we have to declare all variables as volatile in result.
#ifndef CROSS_COMPILE_ARCH
#  CC_43_OR_NEWER := \
#      $(shell $(EXPR) $(CC_MAJORVER) \> 4 \| \
#          \( $(CC_MAJORVER) = 4 \& $(CC_MINORVER) \>= 3 \) )
#  ifeq ($(CC_43_OR_NEWER), 1)
#    BUILD_LIBJAVAJPEG_CFLAGS_linux += -Wno-clobbered
#  endif
#endif

ifeq ($(USE_EXTERNAL_LIBJPEG), true)
  LIBJPEG_LIBS := -ljpeg
  BUILD_LIBJAVAJPEG_INCLUDE_FILES := \
      imageIOJPEG.c \
      jpegdecoder.c
  BUILD_LIBJAVAJPEG_HEADERS :=
else
  LIBJPEG_LIBS :=
  BUILD_LIBJAVAJPEG_INCLUDE_FILES :=
  BUILD_LIBJAVAJPEG_HEADERS := -I$(BUILD_LIBJAVAJPEG_DIR)
endif

$(eval $(call SetupNativeCompilation,BUILD_LIBJAVAJPEG, \
    LIBRARY := javajpeg, \
    OUTPUT_DIR := $(INSTALL_LIBRARIES_HERE), \
<<<<<<< HEAD
    SRC := $(BUILD_LIBJAVAJPEG_CLOSED_SRC) \
        $(BUILD_LIBJAVAJPEG_DIR), \
    INCLUDE_FILES := $(BUILD_LIBJAVAJPEG_INCLUDE_FILES), \
    LANG := C, \
    OPTIMIZATION := HIGHEST, \
    CFLAGS := $(CFLAGS_JDKLIB) \
        $(BUILD_LIBJAVAJPEG_CLOSED_INCLUDES) \
        $(BUILD_LIBJAVAJPEG_HEADERS), \
    MAPFILE := $(BUILD_LIBJAVAJPEG_MAPFILE), \
    LDFLAGS := $(LDFLAGS_JDKLIB) $(LIBJPEG_LIBS) \
=======
    SRC := $(LIBJPEG_SRC), \
    LANG := C, \
    OPTIMIZATION := HIGHEST, \
    CFLAGS := $(CFLAGS_JDKLIB) $(addprefix -I, $(LIBJPEG_SRC) $(BUILD_LIBJAVA_SRC)) \
        -I$(JDK_OUTPUTDIR)/gensrc_headers/java.desktop, \
    MAPFILE := $(BUILD_LIBJPEG_MAPFILE), \
    LDFLAGS := $(LDFLAGS_JDKLIB) \
>>>>>>> 62853f49
        $(call SET_SHARED_LIBRARY_ORIGIN), \
    LDFLAGS_windows := $(WIN_JAVA_LIB) jvm.lib, \
    LDFLAGS_SUFFIX := $(LDFLAGS_JDKLIB_SUFFIX), \
    VERSIONINFO_RESOURCE := $(GLOBAL_VERSION_INFO_RESOURCE), \
    RC_FLAGS := $(RC_FLAGS) \
        -D "JDK_FNAME=javajpeg.dll" \
        -D "JDK_INTERNAL_NAME=javajpeg" \
        -D "JDK_FTYPE=0x2L", \
    REORDER := $(BUILD_LIBJAVAJPEG_REORDER), \
    OBJECT_DIR := $(JDK_OUTPUTDIR)/objs/libjpeg, \
    DEBUG_SYMBOLS := $(DEBUG_ALL_BINARIES)))

$(BUILD_LIBJAVAJPEG): $(BUILD_LIBJAVA)

<<<<<<< HEAD
BUILD_LIBRARIES += $(BUILD_LIBJAVAJPEG)
=======
DESKTOP_LIBRARIES += $(BUILD_LIBJPEG)
>>>>>>> 62853f49

##########################################################################################

ifeq ($(SHUFFLED), true)
  LIBFONTMANAGER_SRC := $(JDK_TOPDIR)/$(SRC_SUBDIR)/java.desktop/share/native/libfontmanager \
      $(JDK_TOPDIR)/$(SRC_SUBDIR)/java.desktop/$(OPENJDK_TARGET_OS_API_DIR)/native/libfontmanager
  LIBFONTMANAGER_CFLAGS := \
      $(addprefix -I, $(shell $(FIND) \
        $(LIBFONTMANAGER_SRC) \
        $(JDK_TOPDIR)/$(SRC_SUBDIR)/java.desktop/share/native/libawt \
        $(JDK_TOPDIR)/$(SRC_SUBDIR)/java.desktop/$(OPENJDK_TARGET_OS_API_DIR)/native/libawt \
        $(JDK_TOPDIR)/$(SRC_SUBDIR)/java.desktop/share/native/common \
        $(JDK_TOPDIR)/$(SRC_SUBDIR)/java.desktop/$(OPENJDK_TARGET_OS_API_DIR)/native/common -type d)) \
      -I$(JDK_OUTPUTDIR)/gensrc_headers/java.desktop \
      $(addprefix -I, $(BUILD_LIBJAVA_SRC)) \
      #
else
  LIBFONTMANAGER_SRC := $(JDK_TOPDIR)/src/share/native/sun/font \
      $(JDK_TOPDIR)/src/$(OPENJDK_TARGET_OS_API_DIR)/native/sun/font
  LIBFONTMANAGER_CFLAGS := \
      -I$(JDK_TOPDIR)/src/share/native/sun/font \
      -I$(JDK_TOPDIR)/src/share/native/sun/font/layout \
      -I$(JDK_TOPDIR)/src/share/native/sun/awt/image/cvutils \
      -I$(JDK_TOPDIR)/src/$(OPENJDK_TARGET_OS_API_DIR)/native/sun/awt \
      -I$(JDK_TOPDIR)/src/share/native/sun/awt/debug \
      -I$(JDK_TOPDIR)/src/share/native/sun/java2d/loops \
      -I$(JDK_TOPDIR)/src/share/native/sun/java2d/pipe \
      -I$(JDK_TOPDIR)/src/$(OPENJDK_TARGET_OS_API_DIR)/native/sun/java2d \
      -I$(JDK_TOPDIR)/src/share/native/sun/java2d \
      #
endif

ifndef OPENJDK
  ifeq ($(SHUFFLED), true)
    LIBFONTMANAGER_CFLAGS += -I$(JDK_TOPDIR)/$(SRC_SUBDIR)/closed/java.desktop/share/native/libt2k
  else
    LIBFONTMANAGER_CFLAGS += -I$(JDK_TOPDIR)/src/closed/share/native/sun/font/t2k
  endif
  BUILD_LIBFONTMANAGER_MAPFILE := $(JDK_TOPDIR)/make/mapfiles/libfontmanager/mapfile-vers
  LIBFONTMANAGER_EXCLUDE_FILES += freetypeScaler.c
else
  LIBFONTMANAGER_CFLAGS += $(FREETYPE_CFLAGS)
  BUILD_LIBFONTMANAGER_MAPFILE := $(JDK_TOPDIR)/make/mapfiles/libfontmanager/mapfile-vers.openjdk
  BUILD_LIBFONTMANAGER_FONTLIB := $(FREETYPE_LIBS)
endif

LIBFONTMANAGER_OPTIMIZATION := HIGH

ifeq ($(OPENJDK_TARGET_OS), windows)
  LIBFONTMANAGER_EXCLUDE_FILES += X11FontScaler.c \
      X11TextRenderer.c
  LIBFONTMANAGER_OPTIMIZATION := HIGHEST
  ifeq ($(SHUFFLED), true)
    LIBFONTMANAGER_CFLAGS += -I$(JDK_TOPDIR)/$(SRC_SUBDIR)/java.desktop/$(OPENJDK_TARGET_OS_API_DIR)/native/libawt/sun/windows
  else
    LIBFONTMANAGER_CFLAGS += -I$(JDK_TOPDIR)/src/$(OPENJDK_TARGET_OS_API_DIR)/native/sun/windows
  endif
else ifeq ($(OPENJDK_TARGET_OS), macosx)
  LIBFONTMANAGER_EXCLUDE_FILES += X11FontScaler.c \
      X11TextRenderer.c \
      fontpath.c \
      lcdglyph.c
else
  LIBFONTMANAGER_EXCLUDE_FILES += fontpath.c \
      lcdglyph.c
endif

LIBFONTMANAGER_CFLAGS += $(FONT_HEADERS) $(X_CFLAGS) -DLE_STANDALONE -DHEADLESS

# Turn off aliasing with GCC for ExtensionSubtables.cpp
ifeq ($(OPENJDK_TARGET_OS), linux)
  BUILD_LIBFONTMANAGER_ExtensionSubtables.cpp_CXXFLAGS := -fno-strict-aliasing
endif

# Libfontmanager doesn't actually need X_LIBS to link, but if building
# on a Solaris machine without X installed, using a devkit, linking
# to libawt_xawt will fail without the -L parameters from X_LIBS. Filter
# out the -R parameters since they aren't needed.
$(eval $(call SetupNativeCompilation,BUILD_LIBFONTMANAGER, \
    LIBRARY := fontmanager, \
    OUTPUT_DIR := $(INSTALL_LIBRARIES_HERE), \
    SRC := $(LIBFONTMANAGER_SRC), \
    EXCLUDE_FILES := $(LIBFONTMANAGER_EXCLUDE_FILES) \
        AccelGlyphCache.c, \
    LANG := C++, \
    CFLAGS := $(CFLAGS_JDKLIB) $(LIBFONTMANAGER_CFLAGS), \
    CXXFLAGS := $(CXXFLAGS_JDKLIB) $(LIBFONTMANAGER_CFLAGS), \
    OPTIMIZATION := $(LIBFONTMANAGER_OPTIMIZATION), \
    CFLAGS_windows = -DCC_NOEX, \
    MAPFILE := $(BUILD_LIBFONTMANAGER_MAPFILE), \
    LDFLAGS := $(subst -Xlinker -z -Xlinker defs,,$(LDFLAGS_JDKLIB)) $(LDFLAGS_CXX_JDK) \
        $(call SET_SHARED_LIBRARY_ORIGIN), \
    LDFLAGS_SUFFIX := $(BUILD_LIBFONTMANAGER_FONTLIB), \
    LDFLAGS_SUFFIX_linux := -lawt $(LIBM) $(LIBCXX) -ljava -ljvm -lc, \
    LDFLAGS_SUFFIX_solaris := $(filter-out -R%, $(X_LIBS)) \
        -lawt -lawt_xawt -lc $(LIBM) $(LIBCXX) -ljava -ljvm, \
    LDFLAGS_SUFFIX_aix := -lawt -lawt_xawt $(LIBM) $(LIBCXX) -ljava -ljvm,\
    LDFLAGS_SUFFIX_macosx := -lawt $(LIBM) $(LIBCXX) -undefined dynamic_lookup \
        -ljava -ljvm, \
    LDFLAGS_SUFFIX_windows := $(WIN_JAVA_LIB) advapi32.lib user32.lib gdi32.lib \
        $(WIN_AWT_LIB), \
    VERSIONINFO_RESOURCE := $(GLOBAL_VERSION_INFO_RESOURCE), \
    RC_FLAGS := $(RC_FLAGS) \
        -D "JDK_FNAME=fontmanager.dll" \
        -D "JDK_INTERNAL_NAME=fontmanager" \
        -D "JDK_FTYPE=0x2L", \
    OBJECT_DIR := $(JDK_OUTPUTDIR)/objs/libfontmanager, \
    DEBUG_SYMBOLS := $(DEBUG_ALL_BINARIES)))

$(BUILD_LIBFONTMANAGER): $(BUILD_LIBAWT)

ifneq (, $(findstring $(OPENJDK_TARGET_OS), solaris aix))
  $(BUILD_LIBFONTMANAGER): $(BUILD_LIBAWT_XAWT)
endif

DESKTOP_LIBRARIES += $(BUILD_LIBFONTMANAGER)

##########################################################################################

ifndef OPENJDK

  ifeq ($(SHUFFLED), true)
    LIBT2K_SRC := $(JDK_TOPDIR)/$(SRC_SUBDIR)/closed/java.desktop/share/native/libt2k
    LIBT2K_CFLAGS := $(addprefix -I, $(LIBT2K_SRC)) \
        -I$(JDK_TOPDIR)/$(SRC_SUBDIR)/closed/java.desktop/share/native/libt2k/t2k \
        -I$(JDK_TOPDIR)/$(SRC_SUBDIR)/java.desktop/share/native/libfontmanager \
        -I$(JDK_TOPDIR)/$(SRC_SUBDIR)/java.desktop/share/native/libawt/sun/java2d \
        -I$(JDK_TOPDIR)/$(SRC_SUBDIR)/java.desktop/share/native/libawt/sun/java2d/loops \
        -I$(JDK_TOPDIR)/$(SRC_SUBDIR)/java.desktop/share/native/common/sun/font \
        -I$(JDK_TOPDIR)/$(SRC_SUBDIR)/java.base/share/native/libjava \
        -I$(JDK_TOPDIR)/$(SRC_SUBDIR)/java.base/$(OPENJDK_TARGET_OS_API_DIR)/native/libjava \
        -I$(JDK_OUTPUTDIR)/gensrc_headers/java.desktop \
  #
  else
    LIBT2K_SRC := $(JDK_TOPDIR)/src/closed/share/native/sun/font
    LIBT2K_CFLAGS := -I$(JDK_TOPDIR)/src/share/native/sun/font \
      -I$(JDK_TOPDIR)/src/closed/share/native/sun/font/t2k \
      -I$(JDK_TOPDIR)/src/closed/share/native/sun/font \
      -I$(JDK_TOPDIR)/src/share/share/native/sun/font \
      -I$(JDK_TOPDIR)/src/$(OPENJDK_TARGET_OS_API_DIR)/native/sun/font \
      -I$(JDK_TOPDIR)/src/share/native/sun/java2d/loops \
      -I$(JDK_TOPDIR)/src/share/native/sun/java2d/pipe \
      -I$(JDK_TOPDIR)/src/$(OPENJDK_TARGET_OS_API_DIR)/native/sun/java2d \
      -I$(JDK_TOPDIR)/src/share/native/sun/java2d \
      #
  endif

  $(eval $(call SetupNativeCompilation,BUILD_LIBT2K, \
      LIBRARY := t2k, \
      OUTPUT_DIR := $(INSTALL_LIBRARIES_HERE), \
      SRC := $(LIBT2K_SRC), \
      EXCLUDE_FILES := orion.c, \
      LANG := C++, \
      OPTIMIZATION := HIGH, \
      CFLAGS := $(CFLAGS_JDKLIB) $(LIBT2K_CFLAGS), \
      CXXFLAGS := $(CXXFLAGS_JDKLIB) $(LIBT2K_CFLAGS), \
      CFLAGS_windows = -DCC_NOEX, \
      CXXFLAGS_windows = -DCC_NOEX, \
      MAPFILE := $(JDK_TOPDIR)/make/mapfiles/libt2k/mapfile-vers, \
      LDFLAGS := $(LDFLAGS_JDKLIB) $(LDFLAGS_CXX_JDK) \
          $(call SET_SHARED_LIBRARY_ORIGIN), \
      LDFLAGS_windows := user32.lib $(JDK_OUTPUTDIR)/objs/libfontmanager/fontmanager.lib, \
      LDFLAGS_SUFFIX_posix := $(LIBM) $(LIBCXX) -lfontmanager -ljava -ljvm -lc, \
      LDFLAGS_SUFFIX_solaris := -lawt -lawt_xawt, \
      VERSIONINFO_RESOURCE := $(GLOBAL_VERSION_INFO_RESOURCE), \
      RC_FLAGS := $(RC_FLAGS) \
          -D "JDK_FNAME=t2k.dll" \
          -D "JDK_INTERNAL_NAME=t2k" \
          -D "JDK_FTYPE=0x2L", \
      OBJECT_DIR := $(JDK_OUTPUTDIR)/objs/libt2k, \
      DEBUG_SYMBOLS := $(DEBUG_ALL_BINARIES)))

  # t2k is linked against fontmanager
  $(BUILD_LIBT2K): $(BUILD_LIBFONTMANAGER)

  DESKTOP_LIBRARIES += $(BUILD_LIBT2K)
endif

##########################################################################################

ifeq ($(OPENJDK_TARGET_OS), windows)
  ifeq ($(SHUFFLED), true)
    LIBJAWT_SRC := $(JDK_TOPDIR)/$(SRC_SUBDIR)/java.desktop/$(OPENJDK_TARGET_OS_API_DIR)/native/libjawt
    LIBJAWT_CFLAGS := -I$(JDK_TOPDIR)/$(SRC_SUBDIR)/java.desktop/$(OPENJDK_TARGET_OS_API_DIR)/native/libawt/sun/windows \
        -I$(JDK_TOPDIR)/$(SRC_SUBDIR)/java.desktop/share/native/common/sun/awt/debug \
        -I$(JDK_TOPDIR)/$(SRC_SUBDIR)/java.desktop/share/native/libawt/sun/java2d \
        -I$(JDK_TOPDIR)/$(SRC_SUBDIR)/java.desktop/share/native/libawt/sun/awt/image/cvutils \
        -I$(JDK_TOPDIR)/$(SRC_SUBDIR)/java.desktop/$(OPENJDK_TARGET_OS_API_DIR)/native/libawt/sun/java2d/windows \
        -I$(JDK_OUTPUTDIR)/gensrc_headers/java.desktop \
        -I$(JDK_TOPDIR)/$(SRC_SUBDIR)/java.desktop/windows/native/include \
        $(addprefix -I, $(BUILD_LIBJAVA_SRC)) \
        #
  else
    LIBJAWT_SRC := $(JDK_TOPDIR)/src/$(OPENJDK_TARGET_OS_API_DIR)/native/sun/windows
    LIBJAWT_INCLUDE_FILES := jawt.cpp
    LIBJAWT_CFLAGS := -I$(JDK_TOPDIR)/src/$(OPENJDK_TARGET_OS_API_DIR)/native/sun/windows \
        -I$(JDK_TOPDIR)/src/share/native/sun/awt/debug \
        -I$(JDK_TOPDIR)/src/share/native/sun/java2d \
        -I$(JDK_TOPDIR)/src/share/native/sun/awt/image/cvutils \
        -I$(JDK_TOPDIR)/src/$(OPENJDK_TARGET_OS_API_DIR)/native/sun/java2d/windows \
        #
  endif

  ifeq ($(OPENJDK_TARGET_CPU), x86)
    KERNEL32_LIB := kernel32.lib
  endif
  $(eval $(call SetupNativeCompilation,BUILD_LIBJAWT, \
      LIBRARY := jawt, \
      OUTPUT_DIR := $(INSTALL_LIBRARIES_HERE), \
      SRC := $(LIBJAWT_SRC), \
      INCLUDE_FILES := $(LIBJAWT_INCLUDE_FILES), \
      LANG := C++, \
      OPTIMIZATION := LOW, \
      CFLAGS := $(CXXFLAGS_JDKLIB) \
          -EHsc -DUNICODE -D_UNICODE \
          $(LIBJAWT_CFLAGS), \
      LDFLAGS := $(LDFLAGS_JDKLIB) $(KERNEL32_LIB) $(LDFLAGS_CXX_JDK) \
          advapi32.lib $(WIN_AWT_LIB), \
      LDFLAGS_SUFFIX := $(LDFLAGS_JDKLIB_SUFFIX), \
      VERSIONINFO_RESOURCE := $(GLOBAL_VERSION_INFO_RESOURCE), \
      RC_FLAGS := $(RC_FLAGS) \
          -D "JDK_FNAME=jawt.dll" \
          -D "JDK_INTERNAL_NAME=jawt" \
          -D "JDK_FTYPE=0x2L", \
      OBJECT_DIR := $(JDK_OUTPUTDIR)/objs/libjawt, \
      DEBUG_SYMBOLS := $(DEBUG_ALL_BINARIES)))

  $(BUILD_LIBJAWT): $(BUILD_LIBAWT)

  $(JDK_OUTPUTDIR)/lib/$(LIBRARY_PREFIX)jawt$(STATIC_LIBRARY_SUFFIX): $(BUILD_LIBJAWT)
	$(ECHO) Copying $(@F)
	$(CP) $(JDK_OUTPUTDIR)/objs/libjawt/$(LIBRARY_PREFIX)jawt$(STATIC_LIBRARY_SUFFIX) $@

  DESKTOP_LIBRARIES += $(JDK_OUTPUTDIR)/lib/$(LIBRARY_PREFIX)jawt$(STATIC_LIBRARY_SUFFIX)

else # OPENJDK_TARGET_OS not windows

  ifeq ($(SHUFFLED), true)
  ifeq ($(OPENJDK_TARGET_OS), macosx)
      LIBJAWT_SRC := $(JDK_TOPDIR)/$(SRC_SUBDIR)/java.desktop/macosx/native/libjawt
      LIBJAWT_CFLAGS := \
        -I$(JDK_TOPDIR)/$(SRC_SUBDIR)/java.desktop/$(OPENJDK_TARGET_OS_API_DIR)/native/common/sun/awt \
        -I$(JDK_TOPDIR)/$(SRC_SUBDIR)/java.desktop/macosx/native/include \
        $(addprefix -I, $(BUILD_LIBJAVA_SRC)) \
        #
    else
      LIBJAWT_SRC := $(JDK_TOPDIR)/$(SRC_SUBDIR)/java.desktop/$(OPENJDK_TARGET_OS_API_DIR)/native/libjawt
      LIBJAWT_CFLAGS := \
        -I$(JDK_TOPDIR)/$(SRC_SUBDIR)/java.desktop/$(OPENJDK_TARGET_OS_API_DIR)/native/common/sun/awt \
        -I$(JDK_TOPDIR)/$(SRC_SUBDIR)/java.desktop/$(OPENJDK_TARGET_OS)/native/include \
        -I$(JDK_TOPDIR)/$(SRC_SUBDIR)/java.desktop/$(OPENJDK_TARGET_OS_API_DIR)/native/include \
        $(addprefix -I, $(BUILD_LIBJAVA_SRC)) \
        #
    endif
  else
    LIBJAWT_SRC := $(JDK_TOPDIR)/src/$(OPENJDK_TARGET_OS_API_DIR)/native/sun/awt \
          $(JDK_TOPDIR)/src/macosx/native/sun/awt
    LIBJAWT_CFLAGS_macosx := -I$(JDK_TOPDIR)/src/solaris/native/sun/awt
    ifeq ($(OPENJDK_TARGET_OS), macosx)
    JAWT_FILES := jawt.m
    else
      JAWT_FILES := jawt.c
    endif
  endif

  ifeq ($(OPENJDK_TARGET_OS), macosx)
    JAWT_LIBS := -lawt_lwawt
  else
    JAWT_LIBS :=
    ifneq ($(OPENJDK_TARGET_OS), solaris)
      JAWT_LIBS += -lawt
    endif
    ifndef BUILD_HEADLESS_ONLY
      JAWT_LIBS += -lawt_xawt
    else
      JAWT_LIBS += -lawt_headless
      HEADLESS_CFLAG += -DHEADLESS
    endif
  endif

  $(eval $(call SetupNativeCompilation,BUILD_LIBJAWT, \
      LIBRARY := jawt, \
      OUTPUT_DIR := $(INSTALL_LIBRARIES_HERE), \
      SRC := $(LIBJAWT_SRC), \
      INCLUDE_FILES := $(JAWT_FILES), \
      LANG := C, \
      OPTIMIZATION := LOW, \
      CFLAGS := $(CFLAGS_JDKLIB) \
          $(LIBJAWT_CFLAGS), \
      CFLAGS_linux := $(HEADLESS_CFLAG), \
      CFLAGS_macosx := $(LIBJAWT_CFLAGS_macosx), \
      MAPFILE := $(JDK_TOPDIR)/make/mapfiles/libjawt/mapfile-vers, \
      LDFLAGS := $(LDFLAGS_JDKLIB) \
          $(call SET_SHARED_LIBRARY_ORIGIN), \
      LDFLAGS_solaris := $(X_LIBS), \
      LDFLAGS_SUFFIX_linux := $(JAWT_LIBS) $(LDFLAGS_JDKLIB_SUFFIX), \
      LDFLAGS_SUFFIX_aix := $(JAWT_LIBS) $(LDFLAGS_JDKLIB_SUFFIX),\
      LDFLAGS_SUFFIX_solaris := $(JAWT_LIBS) $(LDFLAGS_JDKLIB_SUFFIX) -lXrender, \
      LDFLAGS_SUFFIX_macosx := -Xlinker -rpath -Xlinker @loader_path $(JAWT_LIBS) \
          -framework Cocoa $(LDFLAGS_JDKLIB_SUFFIX), \
      OBJECT_DIR := $(JDK_OUTPUTDIR)/objs/libjawt, \
      DEBUG_SYMBOLS := $(DEBUG_ALL_BINARIES)))

  ifndef BUILD_HEADLESS_ONLY
    $(BUILD_LIBJAWT): $(BUILD_LIBAWT_XAWT)
  else
    $(BUILD_LIBJAWT): $(INSTALL_LIBRARIES_HERE)/$(LIBRARY_PREFIX)awt_headless$(SHARED_LIBRARY_SUFFIX)
  endif

  ifeq ($(OPENJDK_TARGET_OS), macosx)
    $(BUILD_LIBJAWT): $(INSTALL_LIBRARIES_HERE)/$(LIBRARY_PREFIX)awt_lwawt$(SHARED_LIBRARY_SUFFIX)
  endif

endif # OPENJDK_TARGET_OS

DESKTOP_LIBRARIES += $(BUILD_LIBJAWT)

##########################################################################################

ifndef OPENJDK

  ifeq ($(SHUFFLED), true)
    LIBKCMS_SRC := $(JDK_TOPDIR)/$(SRC_SUBDIR)/closed/java.desktop/share/native/libkcms \
        $(JDK_TOPDIR)/$(SRC_SUBDIR)/closed/java.desktop/$(OPENJDK_TARGET_OS_API_DIR)/native/libkcms \
        #
    LIBKCMS_CFLAGS += $(addprefix -I, $(LIBKCMS_SRC)) \
        -I$(JDK_TOPDIR)/$(SRC_SUBDIR)/java.base/share/native/libjava \
        -I$(JDK_TOPDIR)/$(SRC_SUBDIR)/java.base/$(OPENJDK_TARGET_OS_API_DIR)/native/libjava \
        -I$(JDK_OUTPUTDIR)/gensrc_headers/java.desktop \
        #
    LIBKCMS_VERSIONINFO_RESOURCE := $(JDK_TOPDIR)/$(SRC_SUBDIR)/closed/java.desktop/windows/native/libkcms/cmm.rc
  else
    LIBKCMS_SRC := $(JDK_TOPDIR)/src/closed/share/native/sun/java2d/cmm/kcms

  BUILD_LIBKCMS_EXCLUDE_FILES :=
  ifeq ($(OPENJDK_TARGET_OS), windows)
    BUILD_LIBKCMS_EXCLUDE_FILES += ukcpmgr.c unixmem.c
  else
    BUILD_LIBKCMS_EXCLUDE_FILES += cmmdll.c registry.c spxffile.c sysinfo.c winmem.c wkcpmgr.c
  endif
    LIBKCMS_VERSIONINFO_RESOURCE := $(JDK_TOPDIR)/src/closed/share/native/sun/java2d/cmm/kcms/cmm.rc
  endif

  LIBKCMS_CFLAGS += $(CFLAGS_JDKLIB)

  ifeq ($(OPENJDK_TARGET_OS), solaris)
    # This particular library uses a feature called PIC_CODE_SMALL (on solaris)
    # implement it like this...since it's only used here
    LIBKCMS_CFLAGS := $(patsubst -KPIC, -Kpic, $(LIBKCMS_CFLAGS))
  else ifeq ($(OPENJDK_TARGET_CPU_ARCH), ppc)
    LIBKCMS_CFLAGS := $(patsubst -fPIC, -fpic, $(LIBKCMS_CFLAGS))
  endif

  $(eval $(call SetupNativeCompilation,BUILD_LIBKCMS, \
      LIBRARY := kcms, \
      OUTPUT_DIR := $(INSTALL_LIBRARIES_HERE), \
      SRC := $(LIBKCMS_SRC), \
      LANG := C, \
      EXCLUDE_FILES := $(BUILD_LIBKCMS_EXCLUDE_FILES), \
      OPTIMIZATION := LOW, \
      CFLAGS := $(LIBKCMS_CFLAGS) \
          -DJAVACMM -DFUT_CALC_EX -DNO_FUT_GCONST, \
      CFLAGS_linux := -Wno-missing-field-initializers, \
      MAPFILE := $(JDK_TOPDIR)/make/mapfiles/libkcms/mapfile-vers, \
      LDFLAGS := $(LDFLAGS_JDKLIB) \
          $(call SET_SHARED_LIBRARY_ORIGIN), \
      LDFLAGS_SUFFIX_linux := -lc -lpthread, \
      LDFLAGS_SUFFIX_solaris := -lc, \
      LDFLAGS_SUFFIX_windows := $(WIN_JAVA_LIB) advapi32.lib user32.lib version.lib, \
      LDFLAGS_SUFFIX_posix := -lm -ljava -ljvm, \
      VERSIONINFO_RESOURCE := $(LIBKCMS_VERSIONINFO_RESOURCE), \
      RC_FLAGS := $(RC_FLAGS) \
          -D "JDK_FNAME=kcms.dll" \
          -D "JDK_INTERNAL_NAME=kcms" \
          -D "JDK_FTYPE=0x2L", \
      OBJECT_DIR := $(JDK_OUTPUTDIR)/objs/libkcms, \
      DEBUG_SYMBOLS := $(DEBUG_ALL_BINARIES)))

  $(BUILD_LIBKCMS): $(BUILD_LIBJAVA)

  DESKTOP_LIBRARIES += $(BUILD_LIBKCMS)

endif

##########################################################################################

ifndef OPENJDK
  ifeq ($(OPENJDK_TARGET_OS), solaris)
    ifneq ($(OPENJDK_TARGET_CPU), x86_64)

      ifeq ($(shell if test "$(OS_VERSION_MAJOR)" -eq 5 -a "$(OS_VERSION_MINOR)" -le 10; then $(ECHO) ok; fi), ok)

        ifeq ($(SHUFFLED), true)
          LIBSUNWJDGA_SRC := $(JDK_TOPDIR)/$(SRC_SUBDIR)/java.desktop/unix/native/libsunwjdga
        else
          LIBSUNWJDGA_SRC := $(JDK_TOPDIR)/src/solaris/native/sun/jdga
        endif

        SUNWJDGA_MAPFILE :=
        ifeq ($(OPENJDK_TARGET_CPU_ARCH), sparc)
          SUNWJDGA_MAPFILE := $(JDK_TOPDIR)/make/mapfiles/libjdga/mapfile-vers
        endif

        $(eval $(call SetupNativeCompilation,BUILD_LIBSUNWJDGA, \
            LIBRARY := sunwjdga, \
            OUTPUT_DIR := $(INSTALL_LIBRARIES_HERE), \
            SRC := $(LIBSUNWJDGA_SRC), \
            LANG := C, \
            OPTIMIZATION := LOW, \
            CFLAGS := $(CFLAGS_JDKLIB) \
                -I$(JDK_TOPDIR)/src/share/javavm/export \
                -I$(JDK_TOPDIR)/src/$(OPENJDK_TARGET_OS_API_DIR)/javavm/export \
                $(X_CFLAGS), \
            MAPFILE := $(SUNWJDGA_MAPFILE), \
            LDFLAGS := $(LDFLAGS_JDKLIB) \
                $(call SET_SHARED_LIBRARY_ORIGIN), \
            LDFLAGS_SUFFIX := $(X_LIBS) -ldga -lX11 $(LIBDL) -lc, \
            OBJECT_DIR := $(JDK_OUTPUTDIR)/objs/libsunwjdga, \
            DEBUG_SYMBOLS := $(DEBUG_ALL_BINARIES)))

        DESKTOP_LIBRARIES += $(BUILD_LIBSUNWJDGA)

      endif
    endif
  endif
endif

##########################################################################################

ifeq ($(BUILD_HEADLESS), true)
  # Mac and Windows only use the native AWT lib, do not build libawt_headless
  ifeq ($(findstring $(OPENJDK_TARGET_OS), windows macosx),)

    ifeq ($(SHUFFLED), true)
      LIBAWT_HEADLESS_DIRS := $(JDK_TOPDIR)/$(SRC_SUBDIR)/java.desktop/unix/native/libawt_headless/sun/awt \
          $(JDK_TOPDIR)/$(SRC_SUBDIR)/java.desktop/$(OPENJDK_TARGET_OS_API_DIR)/native/common/sun/awt \
          $(JDK_TOPDIR)/$(SRC_SUBDIR)/java.desktop/$(OPENJDK_TARGET_OS_API_DIR)/native/common/sun/java2d/opengl \
          $(JDK_TOPDIR)/$(SRC_SUBDIR)/java.desktop/$(OPENJDK_TARGET_OS_API_DIR)/native/common/sun/java2d/x11 \
          $(JDK_TOPDIR)/$(SRC_SUBDIR)/java.desktop/share/native/common/sun/java2d/opengl \
          $(JDK_TOPDIR)/$(SRC_SUBDIR)/java.desktop/share/native/common/sun/font \
          #

      LIBAWT_HEADLESS_EXCLUDES := medialib

      LIBAWT_HEADLESS_CFLAGS := -I$(JDK_OUTPUTDIR)/gensrc_headers/java.desktop \
          $(addprefix -I, $(LIBAWT_HEADLESS_DIRS)) \
          -I$(JDK_TOPDIR)/$(SRC_SUBDIR)/java.desktop/share/native/libawt/sun/java2d \
          -I$(JDK_TOPDIR)/$(SRC_SUBDIR)/java.desktop/share/native/libawt/sun/java2d/loops \
          -I$(JDK_TOPDIR)/$(SRC_SUBDIR)/java.desktop/share/native/libawt/sun/awt/image/cvutils \
          -I$(JDK_TOPDIR)/$(SRC_SUBDIR)/java.desktop/share/native/libawt/sun/java2d/pipe \
          -I$(JDK_TOPDIR)/$(SRC_SUBDIR)/java.desktop/share/native/libawt/sun/awt/image \
          -I$(JDK_TOPDIR)/$(SRC_SUBDIR)/java.desktop/$(OPENJDK_TARGET_OS_API_DIR)/native/libawt/sun/java2d \
          -I$(JDK_TOPDIR)/$(SRC_SUBDIR)/java.desktop/share/native/common/sun/font \
          -I$(JDK_TOPDIR)/$(SRC_SUBDIR)/java.desktop/share/native/common/sun/awt/debug \
          -I$(JDK_TOPDIR)/$(SRC_SUBDIR)/java.desktop/$(OPENJDK_TARGET_OS_API_DIR)/native/common/sun/font \
          -I$(JDK_TOPDIR)/$(SRC_SUBDIR)/java.desktop/$(OPENJDK_TARGET_OS_API_DIR)/native/libsunwjdga/ \
          $(addprefix -I, $(BUILD_LIBJAVA_SRC)) \
          #
      LIBAWT_HEADLESS_EXFILES := initIDs.c
    else
    LIBAWT_HEADLESS_DIRS := $(JDK_TOPDIR)/src/share/native/sun/font \
        $(JDK_TOPDIR)/src/share/native/sun/java2d/opengl \
        $(JDK_TOPDIR)/src/solaris/native/sun/font \
        $(JDK_TOPDIR)/src/solaris/native/sun/awt \
        $(JDK_TOPDIR)/src/solaris/native/sun/java2d/opengl \
        $(JDK_TOPDIR)/src/solaris/native/sun/java2d/x11

    ifeq ($(OPENJDK_TARGET_OS), macosx)
      LIBAWT_HEADLESS_DIRS += $(JDK_TOPDIR)/src/macosx/native/sun/font
    endif

      LIBAWT_HEADLESS_CFLAGS := \
        -I$(JDK_TOPDIR)/src/share/native/sun/java2d \
        -I$(JDK_TOPDIR)/src/$(OPENJDK_TARGET_OS_API_DIR)/native/sun/java2d \
        -I$(JDK_TOPDIR)/src/share/native/sun/java2d/loops \
        -I$(JDK_TOPDIR)/src/share/native/sun/java2d/pipe \
        -I$(JDK_TOPDIR)/src/share/native/sun/awt/image \
        -I$(JDK_TOPDIR)/src/share/native/sun/awt/image/cvutils \
        -I$(JDK_TOPDIR)/src/share/native/sun/awt/debug \
        -I$(JDK_TOPDIR)/src/$(OPENJDK_TARGET_OS_API_DIR)/native/sun/jdga \
        $(foreach dir, $(LIBAWT_HEADLESS_DIRS), -I$(dir))

    LIBAWT_HEADLESS_FILES := \
        awt_Font.c \
        HeadlessToolkit.c \
        fontpath.c \
        VDrawingArea.c \
        X11Color.c \
        X11Renderer.c \
        X11PMBlitLoops.c \
        X11SurfaceData.c \
        X11FontScaler_md.c \
        X11TextRenderer_md.c \
        OGLBlitLoops.c \
        OGLBufImgOps.c \
        OGLContext.c \
        OGLFuncs.c \
        OGLMaskBlit.c \
        OGLMaskFill.c \
        OGLPaints.c \
        OGLRenderQueue.c \
        OGLRenderer.c \
        OGLSurfaceData.c \
        OGLTextRenderer.c \
        OGLVertexCache.c \
        GLXGraphicsConfig.c \
        GLXSurfaceData.c \
        AccelGlyphCache.c \
          CUPSfuncs.c \
          #
    endif # JIGSAW

    LIBAWT_HEADLESS_REORDER :=
    ifeq ($(OPENJDK_TARGET_OS), solaris)
      ifneq ($(OPENJDK_TARGET_CPU), x86_64)
        LIBAWT_HEADLESS_REORDER := $(JDK_TOPDIR)/make/mapfiles/libawt_headless/reorder-$(OPENJDK_TARGET_CPU)
      endif
    endif

    $(eval $(call SetupNativeCompilation,BUILD_LIBAWT_HEADLESS, \
        LIBRARY := awt_headless, \
        OUTPUT_DIR := $(INSTALL_LIBRARIES_HERE), \
        SRC := $(LIBAWT_HEADLESS_DIRS), \
        INCLUDE_FILES := $(LIBAWT_HEADLESS_FILES), \
        EXCLUDE_FILES := $(LIBAWT_HEADLESS_EXFILES), \
        EXCLUDES := $(LIBAWT_HEADLESS_EXCLUDES), \
        LANG := C, \
        OPTIMIZATION := LOW, \
        CFLAGS := $(CFLAGS_JDKLIB) \
            -DHEADLESS=true \
            -DPACKAGE_PATH=\"$(PACKAGE_PATH)\" \
            $(CUPS_CFLAGS) \
            $(X_CFLAGS) \
            $(LIBAWT_HEADLESS_CFLAGS), \
        MAPFILE := $(JDK_TOPDIR)/make/mapfiles/libawt_headless/mapfile-vers, \
        LDFLAGS := $(LDFLAGS_JDKLIB) \
            $(call SET_SHARED_LIBRARY_ORIGIN), \
        LDFLAGS_linux := $(call SET_SHARED_LIBRARY_ORIGIN,/..), \
        LDFLAGS_solaris := $(call SET_SHARED_LIBRARY_ORIGIN,/..), \
        LDFLAGS_macosx := $(call SET_SHARED_LIBRARY_ORIGIN)., \
        REORDER := $(LIBAWT_HEADLESS_REORDER), \
        LDFLAGS_SUFFIX_linux := -ljvm -lawt -lm $(LIBDL) -ljava, \
        LDFLAGS_SUFFIX_aix := -ljvm -lawt -ljava,\
        LDFLAGS_SUFFIX_solaris := $(LIBDL) -ljvm -lawt -lm -ljava $(LIBCXX) -lc, \
        OBJECT_DIR := $(JDK_OUTPUTDIR)/objs/libawt_headless, \
        DEBUG_SYMBOLS := $(DEBUG_ALL_BINARIES)))

    $(BUILD_LIBAWT_HEADLESS): $(BUILD_LIBAWT)

    DESKTOP_LIBRARIES += $(BUILD_LIBAWT_HEADLESS)

  endif
endif

##########################################################################################

ifndef BUILD_HEADLESS_ONLY

  ifeq ($(SHUFFLED), true)
  LIBSPLASHSCREEN_DIRS := \
      $(JDK_TOPDIR)/$(SRC_SUBDIR)/java.desktop/share/native/libjpeg \
      $(JDK_TOPDIR)/$(SRC_SUBDIR)/java.desktop/share/native/libsplashscreen \
      #
  else
    LIBSPLASHSCREEN_DIRS := \
    $(JDK_TOPDIR)/src/share/native/sun/awt/image/jpeg \
      $(JDK_TOPDIR)/src/share/native/sun/awt/splashscreen \
      #
  endif

  ifeq ($(USE_EXTERNAL_LIBGIF), true)
    GIFLIB_LDFLAGS := -lgif
    ifeq ($(SHUFFLED), true)
      LIBSPLASHSCREEN_EXCLUDES := giflib
    endif
  else
    ifeq ($(SHUFFLED), true)
      LIBSPLASHSCREEN_CFLAGS += -I$(JDK_TOPDIR)/$(SRC_SUBDIR)/java.desktop/share/native/libsplashscreen/giflib
  else
    LIBSPLASHSCREEN_DIRS += $(JDK_TOPDIR)/src/share/native/sun/awt/giflib
  endif
  endif

  ifeq ($(USE_EXTERNAL_LIBJPEG), true)
    LIBJPEG_LDFLAGS := -ljpeg
  else
    LIBSPLASHSCREEN_DIRS += $(JDK_TOPDIR)/src/share/native/sun/awt/image/jpeg
    LIBJPEG_CFLAGS := -I$(JDK_TOPDIR)/src/share/native/sun/awt/image/jpeg
  endif

  ifeq ($(USE_EXTERNAL_LIBPNG), false)
    ifeq ($(SHUFFLED), true)
      LIBSPLASHSCREEN_DIRS += $(JDK_TOPDIR)/$(SRC_SUBDIR)/java.desktop/share/native/libsplashscreen/libpng
    else
    LIBSPLASHSCREEN_DIRS += $(JDK_TOPDIR)/src/share/native/sun/awt/libpng
  endif
  else
    LIBSPLASHSCREEN_EXCLUDES += libpng
  endif

  ifneq ($(OPENJDK_TARGET_OS), macosx)
    ifeq ($(SHUFFLED), true)
      LIBSPLASHSCREEN_DIRS += $(JDK_TOPDIR)/$(SRC_SUBDIR)/java.desktop/$(OPENJDK_TARGET_OS_API_DIR)/native/libsplashscreen
    else
    LIBSPLASHSCREEN_DIRS += $(JDK_TOPDIR)/src/$(OPENJDK_TARGET_OS_API_DIR)/native/sun/awt/splashscreen
    endif
  else
    ifeq ($(SHUFFLED), true)
      LIBSPLASHSCREEN_DIRS += $(JDK_TOPDIR)/$(SRC_SUBDIR)/java.desktop/macosx/native/libsplashscreen
    else
    LIBSPLASHSCREEN_DIRS += $(JDK_TOPDIR)/src/macosx/native/sun/awt/splashscreen
  endif
  endif

  LIBSPLASHSCREEN_CFLAGS += -DSPLASHSCREEN -DPNG_NO_MMX_CODE \
      $(addprefix -I, $(LIBSPLASHSCREEN_DIRS)) \
      $(addprefix -I, $(BUILD_LIBJAVA_SRC)) \
      #

  ifeq ($(OPENJDK_TARGET_OS), macosx)
<<<<<<< HEAD
    LIBSPLASHSCREEN_CFLAGS := -I$(JDK_TOPDIR)/src/macosx/native/sun/awt/splashscreen \
        $(LIBSPLASHSCREEN_CFLAGS)
=======
    LIBSPLASHSCREEN_CFLAGS += -F/System/Library/Frameworks/JavaVM.framework/Frameworks
>>>>>>> 62853f49
    LIBSPLASHSCREEN_CFLAGS += -DWITH_MACOSX
    ifeq ($(SHUFFLED), true)
      LIBSPLASHSCREEN_CFLAGS += -I$(JDK_TOPDIR)/$(SRC_SUBDIR)/java.desktop/macosx/native/libosxapp
    else
    LIBSPLASHSCREEN_CFLAGS += -I$(JDK_TOPDIR)/src/macosx/native/sun/osxapp
    endif

    BUILD_LIBSPLASHSCREEN_java_awt_SplashScreen.c_CFLAGS := -x objective-c -O0
    BUILD_LIBSPLASHSCREEN_splashscreen_gfx_impl.c_CFLAGS := -x objective-c -O0
    BUILD_LIBSPLASHSCREEN_splashscreen_gif.c_CFLAGS := -x objective-c -O0
    BUILD_LIBSPLASHSCREEN_splashscreen_impl.c_CFLAGS := -x objective-c -O0
    BUILD_LIBSPLASHSCREEN_splashscreen_jpeg.c_CFLAGS := -x objective-c -O0
    BUILD_LIBSPLASHSCREEN_splashscreen_png.c_CFLAGS := -x objective-c -O0
    BUILD_LIBSPLASHSCREEN_splashscreen_sys.m_CFLAGS := -O0

  else ifeq ($(OPENJDK_TARGET_OS), windows)
    LIBSPLASHSCREEN_CFLAGS += -DWITH_WIN32
  else
    LIBSPLASHSCREEN_CFLAGS += -DWITH_X11 $(X_CFLAGS)
  endif

  LIBSPLASHSCREEN_LDFLAGS_SUFFIX :=

  ifneq ($(USE_EXTERNAL_LIBZ), true)
    ifeq ($(SHUFFLED), true)
      LIBSPLASHSCREEN_DIRS += $(JDK_TOPDIR)/$(SRC_SUBDIR)/java.base/share/native/libzip/zlib-1.2.8
    else
    LIBSPLASHSCREEN_DIRS += $(JDK_TOPDIR)/src/share/native/java/util/zip/zlib-1.2.8
    endif
    LIBSPLASHSCREEN_CFLAGS += $(ZLIB_CPPFLAGS)
  endif

  ifeq ($(OPENJDK_TARGET_OS), macosx)
    LIBSPLASHSCREEN_LDFLAGS_SUFFIX += $(LIBM) -lpthread -liconv -losxapp \
        -framework ApplicationServices \
        -framework Foundation \
        -framework Cocoa \
        -framework JavaNativeFoundation
  else ifeq ($(OPENJDK_TARGET_OS), windows)
    LIBSPLASHSCREEN_LDFLAGS_SUFFIX += kernel32.lib user32.lib gdi32.lib delayimp.lib -DELAYLOAD:user32.dll
  else
    LIBSPLASHSCREEN_LDFLAGS_SUFFIX += $(X_LIBS) -lX11 -lXext $(LIBM) -lpthread
  endif

  $(eval $(call SetupNativeCompilation,BUILD_LIBSPLASHSCREEN, \
      LIBRARY := splashscreen, \
      OUTPUT_DIR := $(INSTALL_LIBRARIES_HERE), \
      SRC := $(LIBSPLASHSCREEN_DIRS), \
      EXCLUDE_FILES := imageioJPEG.c jpegdecoder.c pngtest.c, \
      EXCLUDES := $(LIBSPLASHSCREEN_EXCLUDES), \
      LANG := C, \
      OPTIMIZATION := LOW, \
      CFLAGS := $(LIBSPLASHSCREEN_CFLAGS) $(CFLAGS_JDKLIB) \
                $(GIFLIB_CFLAGS) $(LIBJPEG_CFLAGS) $(PNG_CFLAGS), \
      MAPFILE := $(JDK_TOPDIR)/make/mapfiles/libsplashscreen/mapfile-vers, \
      LDFLAGS := $(LDFLAGS_JDKLIB) \
          $(call SET_SHARED_LIBRARY_ORIGIN), \
      LDFLAGS_SUFFIX := $(LIBSPLASHSCREEN_LDFLAGS_SUFFIX) $(LIBZ) \
                        $(GIFLIB_LDFLAGS) $(LIBJPEG_LDFLAGS) $(PNG_LIBS), \
      LDFLAGS_SUFFIX_solaris := -lc, \
      VERSIONINFO_RESOURCE := $(GLOBAL_VERSION_INFO_RESOURCE), \
      RC_FLAGS := $(RC_FLAGS) \
          -D "JDK_FNAME=splashscreen.dll" \
          -D "JDK_INTERNAL_NAME=splashscreen" \
          -D "JDK_FTYPE=0x2L", \
      OBJECT_DIR := $(JDK_OUTPUTDIR)/objs/libsplashscreen, \
      DEBUG_SYMBOLS := $(DEBUG_ALL_BINARIES)))

  DESKTOP_LIBRARIES += $(BUILD_LIBSPLASHSCREEN)

  ifeq ($(OPENJDK_TARGET_OS), macosx)
    $(BUILD_LIBSPLASHSCREEN): $(INSTALL_LIBRARIES_HERE)/$(LIBRARY_PREFIX)osxapp$(SHARED_LIBRARY_SUFFIX)
  endif

endif

##########################################################################################

ifndef OPENJDK

  ifeq ($(SHUFFLED), true)
    LIBDCPR_SRC_DIRS := $(JDK_TOPDIR)/$(SRC_SUBDIR)/closed/java.desktop/share/native/libdcpr
    LIBDCPR_CFLAGS := $(addprefix -I, $(shell $(FIND) $(LIBDCPR_SRC_DIRS) -type d)) \
        -I$(JDK_TOPDIR)/$(SRC_SUBDIR)/java.desktop/share/native/libawt/sun/java2d/pipe \
        -I$(JDK_TOPDIR)/$(SRC_SUBDIR)/java.base/share/native/libjava \
        -I$(JDK_TOPDIR)/$(SRC_SUBDIR)/java.base/$(OPENJDK_TARGET_OS_API_DIR)/native/libjava \
        -I$(JDK_OUTPUTDIR)/gensrc_headers/java.desktop \
        #
  else

  LIBDCPR_SRC_DIRS := \
      $(JDK_TOPDIR)/src/closed/share/native/sun/dc/doe \
      $(JDK_TOPDIR)/src/closed/share/native/sun/dc/path \
      $(JDK_TOPDIR)/src/closed/share/native/sun/dc/pr \
      $(JDK_TOPDIR)/src/closed/share/native/sun/dc/util

  LIBDCPR_CFLAGS := $(foreach dir, $(LIBDCPR_SRC_DIRS), -I$(dir)) \
      -I$(JDK_TOPDIR)/src/share/native/sun/java2d/pipe
  endif

  $(eval $(call SetupNativeCompilation,BUILD_LIBDCPR, \
      LIBRARY := dcpr, \
      OUTPUT_DIR := $(INSTALL_LIBRARIES_HERE), \
      SRC := $(LIBDCPR_SRC_DIRS), \
      LANG := C, \
      OPTIMIZATION := LOW, \
      CFLAGS := $(CFLAGS_JDKLIB) \
          $(LIBDCPR_CFLAGS), \
      MAPFILE := $(JDK_TOPDIR)/make/mapfiles/libdcpr/mapfile-vers, \
      LDFLAGS := $(LDFLAGS_JDKLIB) \
          $(call SET_SHARED_LIBRARY_ORIGIN), \
      LDFLAGS_SUFFIX := $(LIBM) $(LDFLAGS_JDKLIB_SUFFIX), \
      LDFLAGS_SUFFIX_windows := $(WIN_JAVA_LIB), \
      LDFLAGS_SUFFIX_posix := -lm, \
      VERSIONINFO_RESOURCE := $(GLOBAL_VERSION_INFO_RESOURCE), \
      RC_FLAGS := $(RC_FLAGS) \
          -D "JDK_FNAME=dcpr.dll" \
          -D "JDK_INTERNAL_NAME=dcpr" \
          -D "JDK_FTYPE=0x2L", \
      OBJECT_DIR := $(JDK_OUTPUTDIR)/objs/libdcpr, \
      DEBUG_SYMBOLS := $(DEBUG_ALL_BINARIES)))

  $(BUILD_LIBDCPR): $(BUILD_LIBJAVA)

  DESKTOP_LIBRARIES += $(BUILD_LIBDCPR)

endif

##########################################################################################

ifeq ($(OPENJDK_TARGET_OS), macosx)

  ifeq ($(SHUFFLED), true)
    LIBAWT_LWAWT_DIRS := \
        $(JDK_TOPDIR)/$(SRC_SUBDIR)/java.desktop/macosx/native/libawt_lwawt \
        $(JDK_TOPDIR)/$(SRC_SUBDIR)/java.desktop/unix/native/common/sun/awt \
        $(JDK_TOPDIR)/$(SRC_SUBDIR)/java.desktop/share/native/common/sun/font \
        $(JDK_TOPDIR)/$(SRC_SUBDIR)/java.desktop/share/native/common/sun/java2d/opengl \
        #

    LIBAWT_LWAWT_CFLAGS := \
        $(addprefix -I, $(LIBAWT_LWAWT_DIRS)) \
        -I$(JDK_OUTPUTDIR)/gensrc_headers/java.desktop \
        -I$(JDK_TOPDIR)/$(SRC_SUBDIR)/java.desktop/macosx/native/include \
        -I$(JDK_TOPDIR)/$(SRC_SUBDIR)/java.desktop/macosx/native/libawt_lwawt/sun/java2d/opengl \
        -I$(JDK_TOPDIR)/$(SRC_SUBDIR)/java.desktop/macosx/native/libawt_lwawt/sun/awt \
        -I$(JDK_TOPDIR)/$(SRC_SUBDIR)/java.desktop/unix/native/libawt_xawt/sun/awt \
        -I$(JDK_TOPDIR)/$(SRC_SUBDIR)/java.desktop/macosx/native/libawt_lwawt/sun/font \
        -I$(JDK_TOPDIR)/$(SRC_SUBDIR)/java.desktop/share/native/libawt/sun/awt/image \
        -I$(JDK_TOPDIR)/$(SRC_SUBDIR)/java.desktop/share/native/libawt/sun/java2d \
        -I$(JDK_TOPDIR)/$(SRC_SUBDIR)/java.desktop/unix/native/libawt/sun/java2d \
        -I$(JDK_TOPDIR)/$(SRC_SUBDIR)/java.desktop/share/native/libmlib_image/ \
        -I$(JDK_TOPDIR)/$(SRC_SUBDIR)/java.desktop/share/native/libawt/sun/awt/image/cvutils \
        -I$(JDK_TOPDIR)/$(SRC_SUBDIR)/java.desktop/share/native/libawt/sun/java2d/loops \
        -I$(JDK_TOPDIR)/$(SRC_SUBDIR)/java.desktop/share/native/libawt/sun/java2d/pipe \
        -I$(JDK_TOPDIR)/$(SRC_SUBDIR)/java.desktop/share/native/common/sun/awt/debug \
        -I$(JDK_TOPDIR)/$(SRC_SUBDIR)/java.desktop/macosx/native/libosxapp \
        $(addprefix -I, $(BUILD_LIBJAVA_SRC)) \
        #

    LIBAWT_LWAWT_EXFILES := fontpath.c awt_Font.c X11Color.c initIDs.c
    LIBAWT_LWAWT_EXCLUDES := $(JDK_TOPDIR)/$(SRC_SUBDIR)/java.desktop/unix/native/common/sun/awt/medialib
  else
  LIBAWT_LWAWT_FILES := \
      AWT_debug.m \
      ApplicationDelegate.m \
      CFRetainedResource.m \
      CGLGraphicsConfig.m \
      CGLSurfaceData.m \
      CGLLayer.m \
      CGraphicsConfig.m \
      CGraphicsDevice.m \
      CGraphicsEnv.m \
      CCharToGlyphMapper.m \
      CSystemColors.m \
      AWTFont.m \
      CGGlyphOutlines.m \
      CGGlyphImages.m \
      CoreTextSupport.m \
      AWTStrike.m \
      InitIDs.m \
      AWTEvent.m \
      AWTView.m \
      AWTWindow.m \
      AWTSurfaceLayers.m \
      CCursorManager.m \
      CClipboard.m \
      CDataTransferer.m \
      CDragSource.m \
      CDragSourceContextPeer.m \
      CDropTarget.m \
      CDropTargetContextPeer.m \
      CInputMethod.m \
      CDesktopPeer.m \
      OSVersion.m \
      DnDUtilities.m \
      CFileDialog.m \
      CImage.m \
      CMenu.m \
      CMenuBar.m \
      CMenuComponent.m \
      CMenuItem.m \
      CPopupMenu.m \
      CRobot.m \
      CTrayIcon.m \
      CWrapper.m \
      JavaAccessibilityAction.m \
      JavaAccessibilityUtilities.m \
      JavaComponentAccessibility.m \
      JavaTextAccessibility.m \
      LWCToolkit.m \
      GeomUtilities.m \
      CPrinterJob.m \
      PrintModel.m \
      PrinterSurfaceData.m \
      PrinterView.m \
      QuartzSurfaceData.m \
      QuartzRenderer.m \
      CTextPipe.m \
      ImageSurfaceData.m \
      awt_DrawingSurface.m \
      \
      OGLBlitLoops.c \
      OGLBufImgOps.c \
      OGLContext.c \
      OGLFuncs.c \
      OGLMaskBlit.c \
      OGLMaskFill.c \
      OGLPaints.c \
      OGLRenderQueue.c \
      OGLRenderer.c \
      OGLSurfaceData.c \
      OGLTextRenderer.c \
      OGLVertexCache.c \
      AccelGlyphCache.c \
      CUPSfuncs.c


  LIBAWT_LWAWT_DIRS := \
      $(JDK_TOPDIR)/src/macosx/native/sun/awt \
      $(JDK_TOPDIR)/src/macosx/native/sun/font \
      $(JDK_TOPDIR)/src/macosx/native/sun/java2d/opengl \
      $(JDK_TOPDIR)/src/solaris/native/sun/awt \
      $(JDK_TOPDIR)/src/share/native/sun/font \
      $(JDK_TOPDIR)/src/share/native/sun/java2d/opengl \
        #

    LIBAWT_LWAWT_CFLAGS := \
        $(foreach dir, $(LIBAWT_LWAWT_DIRS), -I$(dir)) \
        -I$(JDK_TOPDIR)/src/macosx/native/sun/osxapp \
        -I$(JDK_TOPDIR)/src/share/native/sun/java2d \
        -I$(JDK_TOPDIR)/src/solaris/native/sun/java2d \
        -I$(JDK_TOPDIR)/src/share/native/sun/awt/image \
        -I$(JDK_TOPDIR)/src/share/native/sun/awt/image/cvutils \
        -I$(JDK_TOPDIR)/src/share/native/sun/java2d/loops \
        -I$(JDK_TOPDIR)/src/share/native/sun/java2d/pipe \
        -I$(JDK_TOPDIR)/src/share/native/sun/awt/debug \
        #
  endif

  $(eval $(call SetupNativeCompilation,BUILD_LIBAWT_LWAWT, \
      LIBRARY := awt_lwawt, \
      OUTPUT_DIR := $(INSTALL_LIBRARIES_HERE), \
      SRC := $(LIBAWT_LWAWT_DIRS), \
      LANG := C, \
      INCLUDE_FILES := $(LIBAWT_LWAWT_FILES), \
      EXCLUDE_FILES := $(LIBAWT_LWAWT_EXFILES), \
      EXCLUDES := $(LIBAWT_LWAWT_EXCLUDES), \
      OPTIMIZATION := LOW, \
      CFLAGS := $(CFLAGS_JDKLIB) \
          $(X_CFLAGS) \
          $(X_LIBS) \
<<<<<<< HEAD
          $(foreach dir, $(LIBAWT_LWAWT_DIRS), -I$(dir)) \
          -I$(JDK_TOPDIR)/src/macosx/native/sun/osxapp \
          -I$(JDK_TOPDIR)/src/share/native/sun/java2d \
          -I$(JDK_TOPDIR)/src/solaris/native/sun/java2d \
          -I$(JDK_TOPDIR)/src/share/native/sun/awt/image \
          -I$(JDK_TOPDIR)/src/share/native/sun/awt/image/cvutils \
          -I$(JDK_TOPDIR)/src/share/native/sun/java2d/loops \
          -I$(JDK_TOPDIR)/src/share/native/sun/java2d/pipe \
          -I$(JDK_TOPDIR)/src/share/native/sun/awt/debug, \
=======
          $(LIBAWT_LWAWT_CFLAGS) \
          -F/System/Library/Frameworks/JavaVM.framework/Frameworks \
          -F/System/Library/Frameworks/ApplicationServices.framework/Frameworks, \
>>>>>>> 62853f49
      LDFLAGS := $(LDFLAGS_JDKLIB) \
          $(call SET_SHARED_LIBRARY_ORIGIN), \
      LDFLAGS_SUFFIX_macosx := -lawt -lmlib_image -losxapp -ljvm $(LIBM) \
          -framework Accelerate \
          -framework ApplicationServices \
          -framework AudioToolbox \
          -framework Carbon \
          -framework Cocoa \
          -framework Security \
          -framework ExceptionHandling \
          -framework JavaNativeFoundation \
          -framework JavaRuntimeSupport \
          -framework OpenGL \
          -framework QuartzCore -ljava, \
      OBJECT_DIR := $(JDK_OUTPUTDIR)/objs/libawt_lwawt, \
      DEBUG_SYMBOLS := $(DEBUG_ALL_BINARIES)))

  DESKTOP_LIBRARIES += $(BUILD_LIBAWT_LWAWT)

  $(BUILD_LIBAWT_LWAWT): $(BUILD_LIBAWT)

  $(BUILD_LIBAWT_LWAWT): $(BUILD_LIBMLIB_IMAGE)

  $(BUILD_LIBAWT_LWAWT): $(BUILD_LIBOSXAPP)

  $(BUILD_LIBAWT_LWAWT): $(BUILD_LIBJAVA)

endif

##########################################################################################

ifeq ($(OPENJDK_TARGET_OS), macosx)

  ifeq ($(SHUFFLED), true)
    LIBOSXUI_SRC := $(JDK_TOPDIR)/$(SRC_SUBDIR)/java.desktop/macosx/native/libosxui
    LIBOSXUI_CFLAGS := -I$(JDK_TOPDIR)/$(SRC_SUBDIR)/java.desktop/macosx/native/libosxui \
        -I$(JDK_TOPDIR)/$(SRC_SUBDIR)/java.desktop/macosx/native/libawt_lwawt/sun/awt \
        -I$(JDK_TOPDIR)/$(SRC_SUBDIR)/java.desktop/macosx/native/libosxapp \
        -I$(JDK_TOPDIR)/$(SRC_SUBDIR)/java.base/share/native/libjava \
        -I$(JDK_TOPDIR)/$(SRC_SUBDIR)/java.base/$(OPENJDK_TARGET_OS_API_DIR)/native/libjava \
        -I$(JDK_OUTPUTDIR)/gensrc_headers/java.desktop \
        #
  else
    LIBOSXUI_SRC := $(JDK_TOPDIR)/src/macosx/native/com/apple/laf
    LIBOSXUI_CFLAGS := -I$(JDK_TOPDIR)/src/macosx/native/com/apple/laf \
        -I$(JDK_TOPDIR)/src/macosx/native/sun/osxapp \
        -I$(JDK_TOPDIR)/src/macosx/native/sun/awt \
        #
  endif

  $(eval $(call SetupNativeCompilation,BUILD_LIBOSXUI, \
      LIBRARY := osxui, \
      OUTPUT_DIR := $(INSTALL_LIBRARIES_HERE), \
      SRC := $(LIBOSXUI_SRC), \
      LANG := C, \
      OPTIMIZATION := LOW, \
      CFLAGS := $(CFLAGS_JDKLIB) \
<<<<<<< HEAD
          -I$(JDK_TOPDIR)/src/macosx/native/com/apple/laf \
          -I$(JDK_TOPDIR)/src/macosx/native/sun/osxapp \
          -I$(JDK_TOPDIR)/src/macosx/native/sun/awt, \
=======
          $(LIBOSXUI_CFLAGS) \
          -F/System/Library/Frameworks/JavaVM.framework/Frameworks, \
>>>>>>> 62853f49
      LDFLAGS := $(LDFLAGS_JDKLIB) \
          $(call SET_SHARED_LIBRARY_ORIGIN) \
          -Xlinker -rpath -Xlinker @loader_path, \
      LDFLAGS_SUFFIX_macosx := -lawt -losxapp -lawt_lwawt \
          -framework Cocoa \
          -framework Carbon \
          -framework ApplicationServices \
          -framework JavaNativeFoundation \
          -framework JavaRuntimeSupport \
          -ljava -ljvm, \
      OBJECT_DIR := $(JDK_OUTPUTDIR)/objs/libosxui, \
      DEBUG_SYMBOLS := $(DEBUG_ALL_BINARIES)))

  DESKTOP_LIBRARIES += $(BUILD_LIBOSXUI)

  $(BUILD_LIBOSXUI): $(BUILD_LIBAWT)

  $(BUILD_LIBOSXUI): $(BUILD_LIBOSXAPP)

  $(BUILD_LIBOSXUI): $(BUILD_LIBAWT_LWAWT)

  #$(BUILD_LIBOSXUI): $(BUILD_LIBJAVA)

endif<|MERGE_RESOLUTION|>--- conflicted
+++ resolved
@@ -306,11 +306,7 @@
 ifeq ($(OPENJDK_TARGET_OS), macosx)
   ifneq ($(SHUFFLED), true)
   LIBAWT_FILES += awt_LoadLibrary.c
-<<<<<<< HEAD
-=======
-  endif
-  LIBAWT_CFLAGS += -F/System/Library/Frameworks/JavaVM.framework/Frameworks
->>>>>>> 62853f49
+  endif
 endif
 
 ifeq ($(OPENJDK_TARGET_OS)-$(OPENJDK_TARGET_CPU_ARCH), solaris-sparc)
@@ -788,31 +784,21 @@
 
 ##########################################################################################
 
-<<<<<<< HEAD
-BUILD_LIBJAVAJPEG_DIR := $(JDK_TOPDIR)/src/share/native/sun/awt/image/jpeg
-=======
 ifeq ($(SHUFFLED), true)
-  LIBJPEG_SRC := $(JDK_TOPDIR)/$(SRC_SUBDIR)/java.desktop/share/native/libjpeg
+  LIBJAVAJPEG_SRC := $(JDK_TOPDIR)/$(SRC_SUBDIR)/java.desktop/share/native/libjpeg
 else
-  LIBJPEG_SRC := $(JDK_TOPDIR)/src/share/native/sun/awt/image/jpeg
-endif
->>>>>>> 62853f49
+  LIBJAVAJPEG_SRC := $(JDK_TOPDIR)/src/share/native/sun/awt/image/jpeg
+endif
 
 ifdef OPENJDK
   BUILD_LIBJAVAJPEG_MAPFILE := $(JDK_TOPDIR)/make/mapfiles/libjpeg/mapfile-vers
 else
-<<<<<<< HEAD
   BUILD_LIBJAVAJPEG_MAPFILE := $(JDK_TOPDIR)/make/mapfiles/libjpeg/mapfile-vers-closed
-  BUILD_LIBJAVAJPEG_CLOSED_SRC := $(JDK_TOPDIR)/src/closed/share/native/sun/awt/image/jpeg
-  BUILD_LIBJAVAJPEG_CLOSED_INCLUDES := -I$(BUILD_LIBJAVAJPEG_CLOSED_SRC)
-=======
-  BUILD_LIBJPEG_MAPFILE := $(JDK_TOPDIR)/make/mapfiles/libjpeg/mapfile-vers-closed
   ifeq ($(SHUFFLED), true)
-    LIBJPEG_SRC += $(JDK_TOPDIR)/$(SRC_SUBDIR)/closed/java.desktop/share/native/libjpeg
-  else
-    LIBJPEG_SRC += $(JDK_TOPDIR)/src/closed/share/native/sun/awt/image/jpeg
-  endif
->>>>>>> 62853f49
+    LIBJAVAJPEG_SRC += $(JDK_TOPDIR)/$(SRC_SUBDIR)/closed/java.desktop/share/native/libjpeg
+  else
+    LIBJAVAJPEG_SRC += $(JDK_TOPDIR)/src/closed/share/native/sun/awt/image/jpeg
+  endif
 endif
 
 BUILD_LIBJAVAJPEG_REORDER :=
@@ -821,7 +807,6 @@
     BUILD_LIBJAVAJPEG_REORDER := $(JDK_TOPDIR)/make/mapfiles/libjpeg/reorder-$(OPENJDK_TARGET_CPU)
   endif
 endif
-
 
 # Suppress gcc warnings like "variable might be clobbered by 'longjmp'
 # or 'vfork'": this warning indicates that some variable is placed to
@@ -853,26 +838,13 @@
 $(eval $(call SetupNativeCompilation,BUILD_LIBJAVAJPEG, \
     LIBRARY := javajpeg, \
     OUTPUT_DIR := $(INSTALL_LIBRARIES_HERE), \
-<<<<<<< HEAD
-    SRC := $(BUILD_LIBJAVAJPEG_CLOSED_SRC) \
-        $(BUILD_LIBJAVAJPEG_DIR), \
-    INCLUDE_FILES := $(BUILD_LIBJAVAJPEG_INCLUDE_FILES), \
+    SRC := $(LIBJAVAJPEG_SRC), \
     LANG := C, \
     OPTIMIZATION := HIGHEST, \
-    CFLAGS := $(CFLAGS_JDKLIB) \
-        $(BUILD_LIBJAVAJPEG_CLOSED_INCLUDES) \
-        $(BUILD_LIBJAVAJPEG_HEADERS), \
+    CFLAGS := $(CFLAGS_JDKLIB) $(addprefix -I, $(LIBJAVAJPEG_SRC) $(BUILD_LIBJAVA_SRC)) \
+        -I$(JDK_OUTPUTDIR)/gensrc_headers/java.desktop, \
     MAPFILE := $(BUILD_LIBJAVAJPEG_MAPFILE), \
-    LDFLAGS := $(LDFLAGS_JDKLIB) $(LIBJPEG_LIBS) \
-=======
-    SRC := $(LIBJPEG_SRC), \
-    LANG := C, \
-    OPTIMIZATION := HIGHEST, \
-    CFLAGS := $(CFLAGS_JDKLIB) $(addprefix -I, $(LIBJPEG_SRC) $(BUILD_LIBJAVA_SRC)) \
-        -I$(JDK_OUTPUTDIR)/gensrc_headers/java.desktop, \
-    MAPFILE := $(BUILD_LIBJPEG_MAPFILE), \
     LDFLAGS := $(LDFLAGS_JDKLIB) \
->>>>>>> 62853f49
         $(call SET_SHARED_LIBRARY_ORIGIN), \
     LDFLAGS_windows := $(WIN_JAVA_LIB) jvm.lib, \
     LDFLAGS_SUFFIX := $(LDFLAGS_JDKLIB_SUFFIX), \
@@ -887,11 +859,7 @@
 
 $(BUILD_LIBJAVAJPEG): $(BUILD_LIBJAVA)
 
-<<<<<<< HEAD
-BUILD_LIBRARIES += $(BUILD_LIBJAVAJPEG)
-=======
-DESKTOP_LIBRARIES += $(BUILD_LIBJPEG)
->>>>>>> 62853f49
+DESKTOP_LIBRARIES += $(BUILD_LIBJAVAJPEG)
 
 ##########################################################################################
 
@@ -1470,24 +1438,26 @@
   else
     ifeq ($(SHUFFLED), true)
       LIBSPLASHSCREEN_CFLAGS += -I$(JDK_TOPDIR)/$(SRC_SUBDIR)/java.desktop/share/native/libsplashscreen/giflib
-  else
-    LIBSPLASHSCREEN_DIRS += $(JDK_TOPDIR)/src/share/native/sun/awt/giflib
-  endif
+    else
+      LIBSPLASHSCREEN_DIRS += $(JDK_TOPDIR)/src/share/native/sun/awt/giflib
+    endif
   endif
 
   ifeq ($(USE_EXTERNAL_LIBJPEG), true)
     LIBJPEG_LDFLAGS := -ljpeg
   else
-    LIBSPLASHSCREEN_DIRS += $(JDK_TOPDIR)/src/share/native/sun/awt/image/jpeg
-    LIBJPEG_CFLAGS := -I$(JDK_TOPDIR)/src/share/native/sun/awt/image/jpeg
+    ifneq ($(SHUFFLED), true)
+      LIBSPLASHSCREEN_DIRS += $(JDK_TOPDIR)/src/share/native/sun/awt/image/jpeg
+      LIBJPEG_CFLAGS := -I$(JDK_TOPDIR)/src/share/native/sun/awt/image/jpeg
+    endif
   endif
 
   ifeq ($(USE_EXTERNAL_LIBPNG), false)
     ifeq ($(SHUFFLED), true)
       LIBSPLASHSCREEN_DIRS += $(JDK_TOPDIR)/$(SRC_SUBDIR)/java.desktop/share/native/libsplashscreen/libpng
     else
-    LIBSPLASHSCREEN_DIRS += $(JDK_TOPDIR)/src/share/native/sun/awt/libpng
-  endif
+      LIBSPLASHSCREEN_DIRS += $(JDK_TOPDIR)/src/share/native/sun/awt/libpng
+    endif
   else
     LIBSPLASHSCREEN_EXCLUDES += libpng
   endif
@@ -1512,12 +1482,6 @@
       #
 
   ifeq ($(OPENJDK_TARGET_OS), macosx)
-<<<<<<< HEAD
-    LIBSPLASHSCREEN_CFLAGS := -I$(JDK_TOPDIR)/src/macosx/native/sun/awt/splashscreen \
-        $(LIBSPLASHSCREEN_CFLAGS)
-=======
-    LIBSPLASHSCREEN_CFLAGS += -F/System/Library/Frameworks/JavaVM.framework/Frameworks
->>>>>>> 62853f49
     LIBSPLASHSCREEN_CFLAGS += -DWITH_MACOSX
     ifeq ($(SHUFFLED), true)
       LIBSPLASHSCREEN_CFLAGS += -I$(JDK_TOPDIR)/$(SRC_SUBDIR)/java.desktop/macosx/native/libosxapp
@@ -1790,21 +1754,7 @@
       CFLAGS := $(CFLAGS_JDKLIB) \
           $(X_CFLAGS) \
           $(X_LIBS) \
-<<<<<<< HEAD
-          $(foreach dir, $(LIBAWT_LWAWT_DIRS), -I$(dir)) \
-          -I$(JDK_TOPDIR)/src/macosx/native/sun/osxapp \
-          -I$(JDK_TOPDIR)/src/share/native/sun/java2d \
-          -I$(JDK_TOPDIR)/src/solaris/native/sun/java2d \
-          -I$(JDK_TOPDIR)/src/share/native/sun/awt/image \
-          -I$(JDK_TOPDIR)/src/share/native/sun/awt/image/cvutils \
-          -I$(JDK_TOPDIR)/src/share/native/sun/java2d/loops \
-          -I$(JDK_TOPDIR)/src/share/native/sun/java2d/pipe \
-          -I$(JDK_TOPDIR)/src/share/native/sun/awt/debug, \
-=======
           $(LIBAWT_LWAWT_CFLAGS) \
-          -F/System/Library/Frameworks/JavaVM.framework/Frameworks \
-          -F/System/Library/Frameworks/ApplicationServices.framework/Frameworks, \
->>>>>>> 62853f49
       LDFLAGS := $(LDFLAGS_JDKLIB) \
           $(call SET_SHARED_LIBRARY_ORIGIN), \
       LDFLAGS_SUFFIX_macosx := -lawt -lmlib_image -losxapp -ljvm $(LIBM) \
@@ -1862,14 +1812,7 @@
       LANG := C, \
       OPTIMIZATION := LOW, \
       CFLAGS := $(CFLAGS_JDKLIB) \
-<<<<<<< HEAD
-          -I$(JDK_TOPDIR)/src/macosx/native/com/apple/laf \
-          -I$(JDK_TOPDIR)/src/macosx/native/sun/osxapp \
-          -I$(JDK_TOPDIR)/src/macosx/native/sun/awt, \
-=======
           $(LIBOSXUI_CFLAGS) \
-          -F/System/Library/Frameworks/JavaVM.framework/Frameworks, \
->>>>>>> 62853f49
       LDFLAGS := $(LDFLAGS_JDKLIB) \
           $(call SET_SHARED_LIBRARY_ORIGIN) \
           -Xlinker -rpath -Xlinker @loader_path, \
