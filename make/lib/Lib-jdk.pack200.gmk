--- conflicted
+++ resolved
@@ -43,17 +43,10 @@
     MAPFILE := $(JDK_TOPDIR)/make/mapfiles/libunpack/mapfile-vers, \
     LDFLAGS := $(LDFLAGS_JDKLIB) $(LDFLAGS_CXX_JDK) \
         $(call SET_SHARED_LIBRARY_ORIGIN), \
-<<<<<<< HEAD
-    LDFLAGS_windows := -map:$(SUPPORT_OUTPUTDIR)/native/$(MODULE)/unpack.map -debug, \
+    LDFLAGS_windows := -map:$(NATIVE_OUTPUTDIR)/$(MODULE)/unpack.map -debug, \
     LIBS_unix := -ljvm $(LIBCXX) -ljava -lc, \
     LIBS_windows := jvm.lib $(WIN_JAVA_LIB), \
-    OBJECT_DIR := $(SUPPORT_OUTPUTDIR)/native/$(MODULE)/libunpack, \
-=======
-    LDFLAGS_windows := -map:$(NATIVE_OUTPUTDIR)/$(MODULE)/unpack.map -debug \
-        jvm.lib $(WIN_JAVA_LIB), \
-    LDFLAGS_SUFFIX_unix := -ljvm $(LIBCXX) -ljava -lc, \
     OBJECT_DIR := $(NATIVE_OUTPUTDIR)/$(MODULE)/libunpack, \
->>>>>>> 2cfb11f6
     VERSIONINFO_RESOURCE := $(GLOBAL_VERSION_INFO_RESOURCE), \
     RC_FLAGS := $(RC_FLAGS) \
         -D "JDK_FNAME=unpack.dll" \
