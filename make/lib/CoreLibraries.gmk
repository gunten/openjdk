#
# Copyright (c) 2011, 2014, Oracle and/or its affiliates. All rights reserved.
# DO NOT ALTER OR REMOVE COPYRIGHT NOTICES OR THIS FILE HEADER.
#
# This code is free software; you can redistribute it and/or modify it
# under the terms of the GNU General Public License version 2 only, as
# published by the Free Software Foundation.  Oracle designates this
# particular file as subject to the "Classpath" exception as provided
# by Oracle in the LICENSE file that accompanied this code.
#
# This code is distributed in the hope that it will be useful, but WITHOUT
# ANY WARRANTY; without even the implied warranty of MERCHANTABILITY or
# FITNESS FOR A PARTICULAR PURPOSE.  See the GNU General Public License
# version 2 for more details (a copy is included in the LICENSE file that
# accompanied this code).
#
# You should have received a copy of the GNU General Public License version
# 2 along with this work; if not, write to the Free Software Foundation,
# Inc., 51 Franklin St, Fifth Floor, Boston, MA 02110-1301 USA.
#
# Please contact Oracle, 500 Oracle Parkway, Redwood Shores, CA 94065 USA
# or visit www.oracle.com if you need additional information or have any
# questions.
#

WIN_VERIFY_LIB := $(JDK_OUTPUTDIR)/objs/libverify/verify.lib

##########################################################################################

BUILD_LIBFDLIBM_OPTIMIZATION := HIGH

ifneq ($(OPENJDK_TARGET_OS), solaris)
  BUILD_LIBFDLIBM_OPTIMIZATION := NONE
endif

ifeq ($(SHUFFLED), true)
  LIBFDLIBM_SRC := $(JDK_TOPDIR)/$(SRC_SUBDIR)/java.base/share/native/libfdlibm
  LIBFDLIBM_CFLAGS := -I$(LIBFDLIBM_SRC)
else
  LIBFDLIBM_SRC := $(JDK_TOPDIR)/src/share/native/java/lang/fdlibm/src
  LIBFDLIBM_CFLAGS := -I$(JDK_TOPDIR)/src/share/native/java/lang/fdlibm/include
endif

ifneq ($(OPENJDK_TARGET_OS), macosx)
  $(eval $(call SetupNativeCompilation,BUILD_LIBFDLIBM, \
      STATIC_LIBRARY := fdlibm, \
      OUTPUT_DIR := $(JDK_OUTPUTDIR)/objs, \
      SRC := $(LIBFDLIBM_SRC), \
      LANG := C, \
      OPTIMIZATION := $(BUILD_LIBFDLIBM_OPTIMIZATION), \
      CFLAGS := $(CFLAGS_JDKLIB) $(LIBFDLIBM_CFLAGS), \
      CFLAGS_windows_debug := -DLOGGING, \
      CFLAGS_aix := -qfloat=nomaf, \
      ARFLAGS := $(ARFLAGS), \
      OBJECT_DIR := $(JDK_OUTPUTDIR)/objs/libfdlibm, \
      DEBUG_SYMBOLS := $(DEBUG_ALL_BINARIES)))

else

  # On macosx the old build does partial (incremental) linking of fdlibm instead of
  # a plain static library.
  $(eval $(call SetupNativeCompilation,BUILD_LIBFDLIBM_MAC, \
      LIBRARY := fdlibm, \
      OUTPUT_DIR := $(JDK_OUTPUTDIR)/objs/libfdlibm, \
      SRC := $(LIBFDLIBM_SRC), \
      LANG := C, \
      CFLAGS := $(CFLAGS_JDKLIB) $(LIBFDLIBM_CFLAGS), \
      LDFLAGS := -nostdlib -r -arch x86_64, \
      OBJECT_DIR := $(JDK_OUTPUTDIR)/objs/libfdlibm, \
      DEBUG_SYMBOLS := $(DEBUG_ALL_BINARIES)))

  BUILD_LIBFDLIBM := $(JDK_OUTPUTDIR)/objs/$(LIBRARY_PREFIX)fdlibm$(STATIC_LIBRARY_SUFFIX)
  $(BUILD_LIBFDLIBM): $(BUILD_LIBFDLIBM_MAC)
	$(call install-file)

endif

##########################################################################################

ifeq ($(SHUFFLED), true)
  LIBVERIFY_SRC := $(JDK_TOPDIR)/$(SRC_SUBDIR)/java.base/share/native/libverify
else
  LIBVERIFY_SRC := $(JDK_TOPDIR)/src/share/native/common
  BUILD_LIBVERIFY_INCLUDE := check_code.c check_format.c
endif

ifeq ($(OPENJDK_TARGET_OS), solaris)
  ifneq ($(OPENJDK_TARGET_CPU), x86_64)
    BUILD_LIBVERIFY_REORDER := $(JDK_TOPDIR)/make/mapfiles/libverify/reorder-$(OPENJDK_TARGET_CPU)
  endif
endif

LIBVERIFY_OPTIMIZATION := HIGH
ifneq ($(findstring $(OPENJDK_TARGET_OS), solaris linux), )
  ifeq ($(ENABLE_DEBUG_SYMBOLS), true)
    LIBVERIFY_OPTIMIZATION := LOW
  endif
endif

$(eval $(call SetupNativeCompilation,BUILD_LIBVERIFY, \
    LIBRARY := verify, \
    OUTPUT_DIR := $(INSTALL_LIBRARIES_HERE), \
    SRC := $(LIBVERIFY_SRC), \
    INCLUDE_FILES := $(BUILD_LIBVERIFY_INCLUDE), \
    LANG := C, \
    OPTIMIZATION := $(LIBVERIFY_OPTIMIZATION), \
    CFLAGS := $(CFLAGS_JDKLIB), \
    MAPFILE := $(JDK_TOPDIR)/make/mapfiles/libverify/mapfile-vers, \
    LDFLAGS := $(LDFLAGS_JDKLIB) \
        $(call SET_SHARED_LIBRARY_ORIGIN), \
    LDFLAGS_SUFFIX_posix := -ljvm -lc, \
    LDFLAGS_SUFFIX_windows := jvm.lib, \
    VERSIONINFO_RESOURCE := $(GLOBAL_VERSION_INFO_RESOURCE), \
    RC_FLAGS := $(RC_FLAGS) \
        -D "JDK_FNAME=verify.dll" \
        -D "JDK_INTERNAL_NAME=verify" \
        -D "JDK_FTYPE=0x2L", \
    REORDER := $(BUILD_LIBVERIFY_REORDER), \
    OBJECT_DIR := $(JDK_OUTPUTDIR)/objs/libverify, \
    DEBUG_SYMBOLS := true))

BASE_LIBRARIES += $(BUILD_LIBVERIFY)

##########################################################################################

ifeq ($(SHUFFLED), true)
  ifeq ($(OPENJDK_TARGET_OS), macosx)
    LIBJAVA_SRC_DIRS += $(JDK_TOPDIR)/$(SRC_SUBDIR)/java.base/macosx/native/libjava
    LIBJAVA_EXCLUDE_FILES += $(JDK_TOPDIR)/$(SRC_SUBDIR)/java.base/unix/native/libjava/HostLocaleProviderAdapter_md.c
  endif

  LIBJAVA_SRC_DIRS += $(JDK_TOPDIR)/$(SRC_SUBDIR)/java.base/$(OPENJDK_TARGET_OS_API_DIR)/native/libjava \
      $(JDK_TOPDIR)/$(SRC_SUBDIR)/java.base/share/native/libjava

  LIBJAVA_CFLAGS := $(foreach dir, $(LIBJAVA_SRC_DIRS), -I$(dir)) \
      -I$(JDK_TOPDIR)/$(SRC_SUBDIR)/java.base/share/native/libfdlibm \
      -I$(JDK_OUTPUTDIR)/gensrc_headers/java.base \
      -DARCHPROPNAME='"$(OPENJDK_TARGET_CPU_OSARCH)"'
else
LIBJAVA_SRC_DIRS := $(JDK_TOPDIR)/src/$(OPENJDK_TARGET_OS_API_DIR)/native/java/lang \
    $(JDK_TOPDIR)/src/share/native/java/lang \
    $(JDK_TOPDIR)/src/share/native/java/lang/reflect \
    $(JDK_TOPDIR)/src/share/native/java/io \
    $(JDK_TOPDIR)/src/$(OPENJDK_TARGET_OS_API_DIR)/native/java/io \
    $(JDK_TOPDIR)/src/share/native/java/nio \
    $(JDK_TOPDIR)/src/share/native/java/security \
    $(JDK_TOPDIR)/src/share/native/common \
    $(JDK_TOPDIR)/src/share/native/sun/misc \
    $(JDK_TOPDIR)/src/$(OPENJDK_TARGET_OS_API_DIR)/native/sun/misc \
    $(JDK_TOPDIR)/src/share/native/sun/reflect \
    $(JDK_TOPDIR)/src/share/native/java/util \
    $(JDK_TOPDIR)/src/share/native/java/util/concurrent/atomic \
    $(JDK_TOPDIR)/src/$(OPENJDK_TARGET_OS_API_DIR)/native/common \
    $(JDK_TOPDIR)/src/$(OPENJDK_TARGET_OS_API_DIR)/native/java/util

ifeq ($(OPENJDK_TARGET_OS), windows)
  LIBJAVA_SRC_DIRS += $(JDK_TOPDIR)/src/$(OPENJDK_TARGET_OS_API_DIR)/native/sun/util/locale/provider
else ifeq ($(OPENJDK_TARGET_OS), macosx)
  LIBJAVA_SRC_DIRS += $(JDK_TOPDIR)/src/macosx/native/sun/util/locale/provider
endif

ifeq ($(OPENJDK_TARGET_OS), windows)
  LIBJAVA_SRC_DIRS += $(JDK_TOPDIR)/src/$(OPENJDK_TARGET_OS_API_DIR)/native/sun/security/provider \
      $(JDK_TOPDIR)/src/$(OPENJDK_TARGET_OS_API_DIR)/native/sun/io
endif

    LIBJAVA_EXCLUDE_FILES := check_code.c check_format.c jspawnhelper.c

LIBJAVA_CFLAGS := $(foreach dir, $(LIBJAVA_SRC_DIRS), -I$(dir)) \
    -I$(JDK_TOPDIR)/src/share/native/java/lang/fdlibm/include \
    -DARCHPROPNAME='"$(OPENJDK_TARGET_CPU_OSARCH)"'
endif

LIBJAVA_CFLAGS += -DJDK_MAJOR_VERSION='"$(JDK_MAJOR_VERSION)"' \
    -DJDK_MINOR_VERSION='"$(JDK_MINOR_VERSION)"' \
    -DJDK_MICRO_VERSION='"$(JDK_MICRO_VERSION)"' \
     -DJDK_BUILD_NUMBER='"$(JDK_BUILD_NUMBER)"'

ifneq (, $(JDK_UPDATE_VERSION))
  LIBJAVA_CFLAGS += -DJDK_UPDATE_VERSION='"$(JDK_UPDATE_VERSION)"'
endif

ifneq ($(OPENJDK_TARGET_OS), macosx)
  LIBJAVA_EXCLUDE_FILES += java_props_macosx.c
else
  BUILD_LIBJAVA_java_props_md.c_CFLAGS := -x objective-c
  BUILD_LIBJAVA_java_props_macosx.c_CFLAGS := -x objective-c
endif

ifeq ($(OPENJDK_TARGET_OS), solaris)
  ifneq ($(OPENJDK_TARGET_CPU), x86_64)
    LIBJAVA_REORDER := $(JDK_TOPDIR)/make/mapfiles/libjava/reorder-$(OPENJDK_TARGET_CPU)
  endif
endif

$(eval $(call SetupNativeCompilation,BUILD_LIBJAVA, \
    LIBRARY := java, \
    OUTPUT_DIR := $(INSTALL_LIBRARIES_HERE), \
    SRC := $(LIBJAVA_SRC_DIRS), \
    EXCLUDES := fdlibm/src zip prefs, \
    EXCLUDE_FILES := $(LIBJAVA_EXCLUDE_FILES), \
    LANG := C, \
    OPTIMIZATION := HIGH, \
    CFLAGS := $(CFLAGS_JDKLIB) \
        $(LIBJAVA_CFLAGS), \
    MAPFILE := $(JDK_TOPDIR)/make/mapfiles/libjava/mapfile-vers, \
    LDFLAGS := $(LDFLAGS_JDKLIB) \
        $(call SET_SHARED_LIBRARY_ORIGIN), \
    LDFLAGS_SUFFIX_posix := -ljvm -lverify, \
    LDFLAGS_SUFFIX_solaris := -lsocket -lnsl -lscf $(LIBDL) $(BUILD_LIBFDLIBM) -lc, \
    LDFLAGS_SUFFIX_linux := $(LIBDL) $(BUILD_LIBFDLIBM), \
    LDFLAGS_SUFFIX_aix := $(LIBDL) $(BUILD_LIBFDLIBM) -lm,\
    LDFLAGS_SUFFIX_macosx := -L$(JDK_OUTPUTDIR)/objs/ -lfdlibm \
        -framework CoreFoundation \
        -framework Foundation \
        -framework Security -framework SystemConfiguration, \
    LDFLAGS_SUFFIX_windows := -export:winFileHandleOpen -export:handleLseek \
        jvm.lib $(BUILD_LIBFDLIBM) $(WIN_VERIFY_LIB) \
        shell32.lib delayimp.lib -DELAYLOAD:shell32.dll \
        advapi32.lib, \
    VERSIONINFO_RESOURCE := $(GLOBAL_VERSION_INFO_RESOURCE), \
    RC_FLAGS := $(RC_FLAGS) \
        -D "JDK_FNAME=java.dll" \
        -D "JDK_INTERNAL_NAME=java" \
        -D "JDK_FTYPE=0x2L", \
    REORDER := $(LIBJAVA_REORDER), \
    OBJECT_DIR := $(JDK_OUTPUTDIR)/objs/libjava, \
    DEBUG_SYMBOLS := $(DEBUG_ALL_BINARIES)))

BASE_LIBRARIES += $(BUILD_LIBJAVA)

$(BUILD_LIBJAVA): $(BUILD_LIBVERIFY)

$(BUILD_LIBJAVA): $(BUILD_LIBFDLIBM)

##########################################################################################

ifeq ($(SHUFFLED), true)
  LIBZIP_SRC := $(JDK_TOPDIR)/$(SRC_SUBDIR)/java.base/share/native/libzip
  LIBZIP_CPPFLAGS := -I$(JDK_TOPDIR)/$(SRC_SUBDIR)/java.base/share/native/libjava \
      -I$(JDK_TOPDIR)/$(SRC_SUBDIR)/java.base/$(OPENJDK_TARGET_OS_API_DIR)/native/libjava \
      -I$(JDK_OUTPUTDIR)/gensrc_headers/java.base
else
  LIBZIP_SRC := $(JDK_TOPDIR)/src/share/native/java/util/zip
  LIBZIP_CPPFLAGS := -I$(JDK_TOPDIR)/src/share/native/java/io \
      -I$(JDK_TOPDIR)/src/$(OPENJDK_TARGET_OS_API_DIR)/native/java/io
endif

BUILD_LIBZIP_EXCLUDES :=
ifeq ($(USE_EXTERNAL_LIBZ), true)
  LIBZ := -lz
  LIBZIP_EXCLUDES += zlib-1.2.8
else
  ifeq ($(SHUFFLED), true)
    ZLIB_CPPFLAGS := -I$(JDK_TOPDIR)/$(SRC_SUBDIR)/java.base/share/native/libzip/zlib-1.2.8
  else
    ZLIB_CPPFLAGS := -I$(JDK_TOPDIR)/src/share/native/java/util/zip/zlib-1.2.8
endif
endif

BUILD_LIBZIP_REORDER :=
ifeq ($(OPENJDK_TARGET_OS), solaris)
  ifneq ($(OPENJDK_TARGET_CPU), x86_64)
    BUILD_LIBZIP_REORDER := $(JDK_TOPDIR)/make/mapfiles/libzip/reorder-$(OPENJDK_TARGET_CPU)
  endif
endif

ifeq ($(LIBZIP_CAN_USE_MMAP), true)
  BUILD_LIBZIP_MMAP := -DUSE_MMAP
endif

$(eval $(call SetupNativeCompilation,BUILD_LIBZIP, \
    LIBRARY := zip, \
    OUTPUT_DIR := $(INSTALL_LIBRARIES_HERE), \
    LANG := C, \
    OPTIMIZATION := LOW, \
    SRC := $(LIBZIP_SRC), \
    EXCLUDES := $(LIBZIP_EXCLUDES), \
    CFLAGS := $(CFLAGS_JDKLIB) \
        $(ZLIB_CPPFLAGS) \
        $(LIBZIP_CPPFLAGS), \
    CFLAGS_posix := $(BUILD_LIBZIP_MMAP) -UDEBUG, \
    MAPFILE := $(JDK_TOPDIR)/make/mapfiles/libzip/mapfile-vers, \
    REORDER := $(BUILD_LIBZIP_REORDER), \
    LDFLAGS := $(LDFLAGS_JDKLIB) \
        $(call SET_SHARED_LIBRARY_ORIGIN) \
        $(EXPORT_ZIP_FUNCS), \
    LDFLAGS_windows := -export:ZIP_Open -export:ZIP_Close -export:ZIP_FindEntry \
        -export:ZIP_ReadEntry -export:ZIP_GetNextEntry jvm.lib \
        $(WIN_JAVA_LIB), \
    LDFLAGS_SUFFIX_linux := -ljvm -ljava $(LIBZ), \
    LDFLAGS_SUFFIX_solaris := -ljvm -ljava $(LIBZ) -lc, \
    LDFLAGS_SUFFIX_aix := -ljvm -ljava $(LIBZ),\
    LDFLAGS_SUFFIX_macosx := $(LIBZ) -ljava -ljvm, \
    VERSIONINFO_RESOURCE := $(GLOBAL_VERSION_INFO_RESOURCE), \
    RC_FLAGS := $(RC_FLAGS) \
        -D "JDK_FNAME=zip.dll" \
        -D "JDK_INTERNAL_NAME=zip" \
        -D "JDK_FTYPE=0x2L", \
    OBJECT_DIR := $(JDK_OUTPUTDIR)/objs/libzip, \
    DEBUG_SYMBOLS := $(DEBUG_ALL_BINARIES)))


$(BUILD_LIBZIP): $(BUILD_LIBJAVA)

BASE_LIBRARIES += $(BUILD_LIBZIP)

##########################################################################################

ifeq ($(SHUFFLED), true)
  ifeq ($(OPENJDK_TARGET_OS), macosx)
    LIBPREF_SRC_DIRS := $(JDK_TOPDIR)/$(SRC_SUBDIR)/java.prefs/macosx/native/libprefs
  else
    LIBPREF_SRC_DIRS := $(JDK_TOPDIR)/$(SRC_SUBDIR)/java.prefs/$(OPENJDK_TARGET_OS_API_DIR)/native/libprefs
  endif
else
ifeq ($(OPENJDK_TARGET_OS), macosx)
  LIBPREF_SRC_DIRS := $(JDK_TOPDIR)/src/macosx/native/java/util/prefs
else
  LIBPREF_SRC_DIRS := $(JDK_TOPDIR)/src/$(OPENJDK_TARGET_OS_API_DIR)/native/java/util/prefs
endif
endif

$(eval $(call SetupNativeCompilation,BUILD_LIBPREFS, \
    LIBRARY := prefs, \
    OUTPUT_DIR := $(INSTALL_LIBRARIES_HERE), \
    SRC := $(LIBPREF_SRC_DIRS), \
    LANG := C, \
    OPTIMIZATION := HIGH, \
    CFLAGS := $(CFLAGS_JDKLIB) $(addprefix -I, $(LIBPREF_SRC_DIRS) $(LIBJAVA_SRC_DIRS)), \
    MAPFILE := $(JDK_TOPDIR)/make/mapfiles/libprefs/mapfile-vers, \
    LDFLAGS := $(LDFLAGS_JDKLIB) \
        $(call SET_SHARED_LIBRARY_ORIGIN), \
    LDFLAGS_SUFFIX_linux := -ljvm -ljava, \
    LDFLAGS_SUFFIX_solaris := -ljvm -ljava -lc, \
    LDFLAGS_SUFFIX_aix := -ljvm -ljava, \
    LDFLAGS_SUFFIX_windows := advapi32.lib jvm.lib $(WIN_JAVA_LIB), \
<<<<<<< HEAD
    LDFLAGS_SUFFIX_macosx := -ljvm -framework CoreFoundation -framework Foundation, \
    VERSIONINFO_RESOURCE := $(JDK_TOPDIR)/src/windows/resource/version.rc, \
=======
    LDFLAGS_SUFFIX_macosx := -ljvm -framework CoreFoundation, \
    VERSIONINFO_RESOURCE := $(GLOBAL_VERSION_INFO_RESOURCE), \
>>>>>>> 62853f49
    RC_FLAGS := $(RC_FLAGS) \
        -D "JDK_FNAME=prefs.dll" \
        -D "JDK_INTERNAL_NAME=prefs" \
        -D "JDK_FTYPE=0x2L", \
    OBJECT_DIR := $(JDK_OUTPUTDIR)/objs/libprefs, \
    DEBUG_SYMBOLS := $(DEBUG_ALL_BINARIES)))

$(BUILD_LIBPREFS): $(BUILD_LIBJAVA)
    
PREFS_LIBRARIES += $(BUILD_LIBPREFS)

##########################################################################################

ifeq ($(SHUFFLED), true)
  LIBUNPACK_SRC := $(JDK_TOPDIR)/$(SRC_SUBDIR)/jdk.runtime/share/native/libunpack \
      $(JDK_TOPDIR)/$(SRC_SUBDIR)/jdk.runtime/share/native/common-unpack
  LIBUNPACK_CPPFLAGS := -I$(JDK_OUTPUTDIR)/gensrc_headers/java.base \
      -I$(JDK_TOPDIR)/$(SRC_SUBDIR)/jdk.runtime/share/native/common-unpack \
      $(addprefix -I, $(BUILD_LIBJAVA_SRC)) \
      #
else
  LIBUNPACK_SRC := $(JDK_TOPDIR)/src/share/native/com/sun/java/util/jar/pack
  LIBUNPACK_EXFILES := main.cpp
endif

$(eval $(call SetupNativeCompilation,BUILD_LIBUNPACK, \
    LIBRARY := unpack, \
    OUTPUT_DIR := $(INSTALL_LIBRARIES_HERE), \
    SRC := $(LIBUNPACK_SRC), \
    EXCLUDE_FILES := $(LIBUNPACK_EXFILES), \
    LANG := C++, \
    OPTIMIZATION := LOW, \
    CFLAGS := $(CXXFLAGS_JDKLIB) \
        -DNO_ZLIB -DUNPACK_JNI -DFULL \
        $(LIBUNPACK_CPPFLAGS), \
    CFLAGS_release := -DPRODUCT, \
    MAPFILE := $(JDK_TOPDIR)/make/mapfiles/libunpack/mapfile-vers, \
    LDFLAGS := $(LDFLAGS_JDKLIB) $(LDFLAGS_CXX_JDK) \
        $(call SET_SHARED_LIBRARY_ORIGIN), \
    LDFLAGS_windows := -map:$(JDK_OUTPUTDIR)/objs/unpack.map -debug \
        jvm.lib $(WIN_JAVA_LIB), \
    LDFLAGS_SUFFIX_posix := -ljvm $(LIBCXX) -ljava -lc, \
    OBJECT_DIR := $(JDK_OUTPUTDIR)/objs/libunpack, \
    VERSIONINFO_RESOURCE := $(GLOBAL_VERSION_INFO_RESOURCE), \
    RC_FLAGS := $(RC_FLAGS) \
        -D "JDK_FNAME=unpack.dll" \
        -D "JDK_INTERNAL_NAME=unpack" \
        -D "JDK_FTYPE=0x2L", \
    DEBUG_SYMBOLS := $(DEBUG_ALL_BINARIES)))

$(BUILD_LIBUNPACK): $(BUILD_LIBJAVA)

UNPACK_LIBRARIES += $(BUILD_LIBUNPACK)

##########################################################################################

ifeq ($(SHUFFLED), true)
  BUILD_LIBJLI_SRC_DIRS := $(JDK_TOPDIR)/$(SRC_SUBDIR)/java.base/share/native/libjli \
      $(JDK_TOPDIR)/$(SRC_SUBDIR)/java.base/$(OPENJDK_TARGET_OS_API_DIR)/native/libjli
else
  BUILD_LIBJLI_SRC_DIRS := $(JDK_TOPDIR)/src/share/bin \
      $(JDK_TOPDIR)/src/$(OPENJDK_TARGET_OS_API_DIR)/bin
endif

LIBJLI_CFLAGS := $(CFLAGS_JDKLIB)

BUILD_LIBJLI_FILES := \
    java.c \
    splashscreen_stubs.c \
    parse_manifest.c \
    version_comp.c \
    wildcard.c \
    jli_util.c

ifeq ($(JVM_VARIANT_ZERO), true)
  ERGO_FAMILY := zero
else
  ifeq ($(OPENJDK_TARGET_CPU_ARCH), x86)
    ERGO_FAMILY := i586
  else
    ERGO_FAMILY := $(OPENJDK_TARGET_CPU_ARCH)
  endif
endif

ifeq ($(OPENJDK_TARGET_OS), macosx)
  ifeq ($(SHUFFLED), true)
    BUILD_LIBJLI_SRC_DIRS += $(JDK_TOPDIR)/$(SRC_SUBDIR)/java.base/macosx/native/libjli
  else
    BUILD_LIBJLI_SRC_DIRS += $(JDK_TOPDIR)/src/macosx/bin
  LIBJLI_CFLAGS += -I$(JDK_TOPDIR)/src/macosx/bin
  endif
  BUILD_LIBJLI_FILES += java_md_common.c java_md_macosx.c

  BUILD_LIBJLI_java_md_macosx.c_CFLAGS := -x objective-c
  BUILD_LIBJLI_STATIC_java_md_macosx.c_CFLAGS := -x objective-c
endif

ifeq ($(OPENJDK_TARGET_OS), windows)
  BUILD_LIBJLI_FILES += java_md.c \
      cmdtoargs.c
  # Staticically link with c runtime on windows.
  LIBJLI_CFLAGS := $(filter-out -MD, $(LIBJLI_CFLAGS))
else ifneq ($(OPENJDK_TARGET_OS), macosx)

  BUILD_LIBJLI_FILES += java_md_common.c
  BUILD_LIBJLI_FILES += java_md_solinux.c ergo.c

  ERGO_ARCH_FILE = ergo_$(ERGO_FAMILY).c

  # if the architecture specific ergo file exists then
  # use it, else use the generic definitions from ergo.c
  ifneq ($(wildcard $(JDK_TOPDIR)/src/$(OPENJDK_TARGET_OS_API_DIR)/bin/$(ERGO_ARCH_FILE)), )
    BUILD_LIBJLI_FILES += $(ERGO_ARCH_FILE)
  else # !ERGO_ARCH_FILE
    LIBJLI_CFLAGS += -DUSE_GENERIC_ERGO
  endif # ERGO_ARCH_FILE
endif #WINDOWS

LIBJLI_CFLAGS += $(foreach dir, $(BUILD_LIBJLI_SRC_DIRS), -I$(dir))

# Append defines depending on target platform
LIBJLI_CFLAGS += $(OPENJDK_TARGET_CPU_JLI_CFLAGS)

ifeq ($(OPENJDK_TARGET_OS), macosx)
  LIBJLI_CFLAGS += -DPACKAGE_PATH=\"$(PACKAGE_PATH)\"
endif

ifneq ($(USE_EXTERNAL_LIBZ), true)
  ifeq ($(SHUFFLED), true)
    BUILD_LIBJLI_SRC_DIRS += $(JDK_TOPDIR)/$(SRC_SUBDIR)/java.base/share/native/libzip/zlib-1.2.8
  else
    BUILD_LIBJLI_SRC_DIRS += $(JDK_TOPDIR)/src/share/native/java/util/zip/zlib-1.2.8
  endif
  LIBJLI_CFLAGS += $(ZLIB_CPPFLAGS)
  BUILD_LIBJLI_FILES += \
      inflate.c \
      inftrees.c \
      inffast.c \
      zadler32.c \
      zcrc32.c \
      zutil.c
endif

ifeq ($(OPENJDK_TARGET_OS), windows)
  LIBJLI_OUTPUT_DIR := $(INSTALL_LIBRARIES_HERE)
else
  LIBJLI_OUTPUT_DIR := $(INSTALL_LIBRARIES_HERE)/jli
endif

$(eval $(call SetupNativeCompilation,BUILD_LIBJLI, \
    LIBRARY := jli, \
    OUTPUT_DIR := $(LIBJLI_OUTPUT_DIR), \
    SRC := $(BUILD_LIBJLI_SRC_DIRS), \
    INCLUDE_FILES := $(BUILD_LIBJLI_FILES), \
    LANG := C, \
    OPTIMIZATION := HIGH, \
    CFLAGS := $(LIBJLI_CFLAGS), \
    MAPFILE := $(JDK_TOPDIR)/make/mapfiles/libjli/mapfile-vers, \
    LDFLAGS := $(LDFLAGS_JDKLIB) \
        $(call SET_SHARED_LIBRARY_ORIGIN), \
    LDFLAGS_linux := $(call SET_SHARED_LIBRARY_ORIGIN,/..), \
    LDFLAGS_solaris := $(call SET_SHARED_LIBRARY_ORIGIN,/..), \
    LDFLAGS_macosx := -framework Cocoa -framework Security -framework ApplicationServices, \
    LDFLAGS_SUFFIX_solaris := $(LIBZ) $(LIBDL) -lc, \
    LDFLAGS_SUFFIX_linux := $(LIBZ) $(LIBDL) -lc -lpthread, \
    LDFLAGS_SUFFIX_aix := $(LIBZ) $(LIBDL),\
    LDFLAGS_SUFFIX_macosx := $(LIBZ), \
    LDFLAGS_SUFFIX_windows := \
        -export:JLI_Launch \
        -export:JLI_ManifestIterate \
        -export:JLI_SetTraceLauncher \
        -export:JLI_ReportErrorMessage \
        -export:JLI_ReportErrorMessageSys \
        -export:JLI_ReportMessage \
        -export:JLI_ReportExceptionDescription \
        -export:JLI_MemAlloc \
        -export:JLI_CmdToArgs \
        -export:JLI_GetStdArgc \
        -export:JLI_GetStdArgs \
        advapi32.lib \
        comctl32.lib \
        user32.lib, \
    VERSIONINFO_RESOURCE := $(GLOBAL_VERSION_INFO_RESOURCE), \
    RC_FLAGS := $(RC_FLAGS) \
        -D "JDK_FNAME=jli.dll" \
        -D "JDK_INTERNAL_NAME=jli" \
        -D "JDK_FTYPE=0x2L", \
    OBJECT_DIR := $(JDK_OUTPUTDIR)/objs/libjli, \
    DEBUG_SYMBOLS := $(DEBUG_ALL_BINARIES)))

BASE_LIBRARIES += $(BUILD_LIBJLI)

# On windows, the static library has the same suffix as the import library created by
# with the shared library, so the static library is given a different name. No harm
# in doing it for all platform to reduce complexity.
ifeq ($(OPENJDK_TARGET_OS), windows)
  $(eval $(call SetupNativeCompilation,BUILD_LIBJLI_STATIC, \
      STATIC_LIBRARY := jli_static, \
      OUTPUT_DIR := $(JDK_OUTPUTDIR)/objs, \
      SRC := $(BUILD_LIBJLI_SRC_DIRS), \
      INCLUDE_FILES := $(BUILD_LIBJLI_FILES), \
      LANG := C, \
      OPTIMIZATION := HIGH, \
      CFLAGS := $(STATIC_LIBRARY_FLAGS) $(LIBJLI_CFLAGS), \
      ARFLAGS := $(ARFLAGS), \
      OBJECT_DIR := $(JDK_OUTPUTDIR)/objs/libjli_static, \
      DEBUG_SYMBOLS := $(DEBUG_ALL_BINARIES)))

  BUILD_LIBRARIES += $(BUILD_LIBJLI_STATIC)
  BASE_STATIC_LIBRARIES += $(BUILD_LIBJLI_STATIC)

else ifeq ($(OPENJDK_TARGET_OS), macosx)
  #
  # On macosx they do partial (incremental) linking of libjli_static.a
  # code it here...rather than add support to NativeCompilation
  # as this is first time I see it
  $(eval $(call SetupNativeCompilation,BUILD_LIBJLI_STATIC, \
      LIBRARY := jli_static, \
      OUTPUT_DIR := $(JDK_OUTPUTDIR)/objs, \
      SRC := $(BUILD_LIBJLI_SRC_DIRS), \
      INCLUDE_FILES := $(BUILD_LIBJLI_FILES), \
      LANG := C, \
      OPTIMIZATION := HIGH, \
      CFLAGS := $(CFLAGS_JDKLIB) $(LIBJLI_CFLAGS), \
      LDFLAGS := -nostdlib -r, \
      OBJECT_DIR := $(JDK_OUTPUTDIR)/objs/libjli_static, \
      DEBUG_SYMBOLS := $(DEBUG_ALL_BINARIES)))

  $(JDK_OUTPUTDIR)/objs/libjli_static.a: $(BUILD_LIBJLI_STATIC)
	$(call install-file)

  BUILD_LIBRARIES += $(JDK_OUTPUTDIR)/objs/libjli_static.a
  BASE_STATIC_LIBRARIES += $(JDK_OUTPUTDIR)/objs/libjli_static.a

else ifeq ($(OPENJDK_TARGET_OS), aix)
  # AIX also requires a static libjli because the compiler doesn't support '-rpath'
  $(eval $(call SetupNativeCompilation,BUILD_LIBJLI_STATIC,\
      STATIC_LIBRARY:=jli_static,\
      OUTPUT_DIR:=$(JDK_OUTPUTDIR)/objs,\
      SRC:=$(BUILD_LIBJLI_SRC_DIRS),\
      INCLUDE_FILES:=$(BUILD_LIBJLI_FILES),\
      LANG:=C,\
      OPTIMIZATION:=HIGH, \
      CFLAGS:=$(STATIC_LIBRARY_FLAGS) $(LIBJLI_CFLAGS),\
      ARFLAGS:=$(ARFLAGS),\
      OBJECT_DIR:=$(JDK_OUTPUTDIR)/objs/libjli_static))

  BUILD_LIBRARIES += $(BUILD_LIBJLI_STATIC)
  BASE_STATIC_LIBRARIES += $(BUILD_LIBJLI_STATIC)

<<<<<<< HEAD
endif
=======
endif

##########################################################################################

# This should be moved to ServiceabilityLibraries.gmk

ifeq ($(SHUFFLED), true)
  LIBNPT_SRC := $(JDK_TOPDIR)/$(SRC_SUBDIR)/jdk.base/share/native/libnpt \
         $(JDK_TOPDIR)/$(SRC_SUBDIR)/jdk.base/$(OPENJDK_TARGET_OS_API_DIR)/native/libnpt
else
  LIBNPT_SRC := $(JDK_TOPDIR)/src/share/npt \
         $(JDK_TOPDIR)/src/$(OPENJDK_TARGET_OS_API_DIR)/npt
endif

$(eval $(call SetupNativeCompilation,BUILD_LIBNPT, \
    LIBRARY := npt, \
    OUTPUT_DIR := $(INSTALL_LIBRARIES_HERE), \
    SRC := $(LIBNPT_SRC), \
    LANG := C, \
    OPTIMIZATION := LOW, \
    CFLAGS := $(CFLAGS_JDKLIB) \
        $(addprefix -I, $(LIBNPT_SRC)), \
    MAPFILE := $(JDK_TOPDIR)/make/mapfiles/libnpt/mapfile-vers, \
    LDFLAGS := $(LDFLAGS_JDKLIB) \
        $(call SET_SHARED_LIBRARY_ORIGIN), \
    LDFLAGS_macosx := -liconv, \
    LDFLAGS_SUFFIX_windows := -export:nptInitialize -export:nptTerminate, \
    LDFLAGS_SUFFIX_solaris := -lc, \
    VERSIONINFO_RESOURCE := $(GLOBAL_VERSION_INFO_RESOURCE), \
    RC_FLAGS := $(RC_FLAGS) \
        -D "JDK_FNAME=npt.dll" \
        -D "JDK_INTERNAL_NAME=npt" \
        -D "JDK_FTYPE=0x2L", \
    OBJECT_DIR := $(JDK_OUTPUTDIR)/objs/libnpt, \
    DEBUG_SYMBOLS := true))

NPT_LIBRARIES += $(BUILD_LIBNPT)
>>>>>>> 62853f49
<|MERGE_RESOLUTION|>--- conflicted
+++ resolved
@@ -254,7 +254,7 @@
   ifeq ($(SHUFFLED), true)
     ZLIB_CPPFLAGS := -I$(JDK_TOPDIR)/$(SRC_SUBDIR)/java.base/share/native/libzip/zlib-1.2.8
   else
-    ZLIB_CPPFLAGS := -I$(JDK_TOPDIR)/src/share/native/java/util/zip/zlib-1.2.8
+  ZLIB_CPPFLAGS := -I$(JDK_TOPDIR)/src/share/native/java/util/zip/zlib-1.2.8
 endif
 endif
 
@@ -335,13 +335,8 @@
     LDFLAGS_SUFFIX_solaris := -ljvm -ljava -lc, \
     LDFLAGS_SUFFIX_aix := -ljvm -ljava, \
     LDFLAGS_SUFFIX_windows := advapi32.lib jvm.lib $(WIN_JAVA_LIB), \
-<<<<<<< HEAD
     LDFLAGS_SUFFIX_macosx := -ljvm -framework CoreFoundation -framework Foundation, \
-    VERSIONINFO_RESOURCE := $(JDK_TOPDIR)/src/windows/resource/version.rc, \
-=======
-    LDFLAGS_SUFFIX_macosx := -ljvm -framework CoreFoundation, \
     VERSIONINFO_RESOURCE := $(GLOBAL_VERSION_INFO_RESOURCE), \
->>>>>>> 62853f49
     RC_FLAGS := $(RC_FLAGS) \
         -D "JDK_FNAME=prefs.dll" \
         -D "JDK_INTERNAL_NAME=prefs" \
@@ -473,7 +468,7 @@
   ifeq ($(SHUFFLED), true)
     BUILD_LIBJLI_SRC_DIRS += $(JDK_TOPDIR)/$(SRC_SUBDIR)/java.base/share/native/libzip/zlib-1.2.8
   else
-    BUILD_LIBJLI_SRC_DIRS += $(JDK_TOPDIR)/src/share/native/java/util/zip/zlib-1.2.8
+  BUILD_LIBJLI_SRC_DIRS += $(JDK_TOPDIR)/src/share/native/java/util/zip/zlib-1.2.8
   endif
   LIBJLI_CFLAGS += $(ZLIB_CPPFLAGS)
   BUILD_LIBJLI_FILES += \
@@ -592,44 +587,4 @@
   BUILD_LIBRARIES += $(BUILD_LIBJLI_STATIC)
   BASE_STATIC_LIBRARIES += $(BUILD_LIBJLI_STATIC)
 
-<<<<<<< HEAD
-endif
-=======
-endif
-
-##########################################################################################
-
-# This should be moved to ServiceabilityLibraries.gmk
-
-ifeq ($(SHUFFLED), true)
-  LIBNPT_SRC := $(JDK_TOPDIR)/$(SRC_SUBDIR)/jdk.base/share/native/libnpt \
-         $(JDK_TOPDIR)/$(SRC_SUBDIR)/jdk.base/$(OPENJDK_TARGET_OS_API_DIR)/native/libnpt
-else
-  LIBNPT_SRC := $(JDK_TOPDIR)/src/share/npt \
-         $(JDK_TOPDIR)/src/$(OPENJDK_TARGET_OS_API_DIR)/npt
-endif
-
-$(eval $(call SetupNativeCompilation,BUILD_LIBNPT, \
-    LIBRARY := npt, \
-    OUTPUT_DIR := $(INSTALL_LIBRARIES_HERE), \
-    SRC := $(LIBNPT_SRC), \
-    LANG := C, \
-    OPTIMIZATION := LOW, \
-    CFLAGS := $(CFLAGS_JDKLIB) \
-        $(addprefix -I, $(LIBNPT_SRC)), \
-    MAPFILE := $(JDK_TOPDIR)/make/mapfiles/libnpt/mapfile-vers, \
-    LDFLAGS := $(LDFLAGS_JDKLIB) \
-        $(call SET_SHARED_LIBRARY_ORIGIN), \
-    LDFLAGS_macosx := -liconv, \
-    LDFLAGS_SUFFIX_windows := -export:nptInitialize -export:nptTerminate, \
-    LDFLAGS_SUFFIX_solaris := -lc, \
-    VERSIONINFO_RESOURCE := $(GLOBAL_VERSION_INFO_RESOURCE), \
-    RC_FLAGS := $(RC_FLAGS) \
-        -D "JDK_FNAME=npt.dll" \
-        -D "JDK_INTERNAL_NAME=npt" \
-        -D "JDK_FTYPE=0x2L", \
-    OBJECT_DIR := $(JDK_OUTPUTDIR)/objs/libnpt, \
-    DEBUG_SYMBOLS := true))
-
-NPT_LIBRARIES += $(BUILD_LIBNPT)
->>>>>>> 62853f49
+endif