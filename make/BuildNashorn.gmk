--- conflicted
+++ resolved
@@ -26,22 +26,12 @@
 # This must be the first rule
 default: all
 
-include $(SPEC)
-include JigsawSpecMod.gmk
+-include $(SPEC)
 include MakeBase.gmk
 include JavaCompilation.gmk
 
-<<<<<<< HEAD
-ifeq ($(SHUFFLED), true)
   JDK_CLASSES := $(subst $(SPACE),$(PATH_SEP),$(strip $(addprefix $(JDK_OUTPUTDIR)/modules/, \
       java.base java.logging java.scripting)))
-else
-  JDK_CLASSES := $(JDK_OUTPUTDIR)/classes
-endif
-=======
-JDK_CLASSES := $(subst $(SPACE),$(PATH_SEP),$(strip $(addprefix $(JDK_OUTPUTDIR)/modules/, \
-      java.base java.logging java.scripting)))
->>>>>>> 2a59dbad
 
 NASHORN_JAR := $(NASHORN_DIST)/nashorn.jar
 NASHORN_VERSION := $(JDK_VERSION)
@@ -54,46 +44,22 @@
 endif
 
 # Need to use source and target 7 for nasgen to work.
-# ## source/target updated to 9 to support compilation of module-info
 $(eval $(call SetupJavaCompiler,GENERATE_NEWBYTECODE_DEBUG, \
     JVM := $(JAVA), \
     JAVAC := $(NEW_JAVAC), \
-<<<<<<< HEAD
-    FLAGS := -g -source 9 -target 9 -bootclasspath "$(JDK_CLASSES)", \
-=======
     FLAGS := -g -source 7 -target 7 -bootclasspath "$(JDK_CLASSES)", \
->>>>>>> 2a59dbad
     SERVER_DIR := $(SJAVAC_SERVER_DIR), \
     SERVER_JVM := $(SJAVAC_SERVER_JAVA)))
-
-ifeq ($(SHUFFLED), true)
-  NASHORN_SRC := $(NASHORN_TOPDIR)/$(SRC_SUBDIR)/jdk.scripting.nashorn/share/classes
-else
-  NASHORN_SRC := $(NASHORN_TOPDIR)/src
-endif
 
 # Build nashorn into intermediate directory
 $(eval $(call SetupJavaCompilation,BUILD_NASHORN, \
     SETUP := GENERATE_NEWBYTECODE_DEBUG, \
-<<<<<<< HEAD
-    SRC := $(NASHORN_SRC), \
-    EXCLUDES := share, \
-=======
     SRC := $(NASHORN_TOPDIR)/src/jdk.scripting.nashorn/share/classes, \
->>>>>>> 2a59dbad
     COPY := .properties .js, \
     BIN := $(NASHORN_OUTPUTDIR)/nashorn_classes))
 
 NASGEN_SRC := $(NASHORN_TOPDIR)/buildtools/nasgen/src
-<<<<<<< HEAD
-ifeq ($(SHUFFLED), true)
-  ASM_SRC := $(JDK_TOPDIR)/$(SRC_SUBDIR)/java.base/share/classes/jdk/internal/org/objectweb/asm
-else
-  ASM_SRC := $(JDK_TOPDIR)/src/share/classes/jdk/internal/org/objectweb/asm
-endif
-=======
 ASM_SRC := $(JDK_TOPDIR)/src/java.base/share/classes/jdk/internal/org/objectweb/asm
->>>>>>> 2a59dbad
 
 # Build nasgen
 $(eval $(call SetupJavaCompilation,BUILD_NASGEN, \
@@ -105,15 +71,7 @@
 # Nasgen needs nashorn classes
 $(BUILD_NASGEN): $(BUILD_NASHORN)
 
-<<<<<<< HEAD
-ifeq ($(SHUFFLED), true)
-  NASHORN_CLASSES_DIR := $(JDK_OUTPUTDIR)/modules/jdk.scripting.nashorn
-else
-  NASHORN_CLASSES_DIR := $(NASHORN_OUTPUTDIR)/classes
-endif
-=======
 NASHORN_CLASSES_DIR := $(JDK_OUTPUTDIR)/modules/jdk.scripting.nashorn
->>>>>>> 2a59dbad
 NASGEN_RUN_FILE := $(NASHORN_CLASSES_DIR)/_the.nasgen.run
 
 # Copy classes to final classes dir and run nasgen to modify classes in jdk.nashorn.internal.objects package
@@ -128,18 +86,8 @@
 	$(TOUCH) $@
 
 # Version file needs to be processed with version numbers
-<<<<<<< HEAD
-ifeq ($(SHUFFLED), true)
   VERSION_FILE := $(JDK_OUTPUTDIR)/modules/jdk.scripting.nashorn/jdk/nashorn/internal/runtime/resources/version.properties
-  VERSION_SRC := $(NASHORN_TOPDIR)/$(SRC_SUBDIR)/jdk.scripting.nashorn/share/classes/jdk/nashorn/internal/runtime/resources/version.properties-template
-else
-  VERSION_FILE := $(NASHORN_OUTPUTDIR)/classes/jdk/nashorn/internal/runtime/resources/version.properties
-  VERSION_SRC := $(NASHORN_TOPDIR)/src/jdk/nashorn/internal/runtime/resources/version.properties-template
-endif
-=======
-VERSION_FILE := $(JDK_OUTPUTDIR)/modules/jdk.scripting.nashorn/jdk/nashorn/internal/runtime/resources/version.properties
 VERSION_SRC := $(NASHORN_TOPDIR)/src/jdk.scripting.nashorn/share/classes/jdk/nashorn/internal/runtime/resources/version.properties-template
->>>>>>> 2a59dbad
 
 # Needs to happen after nasgen run since nasgen run deletes it
 $(VERSION_FILE): $(NASGEN_RUN_FILE)
