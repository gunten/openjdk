--- conflicted
+++ resolved
@@ -200,11 +200,7 @@
 
 $(eval $(call FillCacheFind, $(ALL_SOURCE_DIRS)))
 define PackageDependencies
-<<<<<<< HEAD
   $(call CacheFind, $(wildcard $(foreach p, $(subst .,/,$1), $(addsuffix /$p, $(ALL_SOURCE_DIRS)))))
-=======
-  $(call CacheFind, $(foreach p, $(subst .,/,$1), $(addsuffix /$p, $(ALL_SOURCE_DIRS))))
->>>>>>> 9a33339c
 endef
 
 # Given a list of packages, add packages that exist to $@, print summary
@@ -626,7 +622,7 @@
 JDI_WINDOWTITLE := Java Debug Interface
 JDI_HEADER := <strong>Java Debug Interface</strong>
 JDI_BOTTOM := $(call CommonBottom,$(JDI_FIRST_COPYRIGHT_YEAR))
-JDI_OVERVIEW := $(JDK_TOPDIR)/$(SRC_SUBDIR)$(JDK_TOOLS_SUBDIR)/share/classes/jdi-overview.html
+JDI_OVERVIEW := $(JDK_TOPDIR)/$(SRC_SUBDIR)$(JDK_JDI_SUBDIR)/share/classes/jdi-overview.html
 # JDI_PKGS is located in NON_CORE_PKGS.gmk
 
 # The index.html, options, and packages files
@@ -1191,8 +1187,6 @@
 	$(call PackageFilter,$(SCTPAPI_PKGS))
 
 #############################################################
-<<<<<<< HEAD
-=======
 #
 # jdk.net docs
 #
@@ -1244,7 +1238,6 @@
 	$(call PackageFilter,$(JDKNET_PKGS))
 
 #############################################################
->>>>>>> 9a33339c
 #release version of core packages ########
 
 # The rel-coredocs and rel-docs targets were added by Eric Armstrong. rel-coredocs
