# Copyright (c) 1997, 2016, Oracle and/or its affiliates. All rights reserved.
# DO NOT ALTER OR REMOVE COPYRIGHT NOTICES OR THIS FILE HEADER.
#
# This code is free software; you can redistribute it and/or modify it
# under the terms of the GNU General Public License version 2 only, as
# published by the Free Software Foundation.  Oracle designates this
# particular file as subject to the "Classpath" exception as provided
# by Oracle in the LICENSE file that accompanied this code.
#
# This code is distributed in the hope that it will be useful, but WITHOUT
# ANY WARRANTY; without even the implied warranty of MERCHANTABILITY or
# FITNESS FOR A PARTICULAR PURPOSE.  See the GNU General Public License
# version 2 for more details (a copy is included in the LICENSE file that
# accompanied this code).
#
# You should have received a copy of the GNU General Public License version
# 2 along with this work; if not, write to the Free Software Foundation,
# Inc., 51 Franklin St, Fifth Floor, Boston, MA 02110-1301 USA.
#
# Please contact Oracle, 500 Oracle Parkway, Redwood Shores, CA 94065 USA
# or visit www.oracle.com if you need additional information or have any
# questions.
#

include $(SPEC)
include MakeBase.gmk

#################################################################
#
# CORE_PKGS environment variable has been moved to the following file
#
include CORE_PKGS.gmk
#
# Load environment variables for API package names that are not part of
# the Java SE platform
#
include NON_CORE_PKGS.gmk


.SUFFIXES: # Delete the default suffixes
.SUFFIXES: .java

#
# Definitions for directories
#

DOCSDIR := $(DOCS_IMAGE_DIR)
DOCSTMPDIR = $(SUPPORT_OUTPUTDIR)/docs

HOTSPOT_DOCS_IMPORT_PATH=$(HOTSPOT_OUTPUTDIR)/docs

JAVADOC_CMD = $(JAVA) \
    -Djava.awt.headless=true \
    $(NEW_JAVADOC)

JAVADOC_CMD_SMALL = $(JAVA_SMALL) \
    -Djava.awt.headless=true \
    $(NEW_JAVADOC)

# Copyright year for beginning of Java and some of the apis
# (Needed when creating the javadocs)
FIRST_COPYRIGHT_YEAR = 1993
DOMAPI_FIRST_COPYRIGHT_YEAR = 2005
MIRROR_FIRST_COPYRIGHT_YEAR = 2004
DOCLETAPI_FIRST_COPYRIGHT_YEAR = 1993
TAGLETAPI_FIRST_COPYRIGHT_YEAR = 1993
JDI_FIRST_COPYRIGHT_YEAR = 1999
JAAS_FIRST_COPYRIGHT_YEAR = 1998
JGSS_FIRST_COPYRIGHT_YEAR = 2000
SMARTCARDIO_FIRST_COPYRIGHT_YEAR = 2005
HTTPSERVER_FIRST_COPYRIGHT_YEAR = 2005
MGMT_FIRST_COPYRIGHT_YEAR = 2003
ATTACH_FIRST_COPYRIGHT_YEAR = 2005
JCONSOLE_FIRST_COPYRIGHT_YEAR = 2006
SCTPAPI_FIRST_COPYRIGHT_YEAR = 2009
TRACING_FIRST_COPYRIGHT_YEAR = 2008
JSHELLAPI_FIRST_COPYRIGHT_YEAR = 2015
TREEAPI_FIRST_COPYRIGHT_YEAR = 2005
NASHORNAPI_FIRST_COPYRIGHT_YEAR = 2014
DYNALINKAPI_FIRST_COPYRIGHT_YEAR = 2015
JNLP_FIRST_COPYRIGHT_YEAR = 1998
PLUGIN2_FIRST_COPYRIGHT_YEAR = 2007
JDKNET_FIRST_COPYRIGHT_YEAR = 2014
JACCESSAPI_FIRST_COPYRIGHT_YEAR = 2002


# Oracle name
FULL_COMPANY_NAME = Oracle and/or its affiliates

# Copyright address
COMPANY_ADDRESS = 500 Oracle Parkway<br>Redwood Shores, CA 94065 USA.

# The trademark symbol
TRADEMARK = &trade;

# Common copyright lines used
# The word "Copyright" might optionally be a link to the file cpyr.html.
# The first year of copyright may vary or not be available.
# The address to the company might be optional.
COMMA:= ,
EMPTY:=
SPACE:=$(EMPTY) $(EMPTY)
COPYRIGHT_SYMBOL = &\#x00a9;
# Macro to construct the copyright line
# (The GNU make 3.78.1 "if" conditional is broken, fixed in GNU make 3.81)
define CopyrightLine # optionalurl optionalfirstyear optionaladdress
$(if $(strip $1),<a href="$(strip $1)">Copyright</a>,Copyright) \
$(COPYRIGHT_SYMBOL) $(if $2,$2${COMMA},) $(COPYRIGHT_YEAR),\
$(FULL_COMPANY_NAME). $3 All rights reserved.
endef

# Url to root of documents
DOCSDIR_URL = {@docroot}/$(GET2DOCSDIR)

# Url to copyright html file
COPYRIGHT_URL = $(DOCSDIR_URL)/legal/cpyr.html

# Url to bug filing site
BUG_SUBMIT_URL = http://bugreport.java.com/bugreport/

# Common line for how to submit a bug or rfe
BUG_SUBMIT_LINE = <a href="$(BUG_SUBMIT_URL)">Submit a bug or feature</a>

# Url to devdocs page
DOCS_BASE_URL = http://docs.oracle.com/javase/$(VERSION_SPECIFICATION)/docs
DEV_DOCS_URL = $(DOCS_BASE_URL)/index.html

# Common Java trademark line
JAVA_TRADEMARK_LINE = Java is a trademark or registered trademark of \
$(FULL_COMPANY_NAME) in the US and other countries.

#################################################################
# Macros:


# List of all possible directories for javadoc to look for sources
# NOTE: Quotes are required around sourcepath argument only on Windows.
# Otherwise, you get "No packages or classes specified." due
# to $(PATH_SEP) being interpreted as an end of
# command (newline or shell ; character)
ALL_SOURCE_DIRS := $(wildcard \
      $(SUPPORT_OUTPUTDIR)/gensrc/j* \
      $(if $(IMPORT_MODULES_SRC), $(IMPORT_MODULES_SRC)/*) \
      $(JDK_TOPDIR)/src/*/$(OPENJDK_TARGET_OS)/classes \
      $(JDK_TOPDIR)/src/*/$(OPENJDK_TARGET_OS_TYPE)/classes \
      $(JDK_TOPDIR)/src/*/share/classes \
      $(HOTSPOT_TOPDIR)/src/*/share/classes \
      $(LANGTOOLS_TOPDIR)/src/*/share/classes \
      $(NASHORN_TOPDIR)/src/*/share/classes \
      $(CORBA_TOPDIR)/src/*/share/classes \
      $(JAXP_TOPDIR)/src/*/share/classes \
      $(JAXWS_TOPDIR)/src/*/share/classes \
      $(SUPPORT_OUTPUTDIR)/rmic/j* \
      $(JDK_TOPDIR)/src/*/share/doc/stub \
      ) \
      #

ALL_MODULE_SOURCE_DIRS := \
      $(SUPPORT_OUTPUTDIR)/gensrc/* \
      $(if $(IMPORT_MODULES_SRC), $(IMPORT_MODULES_SRC)/*) \
      $(JDK_TOPDIR)/src/*/$(OPENJDK_TARGET_OS)/classes \
      $(JDK_TOPDIR)/src/*/$(OPENJDK_TARGET_OS_TYPE)/classes \
      $(JDK_TOPDIR)/src/*/share/classes \
      $(HOTSPOT_TOPDIR)/src/*/share/classes \
      $(LANGTOOLS_TOPDIR)/src/*/share/classes \
      $(NASHORN_TOPDIR)/src/*/share/classes \
      $(CORBA_TOPDIR)/src/*/share/classes \
      $(JAXP_TOPDIR)/src/*/share/classes \
      $(JAXWS_TOPDIR)/src/*/share/classes \
      $(SUPPORT_OUTPUTDIR)/rmic/* \
      $(JDK_TOPDIR)/src/*/share/doc/stub \
      #


# List with classpath separator between them
EMPTY:=
SPACE:= $(EMPTY) $(EMPTY)
RELEASEDOCS_SOURCEPATH = \
    $(subst $(SPACE),$(PATH_SEP),$(strip $(ALL_SOURCE_DIRS)))

RELEASEDOCS_MODULESOURCEPATH = \
    $(subst $(SPACE),$(PATH_SEP),$(strip $(ALL_MODULE_SOURCE_DIRS)))

define prep-target
	$(MKDIR) -p $(@D)
	$(RM) $@
endef

# Prep for javadoc creation, assumes $@ is an index.html file
define prep-javadoc
	@if [ -f "$@" -a "$?" != "" ] ; then \
	  $(ECHO) "# Dependencies have changed: $?"; \
	fi
	$(RM) -r $(@D)
	$(MKDIR) -p $(@D)
endef

$(eval $(call FillCacheFind, $(ALL_SOURCE_DIRS)))
define PackageDependencies
  $(call CacheFind, $(wildcard $(foreach p, $(subst .,/,$1), $(addsuffix /$p, $(ALL_SOURCE_DIRS)))))
endef

# Given a list of packages, add packages that exist to $@, print summary
define PackageFilter # packages
	@if [ "$1" != "" ] ; then \
	  for p in $1 ; do \
	    pd=`$(ECHO) $${p} | $(SED) -e 's@[.]@/@g'`; \
	    found="false"; \
	    for cp in $(ALL_SOURCE_DIRS) ; do \
	      if [ -d $${cp}/$${pd} ] ; then \
	        $(ECHO) "$${p}" >> $@; \
	        found="true"; \
	        break; \
	      fi; \
	    done; \
	    if [ "$${found}" = "false" ] ; then \
	      $(ECHO) "WARNING: Package not found: $${p}"; \
	    fi; \
	  done; \
	fi
endef

# Print out a summary of the javadoc command about to be run
define JavadocSummary # optionsfile packagesfile
	@$(ECHO) "# Running javadoc for $(patsubst $(OUTPUT_ROOT)/%,%,$@)" $(LOG_WARN)
	@($(ECHO) "# Options (`$(BASENAME) $1`):"; $(SED) -e 's@^@#   @' $1) $(LOG_DEBUG)
	@($(ECHO) "# Packages (`$(BASENAME) $2`):";$(SED) -e 's@^@#   @' $2) $(LOG_DEBUG)
endef

#
# Different api directories created from root directory
#
COREAPI_DOCSDIR = $(DOCSDIR)/api
JDK_API_DOCSDIR = $(DOCSDIR)/jdk/api
JRE_API_DOCSDIR = $(DOCSDIR)/jre/api
PLATFORM_DOCSDIR = $(DOCSDIR)/platform

JAVADOC_ARCHIVE_NAME := jdk-$(VERSION_STRING)-docs.zip
JAVADOC_ARCHIVE_ASSEMBLY_DIR :=  $(DOCSTMPDIR)/zip-docs
JAVADOC_ARCHIVE_DIR := $(OUTPUT_ROOT)/bundles
JAVADOC_ARCHIVE := $(JAVADOC_ARCHIVE_DIR)/$(JAVADOC_ARCHIVE_NAME)

# The core api index file is the target for the core api javadocs rule
# and needs to be defined early so that all other javadoc rules may
# depend on it.
COREAPI_INDEX_FILE = $(COREAPI_DOCSDIR)/index.html

# The non-core api javadocs need to be able to access the root of the core
# api directory, so for jdk/api or jre/api to get to the core api/
# directory we would use this:
JDKJRE2COREAPI = ../../api

# Common bottom argument
define CommonBottom # year
<font size="-1"><br> $(call CopyrightLine,,$1,)</font>
endef

# Common trademark bottom argument (Not sure why this is used sometimes)
define CommonTrademarkBottom # year
<font size="-1">\
$(BUG_SUBMIT_LINE)<br>$(JAVA_TRADEMARK_LINE)<br>\
$(call CopyrightLine,,$1,$(COMPANY_ADDRESS))\
</font>
endef

# Common echo of option
define OptionOnly # opt
	if [ "$(strip $1)" != "" ] ; then \
		$(PRINTF) "%s\n" "$(strip $1)"; \
	fi
endef

define OptionPair # opt arg
	$(PRINTF) "%s '%s'\n" "$(strip $1)" '$(strip $2)'
endef

define OptionTrip # opt arg arg
	$(PRINTF) "%s '%s' '%s'\n" "$(strip $1)" '$(strip $2)' '$(strip $3)'
endef

# Core api bottom argument (with special sauce)
COREAPI_BOTTOM = <font size="-1"> $(BUG_SUBMIT_LINE)\
<br>For further API reference and developer documentation, \
see <a href="$(DEV_DOCS_URL)" target="_blank">Java SE Documentation</a>. \
That documentation contains more detailed, developer-targeted descriptions, \
with conceptual overviews, definitions of terms, workarounds, \
and working code examples.<br>\
$(call CopyrightLine,$(COPYRIGHT_URL),$(FIRST_COPYRIGHT_YEAR),)\
</font>

# Common javadoc options used by all bundles

# This flag may be overridden from a custom makefile
DOCROOTPARENT_FLAG = -Xdocrootparent $(DOCS_BASE_URL)

define COMMON_JAVADOCFLAGS
    $(call OptionOnly,-XDignore.symbol.file=true) ; \
    $(call OptionOnly,-quiet) ; \
    $(call OptionOnly,-use) ; \
    $(call OptionOnly,-keywords) ; \
    $(call OptionOnly,$(DOCROOTPARENT_FLAG))
endef

# Common javadoc tags used by all bundles

# Java language specification cite
TAG_JLS = jls:a:See <cite> \
The Java&trade; Language Specification</cite>:

# Java virtual machine specification cite
TAG_JVMS = jvms:a:See <cite> \
The Java&trade; Virtual Machine Specification</cite>:

# In order to get a specific ordering it's necessary to specify the total
# ordering of tags as the tags are otherwise ordered in order of definition.
define COMMON_JAVADOCTAGS
  $(call OptionPair,-tag,beaninfo:X) ; \
  $(call OptionPair,-tag,revised:X) ; \
  $(call OptionPair,-tag,since.unbundled:X) ; \
  $(call OptionPair,-tag,spec:X) ; \
  $(call OptionPair,-tag,specdefault:X) ; \
  $(call OptionPair,-tag,Note:X) ; \
  $(call OptionPair,-tag,ToDo:X) ; \
  $(call OptionPair,-tag,apiNote:a:API Note:) ; \
  $(call OptionPair,-tag,implSpec:a:Implementation Requirements:) ; \
  $(call OptionPair,-tag,implNote:a:Implementation Note:) ; \
  $(call OptionPair,-tag,param) ; \
  $(call OptionPair,-tag,return) ; \
  $(call OptionPair,-tag,throws) ; \
  $(call OptionPair,-tag,since) ; \
  $(call OptionPair,-tag,version) ; \
  $(call OptionPair,-tag,serialData) ; \
  $(call OptionPair,-tag,factory) ; \
  $(call OptionPair,-tag,see) ; \
  $(call OptionPair,-tag,$(TAG_JVMS)) ; \
  $(call OptionPair,-tag,$(TAG_JLS))
endef



# Assume we need a draft format when the version string is not a GA version.
ifeq ($(VERSION_IS_GA), false)
  DRAFT_HEADER := <br><strong>DRAFT&nbsp;$(VERSION_STRING)</strong>
  DRAFT_BOTTOM := <br><strong>DRAFT&nbsp;$(VERSION_STRING)</strong>
  DRAFT_WINTITLE := $(VERSION_BUILD)
  # Early access top text (not used in FCS releases)
  COREAPI_TOP_EARLYACCESS := \
<div style="background-color: \#EEEEEE"> \
<div style="padding: 6px; margin-top: 2px; margin-bottom: 6px; \
margin-left: 6px; margin-right: 6px; text-align: justify; \
font-size: 80%; font-family: Helvetica, Arial, sans-serif; \
font-weight: normal;"> \
Please note that the specifications and other information \
contained herein are not final and are subject to change. \
The information is being made available to you solely for purpose of \
evaluation. \
</div> </div>
else
  DRAFT_HEADER :=
  DRAFT_BOTTOM :=
  DRAFT_WINTITLE :=
  COREAPI_TOP_EARLYACCESS :=
endif

#################################################################

#
# Load custom Javadoc rules
#

$(eval $(call IncludeCustomExtension, , Javadoc.gmk))

#################################################################

#
# Default target is same as docs target, create core api and all others it can
#

all: docs
docs: coredocs otherdocs

#
# Optional target which bundles all generated javadocs into a zip archive.
# The dependency on docs is handled in Main.gmk.
#

zip-docs: $(JAVADOC_ARCHIVE)

#############################################################
#
# coredocs
#
COREAPI_DOCTITLE = Java$(TRADEMARK) Platform, Standard Edition \
$(VERSION_SPECIFICATION)<br>API Specification
COREAPI_WINDOWTITLE = Java Platform SE $(VERSION_SPECIFICATION)
COREAPI_HEADER = \
<strong>Java$(TRADEMARK)&nbsp;Platform<br>Standard&nbsp;Ed.&nbsp;$(VERSION_SPECIFICATION)</strong>

# Overview file for core apis
COREAPI_OVERVIEW = $(JDK_TOPDIR)/src/java.base/share/classes/overview-core.html

# The options and packages files
COREAPI_OPTIONS_FILE = $(DOCSTMPDIR)/coredocs.options
COREAPI_PACKAGES_FILE = $(DOCSTMPDIR)/coredocs.packages

# The modules required to be documented
COREAPI_MODULES = java.se.ee

coredocs: $(COREAPI_INDEX_FILE)

# Set relative location to core api document root
$(COREAPI_INDEX_FILE): GET2DOCSDIR=..

# Run javadoc if the index file is out of date or missing
$(COREAPI_INDEX_FILE): $(COREAPI_OPTIONS_FILE) $(COREAPI_PACKAGES_FILE)
	$(prep-javadoc)
	$(call JavadocSummary,$(COREAPI_OPTIONS_FILE),$(COREAPI_PACKAGES_FILE))
	$(JAVADOC_CMD) -d $(@D) \
	    @$(COREAPI_OPTIONS_FILE) @$(COREAPI_PACKAGES_FILE)

# Create file with javadoc options in it
$(COREAPI_OPTIONS_FILE): $(COREAPI_OVERVIEW)
	$(prep-target)
	@($(call COMMON_JAVADOCFLAGS) ; \
          $(call COMMON_JAVADOCTAGS) ; \
          $(call OptionOnly,-Xdoclint:reference) ; \
<<<<<<< HEAD
          $(call OptionOnly,-Xdoclint/package:-org.omg.*) ; \
          $(call OptionPair,--system,none) ; \
	  $(call OptionPair,--module-source-path,$(RELEASEDOCS_MODULESOURCEPATH)) ; \
	  $(call OptionPair,--add-modules,$(COREAPI_MODULES)) ; \
=======
          $(call OptionOnly,-Xdoclint/package:-org.omg.*$(COMMA)jdk.internal.logging.*) ; \
          $(call OptionPair,-system,none) ; \
	  $(call OptionPair,-modulesourcepath,$(RELEASEDOCS_MODULESOURCEPATH)) ; \
	  $(call OptionPair,-addmods,$(COREAPI_MODULES)) ; \
>>>>>>> e3824b7e
	  $(call OptionPair,-encoding,ISO-8859-1) ; \
	  $(call OptionOnly,-splitIndex) ; \
	  $(call OptionPair,-overview,$(COREAPI_OVERVIEW)) ; \
	  $(call OptionPair,-doctitle,$(COREAPI_DOCTITLE)) ; \
	  $(call OptionPair,-windowtitle,$(COREAPI_WINDOWTITLE) $(DRAFT_WINTITLE)) ; \
	  $(call OptionPair,-header,$(COREAPI_HEADER)$(DRAFT_HEADER)) ; \
	  $(call OptionPair,-bottom,$(COREAPI_BOTTOM)$(DRAFT_BOTTOM)) ; \
	) >> $@
        ifdef COREAPI_TOP_EARLYACCESS
	  @$(call OptionPair,-top,$(COREAPI_TOP_EARLYACCESS)) >> $@
        endif

# Create a file with the package names in it
$(COREAPI_PACKAGES_FILE): $(call PackageDependencies,$(CORE_PKGS))
	$(prep-target)
	$(call PackageFilter,$(CORE_PKGS))

#############################################################
#
# docletapidocs
#

ALL_OTHER_TARGETS += docletapidocs

DOCLETAPI_DOCDIR := $(JDK_API_DOCSDIR)/javadoc/doclet
DOCLETAPI2COREAPI := ../../$(JDKJRE2COREAPI)
DOCLETAPI_DOCTITLE := Doclet API
DOCLETAPI_WINDOWTITLE := Doclet API
DOCLETAPI_HEADER := <strong>Doclet API</strong>
DOCLETAPI_BOTTOM := $(call CommonTrademarkBottom,$(DOCLETAPI_FIRST_COPYRIGHT_YEAR))
DOCLETAPI_GROUPNAME := Packages
DOCLETAPI_REGEXP := jdk.javadoc.doclet*
# DOCLETAPI_PKGS is located in NON_CORE_PKGS.gmk

# The index.html, options, and packages files
DOCLETAPI_INDEX_FILE = $(DOCLETAPI_DOCDIR)/index.html
DOCLETAPI_OPTIONS_FILE = $(DOCSTMPDIR)/docletapi.options
DOCLETAPI_PACKAGES_FILE = $(DOCSTMPDIR)/docletapi.packages

# The modules required to be documented
DOCLETAPI_MODULES = jdk.javadoc

docletapidocs: $(DOCLETAPI_INDEX_FILE)

# Set relative location to core api document root
$(DOCLETAPI_INDEX_FILE): GET2DOCSDIR=$(DOCLETAPI2COREAPI)/..

# Run javadoc if the index file is out of date or missing
$(DOCLETAPI_INDEX_FILE): $(DOCLETAPI_OPTIONS_FILE) $(DOCLETAPI_PACKAGES_FILE) $(COREAPI_INDEX_FILE)
	$(prep-javadoc)
	$(call JavadocSummary,$(DOCLETAPI_OPTIONS_FILE),$(DOCLETAPI_PACKAGES_FILE))
	$(JAVADOC_CMD_SMALL) -d $(@D) \
	    @$(DOCLETAPI_OPTIONS_FILE) @$(DOCLETAPI_PACKAGES_FILE)

# Create file with javadoc options in it
$(DOCLETAPI_OPTIONS_FILE):
	$(prep-target)
	@($(call COMMON_JAVADOCFLAGS) ; \
          $(call COMMON_JAVADOCTAGS) ; \
	  $(call OptionOnly,-Xdoclint:all) ; \
          $(call OptionPair,--system,none) ; \
	  $(call OptionPair,--module-source-path,$(RELEASEDOCS_MODULESOURCEPATH)) ; \
	  $(call OptionPair,--add-modules,$(DOCLETAPI_MODULES)) ; \
	  $(call OptionPair,-encoding,ascii) ; \
	  $(call OptionOnly,-breakiterator) ; \
	  $(call OptionPair,-doctitle,$(DOCLETAPI_DOCTITLE)) ; \
	  $(call OptionPair,-windowtitle,$(DOCLETAPI_WINDOWTITLE) $(DRAFT_WINTITLE)); \
	  $(call OptionPair,-header,$(DOCLETAPI_HEADER)$(DRAFT_HEADER)) ; \
	  $(call OptionPair,-bottom,$(DOCLETAPI_BOTTOM)$(DRAFT_BOTTOM)) ; \
	  $(call OptionTrip,-group,$(DOCLETAPI_GROUPNAME),$(DOCLETAPI_REGEXP)); \
	  $(call OptionTrip,-linkoffline,$(DOCLETAPI2COREAPI),$(COREAPI_DOCSDIR)/); \
	) >> $@

# Create a file with the package names in it
$(DOCLETAPI_PACKAGES_FILE): $(call PackageDependencies,$(DOCLETAPI_PKGS))
	$(prep-target)
	$(call PackageFilter,$(DOCLETAPI_PKGS))

#############################################################
#
# old docletapidocs
#

ALL_OTHER_TARGETS += olddocletapidocs

OLD_DOCLET_DIR := $(JDK_API_DOCSDIR)/javadoc/old
OLD_DOCLETAPI_DOCDIR := $(OLD_DOCLET_DIR)/doclet
OLD_DOCLETAPI2COREAPI := ../../../$(JDKJRE2COREAPI)
OLD_DOCLETAPI_DOCTITLE := Doclet API
OLD_DOCLETAPI_WINDOWTITLE := Doclet API
OLD_DOCLETAPI_HEADER := <strong>Doclet API</strong>
OLD_DOCLETAPI_BOTTOM := $(call CommonTrademarkBottom,$(DOCLETAPI_FIRST_COPYRIGHT_YEAR))
OLD_DOCLETAPI_GROUPNAME := Packages
OLD_DOCLETAPI_REGEXP := com.sun.javadoc
# OLD_DOCLETAPI_PKGS is located in NON_CORE_PKGS.gmk

# The index.html, options, and packages files
OLD_DOCLETAPI_INDEX_FILE = $(OLD_DOCLETAPI_DOCDIR)/index.html
OLD_DOCLETAPI_OPTIONS_FILE = $(DOCSTMPDIR)/old-docletapi.options
OLD_DOCLETAPI_PACKAGES_FILE = $(DOCSTMPDIR)/old-docletapi.packages

# The modules required to be documented
OLD_DOCLETAPI_MODULES = jdk.javadoc

olddocletapidocs: $(OLD_DOCLETAPI_INDEX_FILE)

# Set relative location to core api document root
$(OLD_DOCLETAPI_INDEX_FILE): GET2DOCSDIR=$(OLD_DOCLETAPI2COREAPI)/..

# Run javadoc if the index file is out of date or missing
$(OLD_DOCLETAPI_INDEX_FILE): $(OLD_DOCLETAPI_OPTIONS_FILE) $(OLD_DOCLETAPI_PACKAGES_FILE) $(COREAPI_INDEX_FILE)
	$(prep-javadoc)
	$(call JavadocSummary,$(OLD_DOCLETAPI_OPTIONS_FILE),$(OLD_DOCLETAPI_PACKAGES_FILE))
	$(JAVADOC_CMD_SMALL) -d $(@D) \
	    @$(OLD_DOCLETAPI_OPTIONS_FILE) @$(OLD_DOCLETAPI_PACKAGES_FILE)

# Create file with javadoc options in it
$(OLD_DOCLETAPI_OPTIONS_FILE):
	$(prep-target)
	@($(call COMMON_JAVADOCFLAGS) ; \
          $(call COMMON_JAVADOCTAGS) ; \
	  $(call OptionOnly,-Xdoclint:all) ; \
          $(call OptionPair,--system,none) ; \
	  $(call OptionPair,--module-source-path,$(RELEASEDOCS_MODULESOURCEPATH)) ; \
	  $(call OptionPair,--add-modules,$(OLD_DOCLETAPI_MODULES)) ; \
	  $(call OptionPair,-encoding,ascii) ; \
	  $(call OptionOnly,-breakiterator) ; \
	  $(call OptionPair,-doctitle,$(OLD_DOCLETAPI_DOCTITLE)) ; \
	  $(call OptionPair,-windowtitle,$(OLD_DOCLETAPI_WINDOWTITLE) $(DRAFT_WINTITLE)); \
	  $(call OptionPair,-header,$(OLD_DOCLETAPI_HEADER)$(DRAFT_HEADER)) ; \
	  $(call OptionPair,-bottom,$(OLD_DOCLETAPI_BOTTOM)$(DRAFT_BOTTOM)) ; \
	  $(call OptionTrip,-group,$(OLD_DOCLETAPI_GROUPNAME),$(OLD_DOCLETAPI_REGEXP)); \
	  $(call OptionTrip,-linkoffline,$(OLD_DOCLETAPI2COREAPI),$(COREAPI_DOCSDIR)/); \
	) >> $@

# Create a file with the package names in it
$(OLD_DOCLETAPI_PACKAGES_FILE): $(call PackageDependencies,$(OLD_DOCLETAPI_PKGS))
	$(prep-target)
	$(call PackageFilter,$(OLD_DOCLETAPI_PKGS))

#############################################################
#
# tagletapidocs
#

ALL_OTHER_TARGETS += tagletapidocs
TAGLETAPI_DOCDIR := $(OLD_DOCLET_DIR)/taglet
TAGLETAPI2COREAPI := ../../../$(JDKJRE2COREAPI)
TAGLETAPI_BOTTOM := $(call CommonTrademarkBottom,$(TAGLETAPI_FIRST_COPYRIGHT_YEAR))
# TAGLETAPI_FILE is located in NON_CORE_PKGS.gmk

# Temporary directory (special generation rules)
TAGLETAPI_TEMPDIR = $(DOCSTMPDIR)/taglets_temp

# The index.html, options, and packages files
TAGLETAPI_INDEX_FILE = $(TAGLETAPI_DOCDIR)/com/sun/tools/doclets/Taglet.html
TAGLETAPI_OPTIONS_FILE = $(DOCSTMPDIR)/tagletapi.options
TAGLETAPI_PACKAGES_FILE = $(DOCSTMPDIR)/tagletapi.packages

# The modules required to be documented
TAGLETAPI_MODULES = jdk.javadoc

tagletapidocs: $(TAGLETAPI_INDEX_FILE)

# Set relative location to core api document root
$(TAGLETAPI_INDEX_FILE): GET2DOCSDIR=$(TAGLETAPI2COREAPI)/..

# Run javadoc if the index file is out of date or missing
$(TAGLETAPI_INDEX_FILE): $(TAGLETAPI_OPTIONS_FILE) $(TAGLETAPI_PACKAGES_FILE) $(COREAPI_INDEX_FILE)
	$(prep-javadoc)
	$(RM) -r $(TAGLETAPI_TEMPDIR)
	$(MKDIR) -p $(TAGLETAPI_TEMPDIR)
	$(call JavadocSummary,$(TAGLETAPI_OPTIONS_FILE),$(TAGLETAPI_PACKAGES_FILE))
	$(JAVADOC_CMD_SMALL) -d $(TAGLETAPI_TEMPDIR) \
	    @$(TAGLETAPI_OPTIONS_FILE) @$(TAGLETAPI_PACKAGES_FILE)
	cp -r $(TAGLETAPI_TEMPDIR)/com $(TAGLETAPI_DOCDIR)
	cp $(TAGLETAPI_TEMPDIR)/stylesheet.css $(TAGLETAPI_DOCDIR)
	$(RM) -r $(TAGLETAPI_TEMPDIR)

# Create file with javadoc options in it
$(TAGLETAPI_OPTIONS_FILE):
	$(prep-target)
	@($(call COMMON_JAVADOCFLAGS) ; \
          $(call COMMON_JAVADOCTAGS) ; \
	  $(call OptionOnly,-Xdoclint:all) ; \
          $(call OptionPair,--system,none) ; \
	  $(call OptionPair,--module-source-path,$(RELEASEDOCS_MODULESOURCEPATH)) ; \
	  $(call OptionPair,--add-modules,$(TAGLETAPI_MODULES)) ; \
	  $(call OptionPair,-encoding,ascii) ; \
	  $(call OptionOnly,-nonavbar) ; \
	  $(call OptionOnly,-noindex) ; \
	  $(call OptionPair,-bottom,$(TAGLETAPI_BOTTOM)$(DRAFT_BOTTOM)) ; \
	  $(call OptionTrip,-linkoffline,$(TAGLETAPI2COREAPI),$(COREAPI_DOCSDIR)/); \
	) >> $@

# Create a file with the package names in it
$(TAGLETAPI_PACKAGES_FILE): $(call PackageDependencies,$(TAGLETAPI_PKGS))
	$(prep-target)
	@($(ECHO) "$(LANGTOOLS_TOPDIR)/src/jdk.javadoc/share/classes/$(TAGLETAPI_FILE)" ) > $@

#############################################################
#
# domapidocs
#

ALL_OTHER_TARGETS += domapidocs

DOMAPI_DOCDIR := $(JRE_API_DOCSDIR)/plugin/dom
DOMAPI2COREAPI := ../../$(JDKJRE2COREAPI)
DOMAPI_DOCTITLE := Common DOM API
DOMAPI_WINDOWTITLE := Common DOM API
DOMAPI_HEADER := <strong>Common DOM API</strong>
DOMAPI_BOTTOM := $(call CommonTrademarkBottom,$(DOMAPI_FIRST_COPYRIGHT_YEAR))
DOMAPI_GROUPNAME := Packages
DOMAPI_REGEXP := org.w3c.dom*
# DOMAPI_PKGS is located in NON_CORE_PKGS.gmk

# The index.html, options, and packages files
DOMAPI_INDEX_FILE = $(DOMAPI_DOCDIR)/index.html
DOMAPI_OPTIONS_FILE = $(DOCSTMPDIR)/domapi.options
DOMAPI_PACKAGES_FILE = $(DOCSTMPDIR)/domapi.packages

# The modules required to be documented
DOMAPI_MODULES = java.xml,jdk.xml.dom

domapidocs: $(DOMAPI_INDEX_FILE)

# Set relative location to core api document root
$(DOMAPI_INDEX_FILE): GET2DOCSDIR=$(DOMAPI2COREAPI)/..

# Run javadoc if the index file is out of date or missing
$(DOMAPI_INDEX_FILE): $(DOMAPI_OPTIONS_FILE) $(DOMAPI_PACKAGES_FILE) $(COREAPI_INDEX_FILE)
	$(prep-javadoc)
	$(call JavadocSummary,$(DOMAPI_OPTIONS_FILE),$(DOMAPI_PACKAGES_FILE))
	$(JAVADOC_CMD_SMALL) -d $(@D) \
	    @$(DOMAPI_OPTIONS_FILE) @$(DOMAPI_PACKAGES_FILE)

# Create file with javadoc options in it
$(DOMAPI_OPTIONS_FILE):
	$(prep-target)
	@($(call COMMON_JAVADOCFLAGS) ; \
          $(call COMMON_JAVADOCTAGS) ; \
	  $(call OptionOnly,-Xdoclint:none) ; \
          $(call OptionPair,--system,none) ; \
	  $(call OptionPair,--module-source-path,$(RELEASEDOCS_MODULESOURCEPATH)) ; \
	  $(call OptionPair,--add-modules,$(DOMAPI_MODULES)) ; \
	  $(call OptionPair,-encoding,ascii) ; \
	  $(call OptionOnly,-splitIndex) ; \
	  $(call OptionPair,-doctitle,$(DOMAPI_DOCTITLE)) ; \
	  $(call OptionPair,-windowtitle,$(DOMAPI_WINDOWTITLE) $(DRAFT_WINTITLE)); \
	  $(call OptionPair,-header,$(DOMAPI_HEADER)$(DRAFT_HEADER)) ; \
	  $(call OptionPair,-bottom,$(DOMAPI_BOTTOM)$(DRAFT_BOTTOM)) ; \
	  $(call OptionTrip,-group,$(DOMAPI_GROUPNAME),$(DOMAPI_REGEXP)); \
	  $(call OptionTrip,-linkoffline,$(DOMAPI2COREAPI),$(COREAPI_DOCSDIR)/); \
	) >> $@

# Create a file with the package names in it
$(DOMAPI_PACKAGES_FILE): $(call PackageDependencies,$(DOMAPI_PKGS))
	$(prep-target)
	$(call PackageFilter,$(DOMAPI_PKGS))

#############################################################
#
# jpdadocs
#

ALL_OTHER_TARGETS += jpdadocs

jpdadocs: jdidocs jdwpdocs jvmtidocs

#############################################################
#
# jdidocs
#

ALL_OTHER_TARGETS += jdidocs

JDI_DOCDIR := $(JDK_API_DOCSDIR)/jpda/jdi
JDI2COREAPI := ../../$(JDKJRE2COREAPI)
JDI_DOCTITLE := Java$(TRADEMARK) Debug Interface
JDI_WINDOWTITLE := Java Debug Interface
JDI_HEADER := <strong>Java Debug Interface</strong>
JDI_BOTTOM := $(call CommonBottom,$(JDI_FIRST_COPYRIGHT_YEAR))
JDI_OVERVIEW := $(JDK_TOPDIR)/src/jdk.jdi/share/classes/jdi-overview.html
# JDI_PKGS is located in NON_CORE_PKGS.gmk

# The index.html, options, and packages files
JDI_INDEX_FILE = $(JDI_DOCDIR)/index.html
JDI_OPTIONS_FILE = $(DOCSTMPDIR)/jdi.options
JDI_PACKAGES_FILE = $(DOCSTMPDIR)/jdi.packages

# The modules required to be documented
JDI_MODULES = jdk.jdi

jdidocs: $(JDI_INDEX_FILE)

# Set relative location to core api document root
$(JDI_INDEX_FILE): GET2DOCSDIR=$(JDI2COREAPI)/..

# Run javadoc if the index file is out of date or missing
$(JDI_INDEX_FILE): $(JDI_OPTIONS_FILE) $(JDI_PACKAGES_FILE) $(COREAPI_INDEX_FILE)
	$(prep-javadoc)
	$(call JavadocSummary,$(JDI_OPTIONS_FILE),$(JDI_PACKAGES_FILE))
	$(JAVADOC_CMD_SMALL) -d $(@D) \
	    @$(JDI_OPTIONS_FILE) @$(JDI_PACKAGES_FILE)

# Create file with javadoc options in it
$(JDI_OPTIONS_FILE): $(JDI_OVERVIEW)
	$(prep-target)
	@($(call COMMON_JAVADOCFLAGS) ; \
          $(call COMMON_JAVADOCTAGS) ; \
	  $(call OptionOnly,-Xdoclint:none) ; \
          $(call OptionPair,--system,none) ; \
	  $(call OptionPair,--module-source-path,$(RELEASEDOCS_MODULESOURCEPATH)) ; \
	  $(call OptionPair,--add-modules,$(JDI_MODULES)) ; \
	  $(call OptionPair,-encoding,ascii) ; \
	  $(call OptionPair,-overview,$(JDI_OVERVIEW)) ; \
	  $(call OptionPair,-doctitle,$(JDI_DOCTITLE)) ; \
	  $(call OptionPair,-windowtitle,$(JDI_WINDOWTITLE) $(DRAFT_WINTITLE)); \
	  $(call OptionPair,-header,$(JDI_HEADER)$(DRAFT_HEADER)) ; \
	  $(call OptionPair,-bottom,$(JDI_BOTTOM)$(DRAFT_BOTTOM)) ; \
	  $(call OptionTrip,-linkoffline,$(JDI2COREAPI),$(COREAPI_DOCSDIR)/); \
	) >> $@

# Create a file with the package names in it
$(JDI_PACKAGES_FILE): $(call PackageDependencies,$(JDI_PKGS))
	$(prep-target)
	$(call PackageFilter,$(JDI_PKGS))

#############################################################
#
# jdwpdocs
#

ALL_OTHER_TARGETS += jdwpdocs

JDWP_DOCDIR = $(PLATFORM_DOCSDIR)/jpda/jdwp

jdwpdocs: $(JDWP_DOCDIR)/jdwp-protocol.html
$(JDWP_DOCDIR)/jdwp-protocol.html : $(SUPPORT_OUTPUTDIR)/gensrc/jdk.jdi/jdwp-protocol.html
	$(MKDIR) -p $(@D)
	$(RM) $@
	$(CP) $< $@

#############################################################
#
# jvmtidocs
#

ALL_OTHER_TARGETS += jvmtidocs

JVMTI_DOCDIR = $(PLATFORM_DOCSDIR)/jvmti
JVMTI_HTML = $(HOTSPOT_DIST)/docs/platform/jvmti/jvmti.html

jvmtidocs: $(JVMTI_DOCDIR)/jvmti.html
$(JVMTI_DOCDIR)/jvmti.html:
	@$(prep-javadoc)
	@if [ -f $(JVMTI_HTML) ] ; then \
	  $(CP) $(JVMTI_HTML) $@; \
	else \
	  $(ECHO) "WARNING: Generated file does not exist: $(JVMTI_HTML)"; \
	fi

#############################################################
#
# jaasdocs
#

ALL_OTHER_TARGETS += jaasdocs

JAAS_DOCDIR := $(JRE_API_DOCSDIR)/security/jaas/spec
JAAS2COREAPI := ../../../$(JDKJRE2COREAPI)
JAAS_DOCTITLE := Java$(TRADEMARK) Authentication and Authorization Service
JAAS_WINDOWTITLE := Java Authentication and Authorization Service
JAAS_HEADER := <strong>Java Authentication and Authorization Service</strong>
JAAS_BOTTOM := $(call CommonBottom,$(JAAS_FIRST_COPYRIGHT_YEAR))
# JAAS_PKGS is located in NON_CORE_PKGS.gmk
JAAS_OVERVIEW := $(JDK_TOPDIR)/src/jdk.security.auth/share/classes/jaas-overview.html

# The index.html, options, and packages files
JAAS_INDEX_FILE = $(JAAS_DOCDIR)/index.html
JAAS_OPTIONS_FILE = $(DOCSTMPDIR)/jaas.options
JAAS_PACKAGES_FILE = $(DOCSTMPDIR)/jaas.packages

# The modules required to be documented
JAAS_MODULES = jdk.security.auth

jaasdocs: $(JAAS_INDEX_FILE)

# Set relative location to core api document root
$(JAAS_INDEX_FILE): GET2DOCSDIR=$(JAAS2COREAPI)/..

# Run javadoc if the index file is out of date or missing
$(JAAS_INDEX_FILE): $(JAAS_OPTIONS_FILE) $(JAAS_PACKAGES_FILE) $(COREAPI_INDEX_FILE)
	$(prep-javadoc)
	$(call JavadocSummary,$(JAAS_OPTIONS_FILE),$(JAAS_PACKAGES_FILE))
	$(JAVADOC_CMD_SMALL) -d $(@D) \
	    @$(JAAS_OPTIONS_FILE) @$(JAAS_PACKAGES_FILE)

# Create file with javadoc options in it
$(JAAS_OPTIONS_FILE): $(JAAS_OVERVIEW)
	$(prep-target)
	@($(call COMMON_JAVADOCFLAGS) ; \
          $(call COMMON_JAVADOCTAGS) ; \
	  $(call OptionOnly,-Xdoclint:none) ; \
          $(call OptionPair,--system,none) ; \
	  $(call OptionPair,--module-source-path,$(RELEASEDOCS_MODULESOURCEPATH)) ; \
	  $(call OptionPair,--add-modules,$(JAAS_MODULES)) ; \
	  $(call OptionPair,-encoding,ascii) ; \
	  $(call OptionPair,-overview,$(JAAS_OVERVIEW)) ; \
	  $(call OptionPair,-doctitle,$(JAAS_DOCTITLE)) ; \
	  $(call OptionPair,-windowtitle,$(JAAS_WINDOWTITLE) $(DRAFT_WINTITLE)); \
	  $(call OptionPair,-header,$(JAAS_HEADER)$(DRAFT_HEADER)) ; \
	  $(call OptionPair,-bottom,$(JAAS_BOTTOM)$(DRAFT_BOTTOM)) ; \
	  $(call OptionTrip,-linkoffline,$(JAAS2COREAPI),$(COREAPI_DOCSDIR)/); \
	) >> $@

# Create a file with the package names in it
$(JAAS_PACKAGES_FILE): $(call PackageDependencies,$(JAAS_PKGS))
	$(prep-target)
	$(call PackageFilter,$(JAAS_PKGS))

#############################################################
#
# jgssdocs
#

ALL_OTHER_TARGETS += jgssdocs

JGSS_DOCDIR := $(JRE_API_DOCSDIR)/security/jgss/spec
JGSS2COREAPI := ../../../$(JDKJRE2COREAPI)
JGSS_DOCTITLE := Java$(TRADEMARK) GSS-API Utilities
JGSS_WINDOWTITLE := Java GSS-API Utilities
JGSS_HEADER := <strong>Java GSS-API Utilities</strong>
JGSS_BOTTOM := $(call CommonBottom,$(JGSS_FIRST_COPYRIGHT_YEAR))
JGSS_OVERVIEW := $(JDK_TOPDIR)/src/java.security.jgss/share/classes/jgss-overview.html
# JGSS_PKGS is located in NON_CORE_PKGS.gmk

# The index.html, options, and packages files
JGSS_INDEX_FILE = $(JGSS_DOCDIR)/index.html
JGSS_OPTIONS_FILE = $(DOCSTMPDIR)/jgss.options
JGSS_PACKAGES_FILE = $(DOCSTMPDIR)/jgss.packages

# The modules required to be documented
JGSS_MODULES = jdk.security.jgss

jgssdocs: $(JGSS_INDEX_FILE)

# Set relative location to core api document root
$(JGSS_INDEX_FILE): GET2DOCSDIR=$(JGSS2COREAPI)/..

# Run javadoc if the index file is out of date or missing
$(JGSS_INDEX_FILE): $(JGSS_OPTIONS_FILE) $(JGSS_PACKAGES_FILE) $(COREAPI_INDEX_FILE)
	$(prep-javadoc)
	$(call JavadocSummary,$(JGSS_OPTIONS_FILE),$(JGSS_PACKAGES_FILE))
	$(JAVADOC_CMD_SMALL) -d $(@D) \
	    @$(JGSS_OPTIONS_FILE) @$(JGSS_PACKAGES_FILE)

# Create file with javadoc options in it
$(JGSS_OPTIONS_FILE): $(JGSS_OVERVIEW)
	$(prep-target)
	@($(call COMMON_JAVADOCFLAGS) ; \
          $(call COMMON_JAVADOCTAGS) ; \
	  $(call OptionOnly,-Xdoclint:none) ; \
          $(call OptionPair,--system,none) ; \
	  $(call OptionPair,--module-source-path,$(RELEASEDOCS_MODULESOURCEPATH)) ; \
	  $(call OptionPair,--add-modules,$(JGSS_MODULES)) ; \
	  $(call OptionPair,-encoding,ascii) ; \
	  $(call OptionOnly,-nodeprecatedlist) ; \
	  $(call OptionPair,-overview,$(JGSS_OVERVIEW)) ; \
	  $(call OptionPair,-doctitle,$(JGSS_DOCTITLE)) ; \
	  $(call OptionPair,-windowtitle,$(JGSS_WINDOWTITLE) $(DRAFT_WINTITLE)); \
	  $(call OptionPair,-header,$(JGSS_HEADER)$(DRAFT_HEADER)) ; \
	  $(call OptionPair,-bottom,$(JGSS_BOTTOM)$(DRAFT_BOTTOM)) ; \
	  $(call OptionTrip,-linkoffline,$(JGSS2COREAPI),$(COREAPI_DOCSDIR)/); \
	) >> $@

# Create a file with the package names in it
$(JGSS_PACKAGES_FILE): $(call PackageDependencies,$(JGSS_PKGS))
	$(prep-target)
	$(call PackageFilter,$(JGSS_PKGS))

#############################################################
#
# smartcardiodocs
#

ALL_OTHER_TARGETS += smartcardiodocs

SMARTCARDIO_DOCDIR := $(JRE_API_DOCSDIR)/security/smartcardio/spec
SMARTCARDIO2COREAPI := ../../../$(JDKJRE2COREAPI)
SMARTCARDIO_DOCTITLE := Java$(TRADEMARK) Smart Card I/O
SMARTCARDIO_WINDOWTITLE := Java Smart Card I/O
SMARTCARDIO_HEADER := <strong>Java Smart Card I/O</strong>
SMARTCARDIO_BOTTOM := $(call CommonBottom,$(SMARTCARDIO_FIRST_COPYRIGHT_YEAR))
# SMARTCARDIO_PKGS is located in NON_CORE_PKGS.gmk

# The index.html, options, and packages files
SMARTCARDIO_INDEX_FILE = $(SMARTCARDIO_DOCDIR)/index.html
SMARTCARDIO_OPTIONS_FILE = $(DOCSTMPDIR)/smartcardio.options
SMARTCARDIO_PACKAGES_FILE = $(DOCSTMPDIR)/smartcardio.packages

# The modules required to be documented
SMARTCARDIO_MODULES = java.smartcardio

smartcardiodocs: $(SMARTCARDIO_INDEX_FILE)

# Set relative location to core api document root
$(SMARTCARDIO_INDEX_FILE): GET2DOCSDIR=$(SMARTCARDIO2COREAPI)/..

# Run javadoc if the index file is out of date or missing
$(SMARTCARDIO_INDEX_FILE): $(SMARTCARDIO_OPTIONS_FILE) $(SMARTCARDIO_PACKAGES_FILE) $(COREAPI_INDEX_FILE)
	$(prep-javadoc)
	$(call JavadocSummary,$(SMARTCARDIO_OPTIONS_FILE),$(SMARTCARDIO_PACKAGES_FILE))
	$(JAVADOC_CMD_SMALL) -d $(@D) \
	    @$(SMARTCARDIO_OPTIONS_FILE) @$(SMARTCARDIO_PACKAGES_FILE)

# Create file with javadoc options in it
$(SMARTCARDIO_OPTIONS_FILE):
	$(prep-target)
	@($(call COMMON_JAVADOCFLAGS) ; \
          $(call COMMON_JAVADOCTAGS) ; \
	  $(call OptionOnly,-Xdoclint:none) ; \
          $(call OptionPair,--system,none) ; \
	  $(call OptionPair,--module-source-path,$(RELEASEDOCS_MODULESOURCEPATH)) ; \
	  $(call OptionPair,--add-modules,$(SMARTCARDIO_MODULES)) ; \
	  $(call OptionPair,-encoding,ascii) ; \
	  $(call OptionOnly,-nodeprecatedlist) ; \
	  $(call OptionPair,-doctitle,$(SMARTCARDIO_DOCTITLE)) ; \
	  $(call OptionPair,-windowtitle,$(SMARTCARDIO_WINDOWTITLE) $(DRAFT_WINTITLE)); \
	  $(call OptionPair,-header,$(SMARTCARDIO_HEADER)$(DRAFT_HEADER)); \
	  $(call OptionPair,-bottom,$(SMARTCARDIO_BOTTOM)$(DRAFT_BOTTOM)); \
	  $(call OptionTrip,-linkoffline,$(SMARTCARDIO2COREAPI),$(COREAPI_DOCSDIR)/); \
	) >> $@

# Create a file with the package names in it
$(SMARTCARDIO_PACKAGES_FILE): $(call PackageDependencies,$(SMARTCARDIO_PKGS))
	$(prep-target)
	$(call PackageFilter,$(SMARTCARDIO_PKGS))

#############################################################
#
# httpserverdocs
#

ALL_OTHER_TARGETS += httpserverdocs

HTTPSERVER_DOCDIR := $(JRE_API_DOCSDIR)/net/httpserver/spec
HTTPSERVER2COREAPI := ../../../$(JDKJRE2COREAPI)
HTTPSERVER_DOCTITLE := Java$(TRADEMARK) HTTP Server
HTTPSERVER_WINDOWTITLE := Java HTTP Server
HTTPSERVER_HEADER := <strong>Java HTTP Server</strong>
HTTPSERVER_BOTTOM := $(call CommonBottom,$(HTTPSERVER_FIRST_COPYRIGHT_YEAR))
# HTTPSERVER_PKGS is located in NON_CORE_PKGS.gmk

HTTPSERVER_INDEX_HTML = $(HTTPSERVER_DOCDIR)/index.html
HTTPSERVER_OPTIONS_FILE = $(DOCSTMPDIR)/httpserver.options
HTTPSERVER_PACKAGES_FILE = $(DOCSTMPDIR)/httpserver.packages

# The modules required to be documented
HTTPSERVER_MODULES = jdk.httpserver

httpserverdocs: $(HTTPSERVER_INDEX_HTML)

# Set relative location to core api document root
$(HTTPSERVER_INDEX_HTML): GET2DOCSDIR=$(HTTPSERVER2COREAPI)/..

# Run javadoc if the index file is out of date or missing
$(HTTPSERVER_INDEX_HTML): $(HTTPSERVER_OPTIONS_FILE) $(HTTPSERVER_PACKAGES_FILE) $(COREAPI_INDEX_FILE)
	$(prep-javadoc)
	$(call JavadocSummary,$(HTTPSERVER_OPTIONS_FILE),$(HTTPSERVER_PACKAGES_FILE))
	$(JAVADOC_CMD_SMALL) -d $(@D) \
	    @$(HTTPSERVER_OPTIONS_FILE) @$(HTTPSERVER_PACKAGES_FILE)

# Create file with javadoc options in it
$(HTTPSERVER_OPTIONS_FILE):
	$(prep-target)
	@($(call COMMON_JAVADOCFLAGS) ; \
          $(call COMMON_JAVADOCTAGS) ; \
	  $(call OptionOnly,-Xdoclint:none) ; \
          $(call OptionPair,--system,none) ; \
	  $(call OptionPair,--module-source-path,$(RELEASEDOCS_MODULESOURCEPATH)) ; \
	  $(call OptionPair,--add-modules,$(HTTPSERVER_MODULES)) ; \
	  $(call OptionPair,-encoding,ascii) ; \
	  $(call OptionOnly,-nodeprecatedlist) ; \
	  $(call OptionPair,-doctitle,$(HTTPSERVER_DOCTITLE)) ; \
	  $(call OptionPair,-windowtitle,$(HTTPSERVER_WINDOWTITLE) $(DRAFT_WINTITLE)); \
	  $(call OptionPair,-header,$(HTTPSERVER_HEADER)$(DRAFT_HEADER)); \
	  $(call OptionPair,-bottom,$(HTTPSERVER_BOTTOM)$(DRAFT_BOTTOM)); \
	  $(call OptionTrip,-linkoffline,$(HTTPSERVER2COREAPI),$(COREAPI_DOCSDIR)/); \
	) >> $@

# Create a file with the package names in it
$(HTTPSERVER_PACKAGES_FILE): $(call PackageDependencies,$(HTTPSERVER_PKGS))
	$(prep-target)
	$(call PackageFilter,$(HTTPSERVER_PKGS))

#############################################################
#
# mgmtdocs
#

ALL_OTHER_TARGETS += mgmtdocs

MGMT_DOCDIR := $(JRE_API_DOCSDIR)/management/extension
MGMT2COREAPI := ../../$(JDKJRE2COREAPI)
MGMT_DOCTITLE := Monitoring and Management Interface for the Java$(TRADEMARK) Platform
MGMT_WINDOWTITLE := Monitoring and Management Interface for the Java Platform
MGMT_HEADER := <strong>Monitoring and Management Interface for the Java Platform</strong>
MGMT_BOTTOM := $(call CommonBottom,$(MGMT_FIRST_COPYRIGHT_YEAR))
MGMT_OVERVIEW := $(JDK_TOPDIR)/src/java.management/share/classes/mgmt-overview.html
# MGMT_PKGS is located in NON_CORE_PKGS.gmk

# The index.html, options, and packages files
MGMT_INDEX_FILE = $(MGMT_DOCDIR)/index.html
MGMT_OPTIONS_FILE = $(DOCSTMPDIR)/mgmt.options
MGMT_PACKAGES_FILE = $(DOCSTMPDIR)/mgmt.packages

# The modules required to be documented
MGMT_MODULES = jdk.management

mgmtdocs: $(MGMT_INDEX_FILE)

# Set relative location to core api document root
$(MGMT_INDEX_FILE): GET2DOCSDIR=$(MGMT2COREAPI)/..

# Run javadoc if the index file is out of date or missing
$(MGMT_INDEX_FILE): $(MGMT_OPTIONS_FILE) $(MGMT_PACKAGES_FILE) $(COREAPI_INDEX_FILE)
	$(prep-javadoc)
	$(call JavadocSummary,$(MGMT_OPTIONS_FILE),$(MGMT_PACKAGES_FILE))
	$(JAVADOC_CMD_SMALL) -d $(@D) \
	    @$(MGMT_OPTIONS_FILE) @$(MGMT_PACKAGES_FILE)

# Create file with javadoc options in it
$(MGMT_OPTIONS_FILE): $(MGMT_OVERVIEW)
	$(prep-target)
	@($(call COMMON_JAVADOCFLAGS) ; \
          $(call COMMON_JAVADOCTAGS) ; \
	  $(call OptionOnly,-Xdoclint:none) ; \
          $(call OptionPair,--system,none) ; \
	  $(call OptionPair,--module-source-path,$(RELEASEDOCS_MODULESOURCEPATH)) ; \
	  $(call OptionPair,--add-modules,$(MGMT_MODULES)) ; \
	  $(call OptionPair,-encoding,ascii) ; \
	  $(call OptionOnly,-nodeprecatedlist) ; \
	  $(call OptionPair,-overview,$(MGMT_OVERVIEW)) ; \
	  $(call OptionPair,-doctitle,$(MGMT_DOCTITLE)) ; \
	  $(call OptionPair,-windowtitle,$(MGMT_WINDOWTITLE) $(DRAFT_WINTITLE)); \
	  $(call OptionPair,-header,$(MGMT_HEADER)$(DRAFT_HEADER)) ; \
	  $(call OptionPair,-bottom,$(MGMT_BOTTOM)$(DRAFT_BOTTOM)) ; \
	  $(call OptionTrip,-linkoffline,$(MGMT2COREAPI),$(COREAPI_DOCSDIR)/); \
	) >> $@

# Create a file with the package names in it
$(MGMT_PACKAGES_FILE): $(call PackageDependencies,$(MGMT_PKGS))
	$(prep-target)
	$(call PackageFilter,$(MGMT_PKGS))

#############################################################
#
# attachdocs
#

ALL_OTHER_TARGETS += attachdocs

ATTACH_DOCDIR := $(JDK_API_DOCSDIR)/attach/spec
ATTACH2COREAPI := ../../$(JDKJRE2COREAPI)
ATTACH_DOCTITLE := Attach API
ATTACH_WINDOWTITLE := Attach API
ATTACH_HEADER := <strong>Attach API</strong>
ATTACH_BOTTOM := $(call CommonBottom,$(ATTACH_FIRST_COPYRIGHT_YEAR))
# ATTACH_PKGS is located in NON_CORE_PKGS.gmk

ATTACH_INDEX_HTML = $(ATTACH_DOCDIR)/index.html
ATTACH_OPTIONS_FILE = $(DOCSTMPDIR)/attach.options
ATTACH_PACKAGES_FILE = $(DOCSTMPDIR)/attach.packages

# The modules required to be documented
ATTACH_MODULES = jdk.attach

attachdocs: $(ATTACH_INDEX_HTML)

# Set relative location to core api document root
$(ATTACH_INDEX_HTML): GET2DOCSDIR=$(ATTACH2COREAPI)/..

# Run javadoc if the index file is out of date or missing
$(ATTACH_INDEX_HTML): $(ATTACH_OPTIONS_FILE) $(ATTACH_PACKAGES_FILE) $(COREAPI_INDEX_FILE)
	$(prep-javadoc)
	$(call JavadocSummary,$(ATTACH_OPTIONS_FILE),$(ATTACH_PACKAGES_FILE))
	$(JAVADOC_CMD_SMALL) -d $(@D) \
	    @$(ATTACH_OPTIONS_FILE) @$(ATTACH_PACKAGES_FILE)

# Create file with javadoc options in it
$(ATTACH_OPTIONS_FILE):
	$(prep-target)
	@($(call COMMON_JAVADOCFLAGS) ; \
          $(call COMMON_JAVADOCTAGS) ; \
	  $(call OptionOnly,-Xdoclint:none) ; \
          $(call OptionPair,--system,none) ; \
	  $(call OptionPair,--module-source-path,$(RELEASEDOCS_MODULESOURCEPATH)) ; \
	  $(call OptionPair,--add-modules,$(ATTACH_MODULES)) ; \
	  $(call OptionPair,-encoding,ascii) ; \
	  $(call OptionOnly,-nodeprecatedlist) ; \
	  $(call OptionPair,-doctitle,$(ATTACH_DOCTITLE)) ; \
	  $(call OptionPair,-windowtitle,$(ATTACH_WINDOWTITLE) $(DRAFT_WINTITLE)); \
	  $(call OptionPair,-header,$(ATTACH_HEADER)$(DRAFT_HEADER)) ; \
	  $(call OptionPair,-bottom,$(ATTACH_BOTTOM)$(DRAFT_BOTTOM)) ; \
	  $(call OptionTrip,-linkoffline,$(ATTACH2COREAPI),$(COREAPI_DOCSDIR)/); \
	) >> $@

# Create a file with the package names in it
$(ATTACH_PACKAGES_FILE): $(call PackageDependencies,$(ATTACH_PKGS))
	$(prep-target)
	$(call PackageFilter,$(ATTACH_PKGS))

#############################################################
#
# jconsoledocs
#

ALL_OTHER_TARGETS += jconsoledocs

JCONSOLE_DOCDIR := $(JDK_API_DOCSDIR)/jconsole/spec
JCONSOLE2COREAPI := ../../$(JDKJRE2COREAPI)
JCONSOLE_DOCTITLE := JConsole API
JCONSOLE_WINDOWTITLE := JConsole API
JCONSOLE_HEADER := <strong>JConsole API</strong>
JCONSOLE_BOTTOM := $(call CommonBottom,$(JCONSOLE_FIRST_COPYRIGHT_YEAR))
# JCONSOLE_PKGS is located in NON_CORE_PKGS.gmk

JCONSOLE_INDEX_HTML = $(JCONSOLE_DOCDIR)/index.html
JCONSOLE_OPTIONS_FILE = $(DOCSTMPDIR)/jconsole.options
JCONSOLE_PACKAGES_FILE = $(DOCSTMPDIR)/jconsole.packages

# The modules required to be documented
JCONSOLE_MODULES = jdk.jconsole

jconsoledocs: $(JCONSOLE_INDEX_HTML)

# Set relative location to core api document root
$(JCONSOLE_INDEX_HTML): GET2DOCSDIR=$(JCONSOLE2COREAPI)/..

# Run javadoc if the index file is out of date or missing
$(JCONSOLE_INDEX_HTML): $(JCONSOLE_OPTIONS_FILE) $(JCONSOLE_PACKAGES_FILE) $(COREAPI_INDEX_FILE)
	$(prep-javadoc)
	$(call JavadocSummary,$(JCONSOLE_OPTIONS_FILE),$(JCONSOLE_PACKAGES_FILE))
	$(JAVADOC_CMD_SMALL) -d $(@D) \
	    @$(JCONSOLE_OPTIONS_FILE) @$(JCONSOLE_PACKAGES_FILE)

# Create file with javadoc options in it
$(JCONSOLE_OPTIONS_FILE):
	$(prep-target)
	@($(call COMMON_JAVADOCFLAGS) ; \
          $(call COMMON_JAVADOCTAGS) ; \
	  $(call OptionOnly,-Xdoclint:none) ; \
          $(call OptionPair,--system,none) ; \
	  $(call OptionPair,--module-source-path,$(RELEASEDOCS_MODULESOURCEPATH)) ; \
	  $(call OptionPair,--add-modules,$(JCONSOLE_MODULES)) ; \
	  $(call OptionPair,-encoding,ascii) ; \
	  $(call OptionOnly,-nodeprecatedlist) ; \
	  $(call OptionPair,-doctitle,$(JCONSOLE_DOCTITLE)) ; \
	  $(call OptionPair,-windowtitle,$(JCONSOLE_WINDOWTITLE) $(DRAFT_WINTITLE)); \
	  $(call OptionPair,-header,$(JCONSOLE_HEADER)$(DRAFT_HEADER)) ; \
	  $(call OptionPair,-bottom,$(JCONSOLE_BOTTOM)$(DRAFT_BOTTOM)) ; \
	  $(call OptionTrip,-linkoffline,$(JCONSOLE2COREAPI),$(COREAPI_DOCSDIR)/); \
	) >> $@

# Create a file with the package names in it
$(JCONSOLE_PACKAGES_FILE): $(call PackageDependencies,$(JCONSOLE_PKGS))
	$(prep-target)
	$(call PackageFilter,$(JCONSOLE_PKGS))

#############################################################
#
# jshellapidocs
#

ALL_OTHER_TARGETS += jshellapidocs

JSHELLAPI_DOCDIR := $(JDK_API_DOCSDIR)/jshell
JSHELLAPI2COREAPI := ../../$(JDKJRE2COREAPI)
JSHELLAPI_DOCTITLE := JShell API
JSHELLAPI_WINDOWTITLE := JShell API
JSHELLAPI_HEADER := <strong>JSHELL API</strong>
JSHELLAPI_BOTTOM := $(call CommonBottom,$(JSHELLAPI_FIRST_COPYRIGHT_YEAR))
JSHELLAPI_OVERVIEW := $(LANGTOOLS_TOPDIR)/src/jdk.jshell/share/classes/jdk/jshell/overview.html
# JSHELLAPI_PKGS is located in NON_CORE_PKGS.gmk

JSHELLAPI_INDEX_HTML = $(JSHELLAPI_DOCDIR)/index.html
JSHELLAPI_OPTIONS_FILE = $(DOCSTMPDIR)/jshellapi.options
JSHELLAPI_PACKAGES_FILE = $(DOCSTMPDIR)/jshellapi.packages

# The modules required to be documented
JSHELLAPI_MODULES = jdk.jshell

jshellapidocs: $(JSHELLAPI_INDEX_HTML)

# Set relative location to core api document root
$(JSHELLAPI_INDEX_HTML): GET2DOCSDIR=$(JSHELLAPI2COREAPI)/..

# Run javadoc if the index file is out of date or missing
$(JSHELLAPI_INDEX_HTML): $(JSHELLAPI_OPTIONS_FILE) $(JSHELLAPI_PACKAGES_FILE) $(COREAPI_INDEX_FILE)
	$(prep-javadoc)
	$(call JavadocSummary,$(JSHELLAPI_OPTIONS_FILE),$(JSHELLAPI_PACKAGES_FILE))
	$(JAVADOC_CMD_SMALL) -d $(@D) \
	    @$(JSHELLAPI_OPTIONS_FILE) @$(JSHELLAPI_PACKAGES_FILE)

# Create file with javadoc options in it
$(JSHELLAPI_OPTIONS_FILE):
	$(prep-target)
	@($(call COMMON_JAVADOCFLAGS) ; \
          $(call COMMON_JAVADOCTAGS) ; \
	  $(call OptionOnly,-Xdoclint:all) ; \
          $(call OptionPair,--system,none) ; \
	  $(call OptionPair,--module-source-path,$(RELEASEDOCS_MODULESOURCEPATH)) ; \
	  $(call OptionPair,--add-modules,$(JSHELLAPI_MODULES)) ; \
	  $(call OptionPair,-encoding,ascii) ; \
	  $(call OptionPair,-overview,$(JSHELLAPI_OVERVIEW)) ; \
	  $(call OptionPair,-doctitle,$(JSHELLAPI_DOCTITLE)) ; \
	  $(call OptionPair,-windowtitle,$(JSHELLAPI_WINDOWTITLE) $(DRAFT_WINTITLE)); \
	  $(call OptionPair,-header,$(JSHELLAPI_HEADER)$(DRAFT_HEADER)) ; \
	  $(call OptionPair,-bottom,$(JSHELLAPI_BOTTOM)$(DRAFT_BOTTOM)) ; \
	  $(call OptionTrip,-linkoffline,$(JSHELLAPI2COREAPI),$(COREAPI_DOCSDIR)/); \
	) >> $@

# Create a file with the package names in it
$(JSHELLAPI_PACKAGES_FILE): $(call PackageDependencies,$(JSHELLAPI_PKGS))
	$(prep-target)
	$(call PackageFilter,$(JSHELLAPI_PKGS))

#############################################################
#
# treeapidocs
#

ALL_OTHER_TARGETS += treeapidocs

TREEAPI_DOCDIR := $(JDK_API_DOCSDIR)/javac/tree
TREEAPI2COREAPI := ../../$(JDKJRE2COREAPI)
TREEAPI_DOCTITLE := Compiler Tree API
TREEAPI_WINDOWTITLE := Compiler Tree API
TREEAPI_HEADER := <strong>Compiler Tree API</strong>
TREEAPI_BOTTOM := $(call CommonBottom,$(TREEAPI_FIRST_COPYRIGHT_YEAR))
TREEAPI_GROUPNAME := Packages
TREEAPI_REGEXP := com.sun.source.*
# TREEAPI_PKGS is located in NON_CORE_PKGS.gmk

TREEAPI_INDEX_HTML = $(TREEAPI_DOCDIR)/index.html
TREEAPI_OPTIONS_FILE = $(DOCSTMPDIR)/treeapi.options
TREEAPI_PACKAGES_FILE = $(DOCSTMPDIR)/treeapi.packages

# The modules required to be documented
TREEAPI_MODULES = jdk.compiler

treeapidocs: $(TREEAPI_INDEX_HTML)

# Set relative location to core api document root
$(TREEAPI_INDEX_HTML): GET2DOCSDIR=$(TREEAPI2COREAPI)/..

# Run javadoc if the index file is out of date or missing
$(TREEAPI_INDEX_HTML): $(TREEAPI_OPTIONS_FILE) $(TREEAPI_PACKAGES_FILE) $(COREAPI_INDEX_FILE)
	$(prep-javadoc)
	$(call JavadocSummary,$(TREEAPI_OPTIONS_FILE),$(TREEAPI_PACKAGES_FILE))
	$(JAVADOC_CMD_SMALL) -d $(@D) \
	    @$(TREEAPI_OPTIONS_FILE) @$(TREEAPI_PACKAGES_FILE)

# Create file with javadoc options in it
$(TREEAPI_OPTIONS_FILE):
	$(prep-target)
	@($(call COMMON_JAVADOCFLAGS) ; \
          $(call COMMON_JAVADOCTAGS) ; \
	  $(call OptionOnly,-Xdoclint:all) ; \
          $(call OptionPair,--system,none) ; \
	  $(call OptionPair,--module-source-path,$(RELEASEDOCS_MODULESOURCEPATH)) ; \
	  $(call OptionPair,--add-modules,$(TREEAPI_MODULES)) ; \
	  $(call OptionPair,-encoding,ascii) ; \
	  $(call OptionPair,-doctitle,$(TREEAPI_DOCTITLE)) ; \
	  $(call OptionPair,-windowtitle,$(TREEAPI_WINDOWTITLE) $(DRAFT_WINTITLE)); \
	  $(call OptionPair,-header,$(TREEAPI_HEADER)$(DRAFT_HEADER)) ; \
	  $(call OptionPair,-bottom,$(TREEAPI_BOTTOM)$(DRAFT_BOTTOM)) ; \
	  $(call OptionTrip,-group,$(TREEAPI_GROUPNAME),$(TREEAPI_REGEXP)); \
	  $(call OptionTrip,-linkoffline,$(TREEAPI2COREAPI),$(COREAPI_DOCSDIR)/); \
	) >> $@

# Create a file with the package names in it
$(TREEAPI_PACKAGES_FILE): $(call PackageDependencies,$(TREEAPI_PKGS))
	$(prep-target)
	$(call PackageFilter,$(TREEAPI_PKGS))

#############################################################
#
# nashornapidocs
#

ALL_OTHER_TARGETS += nashornapidocs

NASHORNAPI_DOCDIR := $(JDK_API_DOCSDIR)/nashorn
NASHORNAPI2COREAPI := ../$(JDKJRE2COREAPI)
NASHORNAPI_DOCTITLE := Nashorn API
NASHORNAPI_WINDOWTITLE := Nashorn API
NASHORNAPI_HEADER := <strong>Nashorn API</strong>
NASHORNAPI_BOTTOM := $(call CommonBottom,$(NASHORNAPI_FIRST_COPYRIGHT_YEAR))
NASHORNAPI_GROUPNAME := Packages
NASHORNAPI_REGEXP := jdk.nashorn.api.*
# NASHORNAPI_PKGS is located in NON_CORE_PKGS.gmk

NASHORNAPI_INDEX_HTML = $(NASHORNAPI_DOCDIR)/index.html
NASHORNAPI_OPTIONS_FILE = $(DOCSTMPDIR)/nashornapi.options
NASHORNAPI_PACKAGES_FILE = $(DOCSTMPDIR)/nashornapi.packages

# The modules required to be documented
NASHORNAPI_MODULES = jdk.scripting.nashorn

nashornapidocs: $(NASHORNAPI_INDEX_HTML)

# Set relative location to core api document root
$(NASHORNAPI_INDEX_HTML): GET2DOCSDIR=$(NASHORNAPI2COREAPI)/..

# Run javadoc if the index file is out of date or missing
$(NASHORNAPI_INDEX_HTML): $(NASHORNAPI_OPTIONS_FILE) $(NASHORNAPI_PACKAGES_FILE) $(COREAPI_INDEX_FILE)
	$(prep-javadoc)
	$(call JavadocSummary,$(NASHORNAPI_OPTIONS_FILE),$(NASHORNAPI_PACKAGES_FILE))
	$(JAVADOC_CMD_SMALL) -d $(@D) \
	    @$(NASHORNAPI_OPTIONS_FILE) @$(NASHORNAPI_PACKAGES_FILE)

# Create file with javadoc options in it
$(NASHORNAPI_OPTIONS_FILE):
	$(prep-target)
	@($(call COMMON_JAVADOCFLAGS) ; \
          $(call COMMON_JAVADOCTAGS) ; \
	  $(call OptionOnly,-Xdoclint:all) ; \
          $(call OptionPair,--system,none) ; \
	  $(call OptionPair,--module-source-path,$(RELEASEDOCS_MODULESOURCEPATH)) ; \
	  $(call OptionPair,--add-modules,$(NASHORNAPI_MODULES)) ; \
	  $(call OptionPair,-encoding,ascii) ; \
	  $(call OptionPair,-doctitle,$(NASHORNAPI_DOCTITLE)) ; \
	  $(call OptionPair,-windowtitle,$(NASHORNAPI_WINDOWTITLE) $(DRAFT_WINTITLE)); \
	  $(call OptionPair,-header,$(NASHORNAPI_HEADER)$(DRAFT_HEADER)) ; \
	  $(call OptionPair,-bottom,$(NASHORNAPI_BOTTOM)$(DRAFT_BOTTOM)) ; \
	  $(call OptionTrip,-group,$(NASHORNAPI_GROUPNAME),$(NASHORNAPI_REGEXP)); \
	  $(call OptionTrip,-linkoffline,$(NASHORNAPI2COREAPI),$(COREAPI_DOCSDIR)/); \
	) >> $@

# Create a file with the package names in it
$(NASHORNAPI_PACKAGES_FILE): $(call PackageDependencies,$(NASHORNAPI_PKGS))
	$(prep-target)
	$(call PackageFilter,$(NASHORNAPI_PKGS))

#############################################################
#
# dynalinkapidocs
#

ALL_OTHER_TARGETS += dynalinkapidocs

DYNALINKAPI_DOCDIR := $(JDK_API_DOCSDIR)/dynalink
DYNALINKAPI2COREAPI := ../$(JDKJRE2COREAPI)
DYNALINKAPI_DOCTITLE := Dynalink API
DYNALINKAPI_WINDOWTITLE := Dynalink API
DYNALINKAPI_HEADER := <strong>Dynalink API</strong>
DYNALINKAPI_BOTTOM := $(call CommonBottom,$(DYNALINKAPI_FIRST_COPYRIGHT_YEAR))
DYNALINKAPI_GROUPNAME := Packages
DYNALINKAPI_REGEXP := jdk.dynalink.*
# DYNALINKAPI_PKGS is located in NON_CORE_PKGS.gmk

DYNALINKAPI_INDEX_HTML = $(DYNALINKAPI_DOCDIR)/index.html
DYNALINKAPI_OPTIONS_FILE = $(DOCSTMPDIR)/dynalinkapi.options
DYNALINKAPI_PACKAGES_FILE = $(DOCSTMPDIR)/dynalinkapi.packages

# The modules required to be documented
DYNALINKAPI_MODULES = jdk.dynalink

dynalinkapidocs: $(DYNALINKAPI_INDEX_HTML)

# Set relative location to core api document root
$(DYNALINKAPI_INDEX_HTML): GET2DOCSDIR=$(DYNALINKAPI2COREAPI)/..

# Run javadoc if the index file is out of date or missing
$(DYNALINKAPI_INDEX_HTML): $(DYNALINKAPI_OPTIONS_FILE) $(DYNALINKAPI_PACKAGES_FILE) $(COREAPI_INDEX_FILE)
	$(prep-javadoc)
	$(call JavadocSummary,$(DYNALINKAPI_OPTIONS_FILE),$(DYNALINKAPI_PACKAGES_FILE))
	$(JAVADOC_CMD_SMALL) -d $(@D) \
	    @$(DYNALINKAPI_OPTIONS_FILE) @$(DYNALINKAPI_PACKAGES_FILE)

# Create file with javadoc options in it
$(DYNALINKAPI_OPTIONS_FILE):
	$(prep-target)
	@($(call COMMON_JAVADOCFLAGS) ; \
          $(call COMMON_JAVADOCTAGS) ; \
	  $(call OptionOnly,-Xdoclint:all) ; \
          $(call OptionPair,--system,none) ; \
	  $(call OptionPair,--module-source-path,$(RELEASEDOCS_MODULESOURCEPATH)) ; \
	  $(call OptionPair,--add-modules,$(DYNALINKAPI_MODULES)) ; \
	  $(call OptionPair,-encoding,ascii) ; \
	  $(call OptionPair,-doctitle,$(DYNALINKAPI_DOCTITLE)) ; \
	  $(call OptionPair,-windowtitle,$(DYNALINKAPI_WINDOWTITLE) $(DRAFT_WINTITLE)); \
	  $(call OptionPair,-header,$(DYNALINKAPI_HEADER)$(DRAFT_HEADER)) ; \
	  $(call OptionPair,-bottom,$(DYNALINKAPI_BOTTOM)$(DRAFT_BOTTOM)) ; \
	  $(call OptionTrip,-linkoffline,$(DYNALINKAPI2COREAPI),$(COREAPI_DOCSDIR)/); \
	) >> $@

# Create a file with the package names in it
$(DYNALINKAPI_PACKAGES_FILE): $(call PackageDependencies,$(DYNALINKAPI_PKGS))
	$(prep-target)
	$(call PackageFilter,$(DYNALINKAPI_PKGS))

#############################################################
#
# sctpdocs
#

ALL_OTHER_TARGETS += sctpdocs

SCTPAPI_DOCDIR := $(JRE_API_DOCSDIR)/nio/sctp/spec
SCTPAPI2COREAPI := ../../../$(JDKJRE2COREAPI)
SCTPAPI_DOCTITLE := SCTP API
SCTPAPI_WINDOWTITLE := SCTP API
SCTPAPI_HEADER := <strong>SCTP API</strong>
SCTPAPI_BOTTOM := $(call CommonBottom,$(SCTPAPI_FIRST_COPYRIGHT_YEAR))
# SCTPAPI_PKGS is located in NON_CORE_PKGS.gmk

SCTPAPI_INDEX_HTML = $(SCTPAPI_DOCDIR)/index.html
SCTPAPI_OPTIONS_FILE = $(DOCSTMPDIR)/sctp.options
SCTPAPI_PACKAGES_FILE = $(DOCSTMPDIR)/sctp.packages

# The modules required to be documented
SCTPAPI_MODULES = jdk.sctp

sctpdocs: $(SCTPAPI_INDEX_HTML)

# Set relative location to core api document root
$(SCTPAPI_INDEX_HTML): GET2DOCSDIR=$(SCTPAPI2COREAPI)/..

# Run javadoc if the index file is out of date or missing
$(SCTPAPI_INDEX_HTML): $(SCTPAPI_OPTIONS_FILE) $(SCTPAPI_PACKAGES_FILE) $(COREAPI_INDEX_FILE)
	$(prep-javadoc)
	$(call JavadocSummary,$(SCTPAPI_OPTIONS_FILE),$(SCTPAPI_PACKAGES_FILE))
	$(JAVADOC_CMD_SMALL) -d $(@D) \
	    @$(SCTPAPI_OPTIONS_FILE) @$(SCTPAPI_PACKAGES_FILE)

# Create file with javadoc options in it
$(SCTPAPI_OPTIONS_FILE):
	$(prep-target)
	@($(call COMMON_JAVADOCFLAGS) ; \
          $(call COMMON_JAVADOCTAGS) ; \
	  $(call OptionOnly,-Xdoclint:none) ; \
          $(call OptionPair,--system,none) ; \
	  $(call OptionPair,--module-source-path,$(RELEASEDOCS_MODULESOURCEPATH)) ; \
	  $(call OptionPair,--add-modules,$(SCTPAPI_MODULES)) ; \
	  $(call OptionPair,-encoding,ascii) ; \
	  $(call OptionOnly,-nodeprecatedlist) ; \
	  $(call OptionPair,-doctitle,$(SCTPAPI_DOCTITLE)) ; \
	  $(call OptionPair,-windowtitle,$(SCTPAPI_WINDOWTITLE) $(DRAFT_WINTITLE)); \
	  $(call OptionPair,-header,$(SCTPAPI_HEADER)$(DRAFT_HEADER)) ; \
	  $(call OptionPair,-bottom,$(SCTPAPI_BOTTOM)$(DRAFT_BOTTOM)) ; \
	  $(call OptionTrip,-linkoffline,$(SCTPAPI2COREAPI),$(COREAPI_DOCSDIR)/); \
	) >> $@

# Create a file with the package names in it
$(SCTPAPI_PACKAGES_FILE): $(call PackageDependencies,$(SCTPAPI_PKGS))
	$(prep-target)
	$(call PackageFilter,$(SCTPAPI_PKGS))

#############################################################
#
# jaccessdocs - Java Accessibility Utilities
#

ALL_OTHER_TARGETS += jaccessdocs

JACCESSAPI_DOCDIR := $(JRE_API_DOCSDIR)/accessibility/jaccess/spec
JACCESSAPI2COREAPI := ../../../$(JDKJRE2COREAPI)
JACCESSAPI_DOCTITLE := JACCESS API
JACCESSAPI_WINDOWTITLE := JACCESS API
JACCESSAPI_HEADER := <strong>JACCESS API</strong>
JACCESSAPI_BOTTOM := $(call CommonBottom,$(JACCESSAPI_FIRST_COPYRIGHT_YEAR))
# JACCESSAPI_PKGS is located in NON_CORE_PKGS.gmk

JACCESSAPI_INDEX_HTML = $(JACCESSAPI_DOCDIR)/index.html
JACCESSAPI_OPTIONS_FILE = $(DOCSTMPDIR)/jaccess.options
JACCESSAPI_PACKAGES_FILE = $(DOCSTMPDIR)/jaccess.packages

# The modules required to be documented
JACCESSAPI_MODULES = jdk.accessibility

jaccessdocs: $(JACCESSAPI_INDEX_HTML)

# Set relative location to core api document root
$(JACCESSAPI_INDEX_HTML): GET2DOCSDIR=$(JACCESSAPI2COREAPI)/..

# Run javadoc if the index file is out of date or missing
$(JACCESSAPI_INDEX_HTML): $(JACCESSAPI_OPTIONS_FILE) $(JACCESSAPI_PACKAGES_FILE) $(COREAPI_INDEX_FILE)
	$(prep-javadoc)
	$(call JavadocSummary,$(JACCESSAPI_OPTIONS_FILE),$(JACCESSAPI_PACKAGES_FILE))
	$(JAVADOC_CMD) -d $(@D) \
	    @$(JACCESSAPI_OPTIONS_FILE) @$(JACCESSAPI_PACKAGES_FILE)

# Create file with javadoc options in it
$(JACCESSAPI_OPTIONS_FILE):
	$(prep-target)
	@($(call COMMON_JAVADOCFLAGS) ; \
	  $(call COMMON_JAVADOCTAGS) ; \
	  $(call OptionOnly,-Xdoclint:all) ; \
          $(call OptionPair,--system,none) ; \
	  $(call OptionPair,--module-source-path,$(RELEASEDOCS_MODULESOURCEPATH)) ; \
	  $(call OptionPair,--add-modules,$(JACCESSAPI_MODULES)) ; \
	  $(call OptionPair,-encoding,ascii) ; \
	  $(call OptionOnly,-nodeprecatedlist) ; \
	  $(call OptionPair,-doctitle,$(JACCESSAPI_DOCTITLE)) ; \
	  $(call OptionPair,-windowtitle,$(JACCESSAPI_WINDOWTITLE) $(DRAFT_WINTITLE)); \
	  $(call OptionPair,-header,$(JACCESSAPI_HEADER)$(DRAFT_HEADER)) ; \
	  $(call OptionPair,-bottom,$(JACCESSAPI_BOTTOM)$(DRAFT_BOTTOM)) ; \
	  $(call OptionTrip,-linkoffline,$(JACCESSAPI2COREAPI),$(COREAPI_DOCSDIR)/); \
	) >> $@

# Create a file with the package names in it
$(JACCESSAPI_PACKAGES_FILE): $(call PackageDependencies,$(JACCESSAPI_PKGS))
	$(prep-target)
	$(call PackageFilter,$(JACCESSAPI_PKGS))

#############################################################
#
# jdk.net docs
#

ALL_OTHER_TARGETS += jdknetdocs

JDKNET_DOCDIR := $(JRE_API_DOCSDIR)/net/socketoptions/spec
JDKNET2COREAPI := ../../../$(JDKJRE2COREAPI)
JDKNET_DOCTITLE := jdk.net API
JDKNET_WINDOWTITLE := jdk.net API
JDKNET_HEADER := <strong>jdk.net API</strong>
JDKNET_BOTTOM := $(call CommonBottom,$(JDKNET_FIRST_COPYRIGHT_YEAR))
JDKNET_PKGS := jdk.net

JDKNET_INDEX_HTML = $(JDKNET_DOCDIR)/index.html
JDKNET_OPTIONS_FILE = $(DOCSTMPDIR)/jdknet.options
JDKNET_PACKAGES_FILE = $(DOCSTMPDIR)/jdknet.packages

# The modules required to be documented
JDKNET_MODULES = jdk.net

jdknetdocs: $(JDKNET_INDEX_HTML)

# Set relative location to core api document root
$(JDKNET_INDEX_HTML): GET2DOCSDIR=$(JDKNET2COREAPI)/..

# Run javadoc if the index file is out of date or missing
$(JDKNET_INDEX_HTML): $(JDKNET_OPTIONS_FILE) $(JDKNET_PACKAGES_FILE) $(COREAPI_INDEX_FILE)
	$(prep-javadoc)
	$(call JavadocSummary,$(JDKNET_OPTIONS_FILE),$(JDKNET_PACKAGES_FILE))
	$(JAVADOC_CMD_SMALL) -d $(@D) \
	    @$(JDKNET_OPTIONS_FILE) @$(JDKNET_PACKAGES_FILE)

# Create file with javadoc options in it
$(JDKNET_OPTIONS_FILE):
	$(prep-target)
	@($(call COMMON_JAVADOCFLAGS) ; \
          $(call COMMON_JAVADOCTAGS) ; \
	  $(call OptionOnly,-Xdoclint:none) ; \
          $(call OptionPair,--system,none) ; \
	  $(call OptionPair,--module-source-path,$(RELEASEDOCS_MODULESOURCEPATH)) ; \
	  $(call OptionPair,--add-modules,$(JDKNET_MODULES)) ; \
	  $(call OptionPair,-encoding,ascii) ; \
	  $(call OptionOnly,-nodeprecatedlist) ; \
	  $(call OptionPair,-doctitle,$(JDKNET_DOCTITLE)) ; \
	  $(call OptionPair,-windowtitle,$(JDKNET_WINDOWTITLE) $(DRAFT_WINTITLE)); \
	  $(call OptionPair,-header,$(JDKNET_HEADER)$(DRAFT_HEADER)); \
	  $(call OptionPair,-bottom,$(JDKNET_BOTTOM)$(DRAFT_BOTTOM)); \
	  $(call OptionTrip,-linkoffline,$(JDKNET2COREAPI),$(COREAPI_DOCSDIR)/); \
	) >> $@

# Create a file with the package names in it
$(JDKNET_PACKAGES_FILE): $(call PackageDependencies,$(JDKNET_PKGS))
	$(prep-target)
	$(call PackageFilter,$(JDKNET_PKGS))

#############################################################
#
# jlink plugin API docs
#
# TODO: Need to decide when the plugin API is ready to publish as experimental API.
# This target is temporarily added for internal use for now.
#        

ALL_OTHER_TARGETS += jlinkdocs

JLINK_PLUGIN_FIRST_COPYRIGHT_YEAR = 2015
JLINK_PLUGIN_DOCDIR := $(JDK_API_DOCSDIR)/jlink
JLINK_PLUGIN2COREAPI := ../$(JDKJRE2COREAPI)
JLINK_PLUGIN_DOCTITLE := JLink Plugin API - EXPERIMENTAL
JLINK_PLUGIN_WINDOWTITLE := JLink Plugin API - EXPERIMENTAL
JLINK_PLUGIN_HEADER := <strong>JLink Plugin API - EXPERIMENTAL</strong>
JLINK_PLUGIN_BOTTOM := $(call CommonBottom,$(JLINK_PLUGIN_FIRST_COPYRIGHT_YEAR))
JLINK_PLUGIN_PKGS = jdk.tools.jlink.plugin

JLINK_PLUGIN_INDEX_HTML = $(JLINK_PLUGIN_DOCDIR)/index.html
JLINK_PLUGIN_OPTIONS_FILE = $(DOCSTMPDIR)/jlinkplugins.options
JLINK_PLUGIN_PACKAGES_FILE = $(DOCSTMPDIR)/jlinkplugins.packages

# The modules required to be documented
JLINK_PLUGIN_MODULES = jdk.jlink

jlinkdocs: $(JLINK_PLUGIN_INDEX_HTML)

# Set relative location to core api document root
$(JLINK_PLUGIN_INDEX_HTML): GET2DOCSDIR=$(JLINK_PLUGIN2COREAPI)/..

# Run javadoc if the index file is out of date or missing
$(JLINK_PLUGIN_INDEX_HTML): $(JLINK_PLUGIN_OPTIONS_FILE) $(JLINK_PLUGIN_PACKAGES_FILE) $(COREAPI_INDEX_FILE)
	$(prep-javadoc)
	$(call JavadocSummary,$(JLINK_PLUGIN_OPTIONS_FILE),$(JLINK_PLUGIN_PACKAGES_FILE))
	$(JAVADOC_CMD_SMALL) -d $(@D) \
	    @$(JLINK_PLUGIN_OPTIONS_FILE) @$(JLINK_PLUGIN_PACKAGES_FILE)

# Create file with javadoc options in it
$(JLINK_PLUGIN_OPTIONS_FILE):
	$(prep-target)
	@($(call COMMON_JAVADOCFLAGS) ; \
          $(call COMMON_JAVADOCTAGS) ; \
	  $(call OptionOnly,-Xdoclint:none) ; \
          $(call OptionPair,--system,none) ; \
	  $(call OptionPair,--module-source-path,$(RELEASEDOCS_MODULESOURCEPATH)) ; \
	  $(call OptionPair,--add-modules,$(JLINK_PLUGIN_MODULES)) ; \
	  $(call OptionPair,-encoding,ascii) ; \
	  $(call OptionOnly,-nodeprecatedlist) ; \
	  $(call OptionPair,-doctitle,$(JLINK_PLUGIN_DOCTITLE)) ; \
	  $(call OptionPair,-windowtitle,$(JLINK_PLUGIN_WINDOWTITLE) $(DRAFT_WINTITLE)); \
	  $(call OptionPair,-header,$(JLINK_PLUGIN_HEADER)$(DRAFT_HEADER)); \
	  $(call OptionPair,-bottom,$(JLINK_PLUGIN_BOTTOM)$(DRAFT_BOTTOM)); \
	  $(call OptionTrip,-linkoffline,$(JLINK_PLUGIN2COREAPI),$(COREAPI_DOCSDIR)/); \
	) >> $@

# Create a file with the package names in it
$(JLINK_PLUGIN_PACKAGES_FILE): $(call PackageDependencies,$(JLINK_PLUGIN_PKGS))
	$(prep-target)
	$(call PackageFilter,$(JLINK_PLUGIN_PKGS))


otherdocs: $(ALL_OTHER_TARGETS)

#
# Add the core docs as prerequisite to the archive to trigger a rebuild
# if the core docs were rebuilt. Ideally any doc rebuild should trigger
# this, but the way prerequisites are currently setup in this file, that
# is hard to achieve.
#

$(JAVADOC_ARCHIVE): $(COREAPI_INDEX_FILE)
	$(call LogInfo, Compressing javadoc to single $(JAVADOC_ARCHIVE_NAME))
	$(MKDIR) -p $(JAVADOC_ARCHIVE_DIR)
	$(RM) -r $(JAVADOC_ARCHIVE_ASSEMBLY_DIR)
	$(MKDIR) -p $(JAVADOC_ARCHIVE_ASSEMBLY_DIR)
	all_roots=`$(FIND) $(DOCSDIR) | $(GREP) index.html | grep -v old/doclet`; \
	pushd $(JAVADOC_ARCHIVE_ASSEMBLY_DIR); \
	for index_file in $${all_roots} ; do \
	  target_dir=`dirname $${index_file}`; \
	  name=`$(ECHO) $${target_dir} | $(SED) "s;/spec;;" | $(SED) "s;.*/;;"`; \
	  $(LN) -s $${target_dir}  $${name}; \
	done; \
	$(ZIP) -q -r $(JAVADOC_ARCHIVE) * ; \
	popd ;

#############################################################
.PHONY: all docs coredocs otherdocs \
     $(ALL_OTHER_TARGETS) zip-docs

################################################################################

$(eval $(call IncludeCustomExtension, , Javadoc-post.gmk))<|MERGE_RESOLUTION|>--- conflicted
+++ resolved
@@ -424,17 +424,10 @@
 	@($(call COMMON_JAVADOCFLAGS) ; \
           $(call COMMON_JAVADOCTAGS) ; \
           $(call OptionOnly,-Xdoclint:reference) ; \
-<<<<<<< HEAD
-          $(call OptionOnly,-Xdoclint/package:-org.omg.*) ; \
-          $(call OptionPair,--system,none) ; \
-	  $(call OptionPair,--module-source-path,$(RELEASEDOCS_MODULESOURCEPATH)) ; \
-	  $(call OptionPair,--add-modules,$(COREAPI_MODULES)) ; \
-=======
           $(call OptionOnly,-Xdoclint/package:-org.omg.*$(COMMA)jdk.internal.logging.*) ; \
           $(call OptionPair,-system,none) ; \
-	  $(call OptionPair,-modulesourcepath,$(RELEASEDOCS_MODULESOURCEPATH)) ; \
-	  $(call OptionPair,-addmods,$(COREAPI_MODULES)) ; \
->>>>>>> e3824b7e
+	  $(call OptionPair,--module-source-path,$(RELEASEDOCS_MODULESOURCEPATH)) ; \
+	  $(call OptionPair,--add-modules,$(COREAPI_MODULES)) ; \
 	  $(call OptionPair,-encoding,ISO-8859-1) ; \
 	  $(call OptionOnly,-splitIndex) ; \
 	  $(call OptionPair,-overview,$(COREAPI_OVERVIEW)) ; \
