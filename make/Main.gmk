#
# Copyright (c) 2011, 2015, Oracle and/or its affiliates. All rights reserved.
# DO NOT ALTER OR REMOVE COPYRIGHT NOTICES OR THIS FILE HEADER.
#
# This code is free software; you can redistribute it and/or modify it
# under the terms of the GNU General Public License version 2 only, as
# published by the Free Software Foundation.  Oracle designates this
# particular file as subject to the "Classpath" exception as provided
# by Oracle in the LICENSE file that accompanied this code.
#
# This code is distributed in the hope that it will be useful, but WITHOUT
# ANY WARRANTY; without even the implied warranty of MERCHANTABILITY or
# FITNESS FOR A PARTICULAR PURPOSE.  See the GNU General Public License
# version 2 for more details (a copy is included in the LICENSE file that
# accompanied this code).
#
# You should have received a copy of the GNU General Public License version
# 2 along with this work; if not, write to the Free Software Foundation,
# Inc., 51 Franklin St, Fifth Floor, Boston, MA 02110-1301 USA.
#
# Please contact Oracle, 500 Oracle Parkway, Redwood Shores, CA 94065 USA
# or visit www.oracle.com if you need additional information or have any
# questions.
#

################################################################################
# This is the main makefile containing most actual top level targets. It needs
# to be called with a SPEC file defined.
################################################################################

# Declare default target
default:

ifeq ($(wildcard $(SPEC)),)
  $(error Main.gmk needs SPEC set to a proper spec.gmk)
endif

# Now load the spec
include $(SPEC)

include $(SRC_ROOT)/make/MainSupport.gmk

# Load the vital tools for all the makefiles.
include $(SRC_ROOT)/make/common/MakeBase.gmk
include $(SRC_ROOT)/make/common/Modules.gmk

# Declare ALL_TARGETS as an immediate variable. This variable is a list of all
# valid top level targets. It's used to declare them all as PHONY and to
# generate the -only targets.
ALL_TARGETS :=

# Hook to include the corresponding custom file, if present.
$(eval $(call IncludeCustomExtension, , Main.gmk))

# All modules for the current target platform.
ALL_MODULES := $(call FindAllModules)

################################################################################
################################################################################
#
# Recipes for all targets. Only recipes, dependencies are declared later.
#
################################################################################

################################################################################
# Interim/build tools targets, compiling tools used during the build

buildtools-langtools:
	+($(CD) $(LANGTOOLS_TOPDIR)/make && $(MAKE) $(MAKE_ARGS) -f Tools.gmk)

interim-langtools:
	+($(CD) $(LANGTOOLS_TOPDIR)/make && $(MAKE) $(MAKE_ARGS) -f CompileInterim.gmk)

interim-corba:
	+($(CD) $(CORBA_TOPDIR)/make && $(MAKE) $(MAKE_ARGS) -f CompileInterim.gmk)

<<<<<<< HEAD
=======
interim-rmic:
	+($(CD) $(JDK_TOPDIR)/make && $(MAKE) $(MAKE_ARGS) -f CompileInterimRmic.gmk)

interim-cldrconverter:
	+($(CD) $(JDK_TOPDIR)/make && $(MAKE) $(MAKE_ARGS) -f CopyInterimCLDRConverter.gmk)

>>>>>>> 59c7f4f0
buildtools-jdk:
	+($(CD) $(JDK_TOPDIR)/make && $(MAKE) $(MAKE_ARGS) -f Tools.gmk java-tools)

ALL_TARGETS += buildtools-langtools interim-langtools interim-corba \
<<<<<<< HEAD
    buildtools-jdk
=======
    interim-rmic interim-cldrconverter buildtools-jdk
>>>>>>> 59c7f4f0

################################################################################
# Special targets for certain modules

import-hotspot:
	+($(CD) $(JDK_TOPDIR)/make && $(MAKE) $(MAKE_ARGS) -f Import.gmk)

unpack-sec:
	+($(CD) $(JDK_TOPDIR)/make && $(MAKE) $(MAKE_ARGS) -f UnpackSecurity.gmk)

ALL_TARGETS += import-hotspot unpack-sec

################################################################################
# Gensrc targets, generating source before java compilation can be done
$(eval $(call DeclareRecipesForPhase, GENSRC, \
    TARGET_SUFFIX := gensrc, \
    FILE_PREFIX := Gensrc, \
    MAKE_SUBDIR := gensrc, \
    CHECK_MODULES := $(ALL_MODULES), \
    MULTIPLE_MAKEFILES := true))

JDK_GENSRC_TARGETS := $(filter %-gensrc-jdk, $(GENSRC_TARGETS))
LANGTOOLS_GENSRC_TARGETS := $(filter %-gensrc-langtools, $(GENSRC_TARGETS))
CORBA_GENSRC_TARGETS := $(filter %-gensrc-corba, $(GENSRC_TARGETS))

GENSRC_MODULEINFO_MODULES := $(ALL_MODULES)
GENSRC_MODULEINFO_TARGETS := $(addsuffix -gensrc-moduleinfo, \
    $(GENSRC_MODULEINFO_MODULES))

GENSRC_MODULES := $(GENSRC_MODULEINFO_MODULES)
GENSRC_TARGETS += $(sort $(GENSRC_MODULEINFO_TARGETS) \
    $(addsuffix -gensrc, $(GENSRC_MODULES)))

define DeclareModuleInfoRecipe
  $1-gensrc-moduleinfo:
	+($(CD) $(SRC_ROOT)/make && $(MAKE) $(MAKE_ARGS) \
	    -f GensrcModuleInfo.gmk MODULE=$1)

  $1-gensrc: $1-gensrc-moduleinfo
endef

$(foreach m, $(GENSRC_MODULEINFO_MODULES), $(eval $(call DeclareModuleInfoRecipe,$m)))

ALL_TARGETS += $(GENSRC_TARGETS)

################################################################################
# Generate data targets
$(eval $(call DeclareRecipesForPhase, GENDATA, \
    TARGET_SUFFIX := gendata, \
    FILE_PREFIX := Gendata, \
    MAKE_SUBDIR := gendata, \
    CHECK_MODULES := $(ALL_MODULES), \
    USE_WRAPPER := true))

ALL_TARGETS += $(GENDATA_TARGETS)

################################################################################
# Copy files targets
$(eval $(call DeclareRecipesForPhase, COPY, \
    TARGET_SUFFIX := copy, \
    FILE_PREFIX := Copy, \
    MAKE_SUBDIR := copy, \
    CHECK_MODULES := $(ALL_MODULES), \
    USE_WRAPPER := true))

ALL_COPY_MODULES += $(COPY_MODULES)
ALL_COPY_TARGETS += $(COPY_TARGETS)

IMPORT_COPY_MODULES := $(call FindImportedModules)
IMPORT_COPY_TARGETS := $(addsuffix -copy, $(IMPORT_COPY_MODULES))
ALL_COPY_MODULES += $(IMPORT_COPY_MODULES)
ALL_COPY_TARGETS += $(IMPORT_COPY_TARGETS)

define DeclareImportCopyRecipe
  $1-copy:
	+($(CD) $(SRC_ROOT)/make && $(MAKE) $(MAKE_ARGS) \
	    -f CopyImportModules.gmk MODULE=$1)
endef

$(foreach m, $(IMPORT_COPY_MODULES), $(eval $(call DeclareImportCopyRecipe,$m)))

ALL_TARGETS += $(ALL_COPY_TARGETS)

################################################################################
# Targets for compiling all java modules. Nashorn is treated separately.
JAVA_MODULES := $(ALL_MODULES)
JAVA_TARGETS := $(addsuffix -java, $(JAVA_MODULES))

define DeclareCompileJavaRecipe
  $1-java:
	+($(CD) $(SRC_ROOT)/make && $(MAKE) $(MAKE_ARGS) \
	    -f CompileJavaModules.gmk MODULE=$1)
endef

$(foreach m, $(filter-out jdk.scripting.nashorn, $(JAVA_MODULES)), \
    $(eval $(call DeclareCompileJavaRecipe,$m)))

# Build nashorn. Needs to be compiled separately from the rest of the modules
# due to nasgen.
jdk.scripting.nashorn-java:
	+($(CD) $(NASHORN_TOPDIR)/make && $(MAKE) $(MAKE_ARGS) \
	    -f BuildNashorn.gmk compile)

ALL_TARGETS += $(JAVA_TARGETS)

################################################################################
# Targets for running rmic.
$(eval $(call DeclareRecipesForPhase, RMIC, \
    TARGET_SUFFIX := rmic, \
    FILE_PREFIX := Rmic, \
    MAKE_SUBDIR := rmic, \
    CHECK_MODULES := $(ALL_MODULES)))

ALL_TARGETS += $(RMIC_TARGETS)

################################################################################
# Targets for compiling native libraries
$(eval $(call DeclareRecipesForPhase, LIBS, \
    TARGET_SUFFIX := libs, \
    FILE_PREFIX := Lib, \
    MAKE_SUBDIR := lib, \
    CHECK_MODULES := $(ALL_MODULES), \
    USE_WRAPPER := true))

ALL_TARGETS += $(LIBS_TARGETS)

################################################################################
# Targets for compiling native executables
$(eval $(call DeclareRecipesForPhase, LAUNCHER, \
    TARGET_SUFFIX := launchers, \
    FILE_PREFIX := Launcher, \
    MAKE_SUBDIR := launcher, \
    CHECK_MODULES := $(ALL_MODULES), \
    USE_WRAPPER := true))

ALL_TARGETS += $(LAUNCHER_TARGETS)

################################################################################
# Build hotspot target

ifeq ($(BUILD_HOTSPOT),true)
  hotspot:
	($(CD) $(SRC_ROOT)/make && $(MAKE) $(MAKE_ARGS) -f HotspotWrapper.gmk)
endif

ALL_TARGETS += hotspot

################################################################################
# Build demos and samples targets

demos-jdk:
	+($(CD) $(JDK_TOPDIR)/make && $(MAKE) $(MAKE_ARGS) -f CompileDemos.gmk)

samples-jdk:
	+($(CD) $(JDK_TOPDIR)/make && $(MAKE) $(MAKE_ARGS) -f CopySamples.gmk)

ALL_TARGETS += demos-jdk samples-jdk

################################################################################
# Jigsaw specific data and analysis targets.

generate-summary:
	+($(CD) $(JDK_TOPDIR)/make && $(MAKE) -f GenerateModuleSummary.gmk)

ALL_TARGETS += generate-summary

################################################################################
# Strip binaries targets

STRIP_MODULES := $(sort $(LIBS_MODULES) $(LAUNCHER_MODULES) $(COPY_MODULES) \
    $(GENDATA_MODULES))
STRIP_TARGETS := $(addsuffix -strip, $(STRIP_MODULES))

define DeclareStripRecipe
  $1-strip:
	+($(CD) $(SRC_ROOT)/make && $(MAKE) $(MAKE_ARGS) -f StripBinaries.gmk \
	    MODULE=$1)
endef

$(foreach m, $(STRIP_MODULES), $(eval $(call DeclareStripRecipe,$m)))

ALL_TARGETS += $(STRIP_TARGETS)

################################################################################
# Jmod targets

JMOD_MODULES := $(ALL_MODULES)
JMOD_TARGETS := $(addsuffix -jmod, $(JMOD_MODULES))

define DeclareJmodRecipe
  $1-jmod:
	+($(CD) $(SRC_ROOT)/make && $(MAKE) $(MAKE_ARGS) -f CreateJmods.gmk \
	    MODULE=$1)
endef

$(foreach m, $(JMOD_MODULES), $(eval $(call DeclareJmodRecipe,$m)))

ALL_TARGETS += $(JMOD_TARGETS)

################################################################################
# Images targets

# Stores the tips for each repository. This file is be used when constructing the jdk image and can be
# used to track the exact sources used to build that image.
source-tips: $(SUPPORT_OUTPUTDIR)/source_tips
$(SUPPORT_OUTPUTDIR)/source_tips: FRC
	@$(MKDIR) -p $(@D)
	@$(RM) $@
	@$(call GetSourceTips)

BOOTCYCLE_TARGET := product-images
bootcycle-images:
	@$(ECHO) Boot cycle build step 2: Building a new JDK image using previously built image
	+$(MAKE) $(MAKE_ARGS) -f $(SRC_ROOT)/make/Main.gmk \
	    SPEC=$(dir $(SPEC))bootcycle-spec.gmk $(BOOTCYCLE_TARGET)

zip-security:
	+($(CD) $(SRC_ROOT)/make && $(MAKE) $(MAKE_ARGS) -f ZipSecurity.gmk)

zip-source:
	+($(CD) $(SRC_ROOT)/make && $(MAKE) $(MAKE_ARGS) -f ZipSource.gmk)

jrtfs-jar:
	+($(CD) $(SRC_ROOT)/make && $(MAKE) $(MAKE_ARGS) -f JrtfsJar.gmk)

jimages:
	+($(CD) $(SRC_ROOT)/make && $(MAKE) $(MAKE_ARGS) -f Images.gmk jimages)

profiles:
	+($(CD) $(SRC_ROOT)/make && $(MAKE) $(MAKE_ARGS) -f Images.gmk profiles)

mac-bundles-jdk:
	+($(CD) $(SRC_ROOT)/make && $(MAKE) $(MAKE_ARGS) -f MacBundles.gmk)

ALL_TARGETS += source-tips bootcycle-images zip-security zip-source \
    jrtfs-jar jimages profiles mac-bundles-jdk

################################################################################
# Docs targets

docs-javadoc:
	+($(CD) $(SRC_ROOT)/make && $(MAKE) $(MAKE_ARGS) -f Javadoc.gmk docs)

docs-jvmtidoc:
	+($(CD) $(SRC_ROOT)/make && $(MAKE) $(MAKE_ARGS) -f Javadoc.gmk jvmtidocs)

ALL_TARGETS += docs-javadoc docs-jvmtidoc

################################################################################
# Build tests
#

prepare-test-image:
	$(MKDIR) -p $(TEST_IMAGE_DIR)
	$(ECHO) > $(TEST_IMAGE_DIR)/Readme.txt 'JDK test image'

build-test-hotspot-jtreg-native:
	+($(CD) $(HOTSPOT_TOPDIR)/make/test && $(MAKE) $(MAKE_ARGS) -f JtregNative.gmk \
	    build-test-hotspot-jtreg-native)

test-image-hotspot-jtreg-native:
	+($(CD) $(HOTSPOT_TOPDIR)/make/test && $(MAKE) $(MAKE_ARGS) -f JtregNative.gmk \
	    test-image-hotspot-jtreg-native)

build-test-jdk-jtreg-native:
	+($(CD) $(JDK_TOPDIR)/make/test && $(MAKE) $(MAKE_ARGS) -f JtregNative.gmk \
	    build-test-jdk-jtreg-native)

test-image-jdk-jtreg-native:
	+($(CD) $(JDK_TOPDIR)/make/test && $(MAKE) $(MAKE_ARGS) -f JtregNative.gmk \
	    test-image-jdk-jtreg-native)

ALL_TARGETS += prepare-test-image build-test-hotspot-jtreg-native \
    test-image-hotspot-jtreg-native build-test-jdk-jtreg-native \
    test-image-jdk-jtreg-native

################################################################################
# Run tests

# Run tests specified by $(TEST), or the default test set.
test:
	$(call RunTests, $(TEST))

test-hotspot-jtreg-native:
	$(call RunTests, "hotspot_native_sanity")

test-jdk-jtreg-native:
	$(call RunTests, "jdk_native_sanity")

test-make:
	($(CD) $(SRC_ROOT)/test/make && $(MAKE) $(MAKE_ARGS) -f TestMake.gmk $(TEST_TARGET))

ALL_TARGETS += test test-hotspot-jtreg-native test-jdk-jtreg-native test-make

################################################################################
# Install targets

install:
	+($(CD) $(SRC_ROOT)/make && $(MAKE) $(MAKE_ARGS) -f Install.gmk)

ALL_TARGETS += install

################################################################################
#
# Dependency declarations between targets.
#
# These are declared in two groups. First all dependencies between targets that
# have recipes above as these dependencies may be disabled. Then the aggregator
# targets that do not have recipes of their own, which will never have their
# dependencies disabled.
#
################################################################################
# Targets with recipes above

# If running an *-only target, parallel execution and dependencies between
# recipe targets are disabled. This makes it possible to run a select set of
# recipe targets in order. It's the responsibility of the user to make sure
# all prerequisites are fulfilled.
ifneq ($(findstring -only, $(MAKECMDGOALS)), )
  .NOTPARALLEL:
else
  $(LANGTOOLS_GENSRC_TARGETS): buildtools-langtools

  interim-langtools: $(LANGTOOLS_GENSRC_TARGETS)

  buildtools-jdk: interim-langtools interim-cldrconverter

  $(CORBA_GENSRC_TARGETS): interim-langtools

  $(JDK_GENSRC_TARGETS): interim-langtools buildtools-jdk

  $(GENSRC_MODULEINFO_TARGETS): buildtools-jdk

  interim-corba: $(CORBA_GENSRC_TARGETS)

  $(GENDATA_TARGETS): interim-langtools buildtools-jdk

  $(RMIC_TARGETS): interim-langtools interim-corba

  $(JAVA_TARGETS): interim-langtools

  import-hotspot: hotspot

  $(LIBS_TARGETS): import-hotspot

  $(LAUNCHER_TARGETS): java.base-libs

  # The demos are currently linking to libjvm and libjava, just like all other
  # jdk libs, even though they don't need to. To avoid warnings, make sure they
  # aren't built until after libjava and libjvm are available to link to.
  demos-jdk: $(JAVA_TARGETS)

  # Declare dependency from <module>-java to <module>-gensrc
  $(foreach m, $(GENSRC_MODULES), $(eval $m-java: $m-gensrc))

  # Declare dependencies between java modules
  $(foreach m, $(JAVA_MODULES), \
      $(eval $m-java: $(addsuffix -java, $(filter $(JAVA_MODULES), \
      $(call FindDepsForModule,$m)))))

  # Declare dependencies between <module>-rmic to <module>-java
  $(foreach m, $(RMIC_MODULES), $(eval $m-rmic: $m-java))

  # Declare dependencies from <module>-lib to <module>-java
  # Skip modules that do not have java source.
  $(foreach m, $(filter $(JAVA_MODULES), $(LIBS_MODULES)), $(eval $m-libs: $m-java))

  # Declare dependencies from all other <module>-lib to java.base-lib
  $(foreach t, $(filter-out java.base-libs, $(LIBS_TARGETS)), \
      $(eval $t: java.base-libs))
  # Declare the special case dependency for jdk.deploy.osx where libosx
  # links against libosxapp.
  jdk.deploy.osx-libs: java.desktop-libs

  # jdk.accessibility depends on java.desktop
  jdk.accessibility-libs: java.desktop-libs

  # This dependency needs to be explicitly declared. jdk.jdi-gensrc generates a
  # header file used by jdk.jdwp.agent-libs. The jdk.jdwp.agent-gensrc is a
  # virtual target.
  jdk.jdwp.agent-libs: jdk.jdwp.agent-gensrc

  # Until the module system is in place, jdk.jdi-gensrc needs to combine service
  # loader configuration with jdk.hotspot.agent so is dependent on importing
  # hotspot.
  jdk.jdi-gensrc-jdk: import-hotspot

  # The swing beans need to have java base properly generated to avoid errors
  # in javadoc.
  java.desktop-gensrc-jdk: java.base-gensrc

  # Explicitly add dependencies for special targets
  java.base-java: unpack-sec

  jdk.jdeps-gendata: java rmic  
  
  # Declare dependencies from <module>-strip to libs, launchers, gendata and copy
  $(foreach m, $(LIBS_MODULES), $(eval $m-strip: $m-libs))
  $(foreach m, $(LAUNCHER_MODULES), $(eval $m-strip: $m-launchers))
  $(foreach m, $(GENDATA_MODULES), $(eval $m-strip: $m-gendata))
  $(foreach m, $(COPY_MODULES), $(eval $m-strip: $m-copy))

  # Declare dependencies between jmod targets
  $(foreach m, $(JMOD_MODULES), \
      $(eval $m-jmod: $(addsuffix -jmod, $(call FindDepsForModule,$m))))

  # Declare dependencies from <module>-jmod to all other module targets
  $(foreach m, $(STRIP_MODULES), $(eval $m-jmod: $m-strip))
  $(foreach m, $(JAVA_MODULES), $(eval $m-jmod: $m-java))
  $(foreach m, $(GENDATA_MODULES), $(eval $m-jmod: $m-gendata))
  $(foreach m, $(RMIC_MODULES), $(eval $m-jmod: $m-rmic))
  $(foreach m, $(LIBS_MODULES), $(eval $m-jmod: $m-libs))
  $(foreach m, $(LAUNCHER_MODULES), $(eval $m-jmod: $m-launchers))
  $(foreach m, $(COPY_MODULES), $(eval $m-jmod: $m-copy))

  # Jmods cannot be created until we have the jlink tool ready to run, which requires
  # all java modules to be compiled and jdk.jlink-launchers.
  $(JMOD_TARGETS): java java.base-libs jdk.jlink-launchers

  # To generate modules.xml all classes and a runnable image must be
  # present.

  zip-security: java.base-java java.security.jgss-java java.security.jgss-libs \
      $(filter jdk.crypto%, $(JAVA_TARGETS))

  zip-source: gensrc rmic

  jrtfs-jar: interim-langtools

  jimages: jmods zip-source source-tips demos samples jrtfs-jar

  profiles: jmods zip-source source-tips jrtfs-jar

  mac-bundles-jdk: jimages

  bootcycle-images: jimages

  docs-javadoc: $(GENSRC_TARGETS) rmic

  docs-jvmtidoc: hotspot

  test: jimages test-image

  test-make: clean-test-make

  build-test-hotspot-jtreg-native: buildtools-jdk

  build-test-jdk-jtreg-native: buildtools-jdk

  test-image-hotspot-jtreg-native: build-test-hotspot-jtreg-native

  test-image-jdk-jtreg-native: build-test-jdk-jtreg-native

  generate-summary: jmods

endif

################################################################################
# Virtual targets without recipes

buildtools: buildtools-langtools interim-langtools interim-corba buildtools-jdk

gensrc: $(GENSRC_TARGETS)

gendata: $(GENDATA_TARGETS)

copy: $(ALL_COPY_TARGETS)

java: $(JAVA_TARGETS)

rmic: $(RMIC_TARGETS)

libs: $(LIBS_TARGETS)

launchers: $(LAUNCHER_TARGETS)

jmods: $(JMOD_TARGETS)

strip-binaries: $(STRIP_TARGETS)

# Explicitly declare dependency for virtual target jdk.jdwp.agent-gensrc which
# is actually handled by jdk.jdi-gensrc
jdk.jdwp.agent-gensrc: jdk.jdi-gensrc

# Declare dependencies from <module> to all the individual targets specific
# to that module <module>-*, that are needed for the exploded image.
$(foreach m, $(GENSRC_MODULES), $(eval $m: $m-gensrc))
$(foreach m, $(JAVA_MODULES), $(eval $m: $m-java))
$(foreach m, $(GENDATA_MODULES), $(eval $m: $m-gendata))
$(foreach m, $(RMIC_MODULES), $(eval $m: $m-rmic))
$(foreach m, $(LIBS_MODULES), $(eval $m: $m-libs))
$(foreach m, $(LAUNCHER_MODULES), $(eval $m: $m-launchers))
$(foreach m, $(ALL_COPY_MODULES), $(eval $m: $m-copy))

demos: demos-jdk

samples: samples-jdk

# The "exploded image" is a locally runnable JDK in $(BUILD_OUTPUT)/jdk.
exploded-image: $(ALL_MODULES)

mac-bundles: mac-bundles-jdk

# The $(BUILD_OUTPUT)/images directory contain the resulting deliverables,
# and in line with this, our targets for creating these are named *-image[s].

# This target builds the product images, e.g. the JRE and JDK image
# (and possibly other, more specific versions)
product-images: jimages demos samples zip-security generate-summary

ifeq ($(OPENJDK_TARGET_OS), macosx)
  product-images: mac-bundles
endif

# This target builds the documentation image
docs-image: docs-javadoc docs-jvmtidoc

# This target builds the test image
test-image: prepare-test-image test-image-hotspot-jtreg-native \
    test-image-jdk-jtreg-native

# all-images is the top-most target, it builds all our deliverables ("images").
all-images: product-images test-image docs-image

ALL_TARGETS += buildtools gensrc gendata copy java rmic libs launchers jmods \
    jdk.jdwp.agent-gensrc $(ALL_MODULES) demos samples exploded-image \
    mac-bundles product-images docs-image test-image all-images

################################################################################

# Traditional targets typically run by users.
# These can be considered aliases for the targets now named by a more
# "modern" naming scheme.
default: exploded-image
jdk: exploded-image
images: product-images
docs: docs-image
all: all-images

ALL_TARGETS += default jdk images docs all

################################################################################
################################################################################
#
# Clean targets
#
################################################################################
# Clean targets are automatically run serially by the Makefile calling this
# file.

CLEAN_DIRS += hotspot jdk bootcycle-build test buildtools support \
    images make-support test-make bundles
CLEAN_DIR_TARGETS := $(addprefix clean-, $(CLEAN_DIRS))
CLEAN_TESTS += hotspot-jtreg-native jdk-jtreg-native
CLEAN_TEST_TARGETS += $(addprefix clean-test-, $(CLEAN_TESTS))
CLEAN_PHASES := gensrc java native include docs
CLEAN_PHASE_TARGETS := $(addprefix clean-, $(CLEAN_PHASES))
CLEAN_MODULE_TARGETS := $(addprefix clean-, $(ALL_MODULES))
# Construct targets of the form clean-$module-$phase
CLEAN_MODULE_PHASE_TARGETS := $(addprefix clean-, $(foreach m, $(ALL_MODULES), \
    $(addprefix $m-, $(CLEAN_PHASES))))

# Remove everything, except the output from configure.
clean: $(CLEAN_DIR_TARGETS)
	($(CD) $(OUTPUT_ROOT) && $(RM) -r build*.log*)
	$(ECHO) Cleaned all build artifacts.

$(CLEAN_DIR_TARGETS):
	$(call CleanDir,$(patsubst clean-%, %, $@))

$(CLEAN_TEST_TARGETS):
	$(call CleanTest,$(patsubst clean-test-%, %, $@))

$(CLEAN_PHASE_TARGETS):
	$(call Clean-$(patsubst clean-%,%, $@))

$(CLEAN_MODULE_TARGETS):
	$(call CleanModule,$(patsubst clean-%, %, $@))

$(CLEAN_MODULE_PHASE_TARGETS):
	$(call Clean-$(word 3, $(subst -,$(SPACE),$@)), \
	    $(word 2, $(subst -,$(SPACE),$@)))

# When removing the support dir, we must also remove jdk. Building classes has
# the side effect of generating native headers. The headers end up in support
# while classes and touch files end up in jdk.
clean-support: clean-jdk

# Remove everything, including configure configuration. If the output
# directory was created by configure and now becomes empty, remove it as well.
dist-clean: clean
	($(CD) $(OUTPUT_ROOT) && \
	    $(RM) -r *spec.gmk $(CONFIGURESUPPORT_OUTPUTDIR) Makefile compare.sh ide)
	$(if $(filter $(CONF_NAME),$(notdir $(OUTPUT_ROOT))), \
	  if test "x`$(LS) $(OUTPUT_ROOT)`" != x; then \
	    $(ECHO) "Warning: Not removing non-empty configuration directory for '$(CONF_NAME)'" ; \
	  else \
	    ($(CD) $(SRC_ROOT) && $(ECHO) "Removing configuration directory for '$(CONF_NAME)'" \
	        && $(RM) -r $(OUTPUT_ROOT)) \
	  fi \
	)
	$(ECHO) Cleaned everything, you will have to re-run configure.

ALL_TARGETS += clean dist-clean $(CLEAN_DIR_TARGETS) $(CLEAN_TEST_TARGETS) \
    $(CLEAN_PHASE_TARGETS) $(CLEAN_MODULE_TARGETS) $(CLEAN_MODULE_PHASE_TARGETS)

################################################################################
# Declare *-only targets for each normal target
$(foreach t, $(ALL_TARGETS), $(eval $(t)-only: $(t)))

ALL_TARGETS += $(addsuffix -only, $(filter-out dist-clean clean%, $(ALL_TARGETS)))

################################################################################

# Include JPRT targets
include $(SRC_ROOT)/make/Jprt.gmk

################################################################################

# The following targets are intentionally not added to ALL_TARGETS since they
# are internal only, to support Init.gmk.

print-targets:
	  @$(ECHO) $(sort $(ALL_TARGETS))

print-modules:
	  @$(ECHO) $(sort $(ALL_MODULES))

create-main-targets-include:
	  @$(ECHO) $(LOG_INFO) Generating main target list
	  @$(ECHO) ALL_MAIN_TARGETS := $(sort $(ALL_TARGETS)) > \
	      $(MAKESUPPORT_OUTPUTDIR)/main-targets.gmk

################################################################################

.PHONY: $(ALL_TARGETS)

FRC: # Force target<|MERGE_RESOLUTION|>--- conflicted
+++ resolved
@@ -74,24 +74,14 @@
 interim-corba:
 	+($(CD) $(CORBA_TOPDIR)/make && $(MAKE) $(MAKE_ARGS) -f CompileInterim.gmk)
 
-<<<<<<< HEAD
-=======
-interim-rmic:
-	+($(CD) $(JDK_TOPDIR)/make && $(MAKE) $(MAKE_ARGS) -f CompileInterimRmic.gmk)
-
 interim-cldrconverter:
 	+($(CD) $(JDK_TOPDIR)/make && $(MAKE) $(MAKE_ARGS) -f CopyInterimCLDRConverter.gmk)
 
->>>>>>> 59c7f4f0
 buildtools-jdk:
 	+($(CD) $(JDK_TOPDIR)/make && $(MAKE) $(MAKE_ARGS) -f Tools.gmk java-tools)
 
 ALL_TARGETS += buildtools-langtools interim-langtools interim-corba \
-<<<<<<< HEAD
-    buildtools-jdk
-=======
-    interim-rmic interim-cldrconverter buildtools-jdk
->>>>>>> 59c7f4f0
+    interim-cldrconverter buildtools-jdk
 
 ################################################################################
 # Special targets for certain modules
