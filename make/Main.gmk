--- conflicted
+++ resolved
@@ -169,13 +169,8 @@
 
 define DeclareCompileJavaRecipe
   $1-java:
-<<<<<<< HEAD
 	+($(CD) $(SRC_ROOT)/make && $(MAKE) $(MAKE_ARGS) \
 	    -f CompileJavaModules.gmk MODULE=$1)
-=======
-	+($(CD) $(SRC_ROOT)/make && $(MAKE) $(MAKE_ARGS) -f CompileJavaModules.gmk \
-	    $1 JAVA_MODULES=$1 MODULE=$1)
->>>>>>> 2a5f83d5
 endef
 
 $(foreach m, $(filter-out jdk.scripting.nashorn, $(JAVA_MODULES)), \
@@ -318,13 +313,8 @@
 mac-bundles-jdk:
 	+($(CD) $(SRC_ROOT)/make && $(MAKE) $(MAKE_ARGS) -f MacBundles.gmk)
 
-<<<<<<< HEAD
 ALL_TARGETS += source-tips bootcycle-images zip-security zip-source \
-    jrtfs-jar jimages profiles mac-bundles
-=======
-ALL_TARGETS += source-tips bootcycle-images zip-security zip-source strip-binaries \
     jrtfs-jar jimages profiles mac-bundles-jdk
->>>>>>> 2a5f83d5
 
 ################################################################################
 # Docs targets
@@ -613,15 +603,9 @@
 # all-images is the top-most target, it builds all our deliverables ("images").
 all-images: product-images test-image docs-image
 
-<<<<<<< HEAD
 ALL_TARGETS += buildtools gensrc gendata copy java rmic libs launchers jmods \
     jdk.jdwp.agent-gensrc $(ALL_MODULES) exploded-image \
-    product-images docs-image test-image all-images
-=======
-ALL_TARGETS += buildtools gensrc gendata copy java rmic libs launchers \
-    jdk.jdwp.agent-gensrc $(ALL_MODULE_TARGETS) demos samples exploded-image \
     mac-bundles product-images docs-image test-image all-images
->>>>>>> 2a5f83d5
 
 ################################################################################
 
