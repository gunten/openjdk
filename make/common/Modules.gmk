--- conflicted
+++ resolved
@@ -252,14 +252,9 @@
 # * PLATFORM_MODULES
 # * JRE_TOOL_MODULES
 define ReadImportMetaData
-<<<<<<< HEAD
-    IMPORTED_MODULES := $(call FindImportedModules)
-    $(foreach m, $(IMPORTED_MODULES), $(eval $(call ReadSingleImportMetaData, $m)))
-=======
     IMPORTED_MODULES := $$(call FindImportedModules)
     $$(foreach m, $$(IMPORTED_MODULES), \
       $$(eval $$(call ReadSingleImportMetaData, $$m)))
->>>>>>> 4de2cc8e
 endef
 
 ################################################################################
