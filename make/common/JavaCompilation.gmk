--- conflicted
+++ resolved
@@ -576,15 +576,10 @@
         $$(SPACE),%20,$$(subst $$(COMMA),%2C,$$(strip $$($1_SERVER_JVM) $$($1_SJAVAC))))
 
     $1_VARDEPS := $$($1_JVM) $$($1_SJAVAC) $$($1_SJAVAC_ARGS) $$($1_FLAGS) \
-<<<<<<< HEAD
-        $$($1_HEADERS_ARG) $$($1_BIN)
+        $$($1_HEADERS_ARG) $$($1_BIN) $$($1_EXCLUDES) $$($1_INCLUDES) \
+        $$($1_EXCLUDE_FILES) $$($1_INCLUDE_FILES)
     $1_VARDEPS_FILE := $$(call DependOnVariable, $1_VARDEPS, \
         $$($1_BIN)$$($1_MODULE_SUBDIR)/_the.$1.vardeps)
-=======
-        $$($1_HEADERS_ARG) $$($1_BIN) $$($1_EXCLUDES) $$($1_INCLUDES) \
-        $$($1_EXCLUDE_FILES) $$($1_INCLUDE_FILES)
-    $1_VARDEPS_FILE := $$(call DependOnVariable, $1_VARDEPS, $$($1_BIN)/_the.$1.vardeps)
->>>>>>> bc09f5f4
 
     $$($1_COMPILE_TARGETS): $$($1_SRCS) $$($1_DEPENDS) $$($1_VARDEPS_FILE)
 	$(MKDIR) -p $$(@D) $$(dir $$($1_SJAVAC_PORTFILE))
@@ -641,31 +636,19 @@
       $1_HEADER_TARGETS := $$($1_HEADERS)/_the.$1_headers
     endif
 
-<<<<<<< HEAD
-    $1_VARDEPS := $$($1_JVM) $$($1_JAVAC) $$($1_FLAGS) $$($1_BIN) $$($1_HEADERS_ARG)
-    $1_VARDEPS_FILE := $$(call DependOnVariable, $1_VARDEPS, \
-        $$($1_BIN)$$($1_MODULE_SUBDIR)/_the.$1.vardeps)
-=======
     $1_VARDEPS := $$($1_JVM) $$($1_JAVAC) $$($1_FLAGS) $$($1_BIN) \
         $$($1_HEADERS_ARG) $$($1_EXCLUDES) $$($1_INCLUDES) \
         $$($1_EXCLUDE_FILES) $$($1_INCLUDE_FILES)
-    $1_VARDEPS_FILE := $$(call DependOnVariable, $1_VARDEPS, $$($1_BIN)/_the.$1.vardeps)
->>>>>>> bc09f5f4
+    $1_VARDEPS_FILE := $$(call DependOnVariable, $1_VARDEPS, \
+        $$($1_BIN)$$($1_MODULE_SUBDIR)/_the.$1.vardeps)
 
     # When not using sjavac, pass along all sources to javac using an @file.
     $$($1_COMPILE_TARGETS): $$($1_SRCS) $$($1_DEPENDS) $$($1_VARDEPS_FILE)
 	$(MKDIR) -p $$(@D)
-<<<<<<< HEAD
 	$(RM) $$($1_COMPILE_TARGETS) $$($1_COMPILE_TARGETS).tmp
 	$$(call ListPathsSafely,$1_SRCS,\n, >> $$($1_COMPILE_TARGETS).tmp)
 	$(ECHO) Compiling `$(WC) $$($1_COMPILE_TARGETS).tmp | $(TR) -s ' ' | $(CUT) -f 2 -d ' '` files for $1
-	$(call LogFailures, $$($1_BIN)/_the.$1_batch.log, $1, \
-=======
-	$(RM) $$($1_BIN)/_the.$1_batch $$($1_BIN)/_the.$1_batch.tmp
-	$$(call ListPathsSafely,$1_SRCS,\n, >> $$($1_BIN)/_the.$1_batch.tmp)
-	$(ECHO) Compiling `$(WC) $$($1_BIN)/_the.$1_batch.tmp | $(TR) -s ' ' | $(CUT) -f 2 -d ' '` files for $1
 	$(call LogFailures, $$($1_BIN)/_the.$$($1_SAFE_NAME)_batch.log, $$($1_SAFE_NAME), \
->>>>>>> bc09f5f4
 	    $$($1_JVM) $$($1_JAVAC) $$($1_FLAGS) \
 	        -implicit:none \
 		-d $$($1_BIN) $$($1_HEADERS_ARG) @$$($1_COMPILE_TARGETS).tmp) && \
