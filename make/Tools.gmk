#
# Copyright (c) 2011, 2014, Oracle and/or its affiliates. All rights reserved.
# DO NOT ALTER OR REMOVE COPYRIGHT NOTICES OR THIS FILE HEADER.
#
# This code is free software; you can redistribute it and/or modify it
# under the terms of the GNU General Public License version 2 only, as
# published by the Free Software Foundation.  Oracle designates this
# particular file as subject to the "Classpath" exception as provided
# by Oracle in the LICENSE file that accompanied this code.
#
# This code is distributed in the hope that it will be useful, but WITHOUT
# ANY WARRANTY; without even the implied warranty of MERCHANTABILITY or
# FITNESS FOR A PARTICULAR PURPOSE.  See the GNU General Public License
# version 2 for more details (a copy is included in the LICENSE file that
# accompanied this code).
#
# You should have received a copy of the GNU General Public License version
# 2 along with this work; if not, write to the Free Software Foundation,
# Inc., 51 Franklin St, Fifth Floor, Boston, MA 02110-1301 USA.
#
# Please contact Oracle, 500 Oracle Parkway, Redwood Shores, CA 94065 USA
# or visit www.oracle.com if you need additional information or have any
# questions.
#

ifndef _TOOLS_GMK
_TOOLS_GMK := 1

default: all

include $(SPEC)
include MakeBase.gmk
include JavaCompilation.gmk
include NativeCompilation.gmk
include SetupJavaCompilers.gmk

################################################################################

$(eval $(call SetupJavaCompilation,BUILD_TOOLS_JDK, \
    SETUP := GENERATE_OLDBYTECODE, \
<<<<<<< HEAD
    ADD_JAVAC_FLAGS := -Xbootclasspath/p:$(call PathList, \
        $(BUILDTOOLS_OUTPUTDIR)/interim_jimage_classes \
        $(BUILDTOOLS_OUTPUTDIR)/interim_cldrconverter_classes), \
=======
>>>>>>> 5a5a4ad1
    SRC := $(JDK_TOPDIR)/make/src/classes $(BUILDTOOLS_OUTPUTDIR)/interim_cldrconverter_classes, \
    EXCLUDES := build/tools/deps \
                build/tools/jigsaw, \
    BIN := $(BUILDTOOLS_OUTPUTDIR)/jdk_tools_classes))

$(eval $(call SetupCopyFiles,COPY_NIMBUS_TEMPLATES, \
    SRC := $(JDK_TOPDIR)/src/java.desktop/share/classes/javax/swing/plaf/nimbus, \
    DEST := $(BUILDTOOLS_OUTPUTDIR)/jdk_tools_classes/build/tools/generatenimbus/resources, \
    FILES := $(wildcard $(JDK_TOPDIR)/src/java.desktop/share/classes/javax/swing/plaf/nimbus/*.template)))

BUILD_TOOLS_JDK += $(COPY_NIMBUS_TEMPLATES)

################################################################################

# Add a checksum ("jsum") to the end of a text file. Prevents trivial tampering with class lists.
TOOL_ADDJSUM = $(JAVA_SMALL) -cp $(BUILDTOOLS_OUTPUTDIR)/jdk_tools_classes \
    build.tools.addjsum.AddJsum

# The buildmetaindex tool creates a meta-index to make core class loaders lazier.
TOOL_BUILDMETAINDEX = $(JAVA_SMALL) -cp $(BUILDTOOLS_OUTPUTDIR)/jdk_tools_classes \
    build.tools.buildmetaindex.BuildMetaIndex

ifeq ($(BOOT_JDK_MODULAR), true)
  COMPILEFONTCONFIG_ADD_EXPORTS := -XaddExports:java.desktop/sun.awt=ALL-UNNAMED
endif

TOOL_COMPILEFONTCONFIG = $(JAVA_SMALL) -cp $(BUILDTOOLS_OUTPUTDIR)/jdk_tools_classes \
    $(COMPILEFONTCONFIG_ADD_EXPORTS) \
    build.tools.compilefontconfig.CompileFontConfig

TOOL_COMPILEPROPERTIES = $(JAVA_SMALL) -cp $(BUILDTOOLS_OUTPUTDIR)/jdk_tools_classes \
    build.tools.compileproperties.CompileProperties

TOOL_JARREORDER = $(JAVA_SMALL) -cp $(BUILDTOOLS_OUTPUTDIR)/jdk_tools_classes \
    build.tools.jarreorder.JarReorder

TOOL_GENERATECHARACTER = $(JAVA_SMALL) -cp $(BUILDTOOLS_OUTPUTDIR)/jdk_tools_classes \
    build.tools.generatecharacter.GenerateCharacter

TOOL_CHARACTERNAME = $(JAVA_SMALL) -cp $(BUILDTOOLS_OUTPUTDIR)/jdk_tools_classes \
    build.tools.generatecharacter.CharacterName

TOOL_DTDBUILDER = $(JAVA_SMALL) -Ddtd_home=$(JDK_TOPDIR)/make/data/dtdbuilder \
    -Djava.awt.headless=true \
    -cp $(BUILDTOOLS_OUTPUTDIR)/jdk_tools_classes build.tools.dtdbuilder.DTDBuilder

TOOL_GENERATEBREAKITERATORDATA = $(JAVA_SMALL) \
    -cp $(BUILDTOOLS_OUTPUTDIR)/jdk_tools_classes \
    build.tools.generatebreakiteratordata.GenerateBreakIteratorData

TOOL_GENERATECURRENCYDATA = $(JAVA_SMALL) -cp $(BUILDTOOLS_OUTPUTDIR)/jdk_tools_classes \
    build.tools.generatecurrencydata.GenerateCurrencyData

TOOL_HASHER = $(JAVA_SMALL) -cp $(BUILDTOOLS_OUTPUTDIR)/jdk_tools_classes \
    build.tools.hasher.Hasher

TOOL_TZDB = $(JAVA_SMALL) -cp $(BUILDTOOLS_OUTPUTDIR)/jdk_tools_classes \
    build.tools.tzdb.TzdbZoneRulesCompiler

TOOL_BLACKLISTED_CERTS = $(JAVA_SMALL) -cp $(BUILDTOOLS_OUTPUTDIR)/jdk_tools_classes \
    build.tools.blacklistedcertsconverter.BlacklistedCertsConverter

TOOL_MAKEJAVASECURITY = $(JAVA_SMALL) -cp $(BUILDTOOLS_OUTPUTDIR)/jdk_tools_classes \
    build.tools.makejavasecurity.MakeJavaSecurity


# TODO: There are references to the jdwpgen.jar in jdk/make/netbeans/jdwpgen/build.xml
# and nbproject/project.properties in the same dir. Needs to be looked at.
TOOL_JDWPGEN = $(JAVA_SMALL) -cp $(BUILDTOOLS_OUTPUTDIR)/jdk_tools_classes build.tools.jdwpgen.Main

# TODO: Lots of files in jdk/make/tools/CharsetMapping dir
TOOL_CHARSETMAPPING = $(JAVA_SMALL) -cp $(BUILDTOOLS_OUTPUTDIR)/jdk_tools_classes \
    build.tools.charsetmapping.Main $(LOG_INFO)

TOOL_SPP = $(JAVA_SMALL) -cp $(BUILDTOOLS_OUTPUTDIR)/jdk_tools_classes build.tools.spp.Spp

# Nimbus is used somewhere in the swing build.
TOOL_GENERATENIMBUS = $(JAVA_SMALL) -cp $(BUILDTOOLS_OUTPUTDIR)/jdk_tools_classes \
    build.tools.generatenimbus.Generator

TOOL_WRAPPERGENERATOR = $(JAVA_SMALL) -cp $(BUILDTOOLS_OUTPUTDIR)/jdk_tools_classes \
    build.tools.x11wrappergen.WrapperGenerator

TOOL_AWT_TOBIN = $(JAVA_SMALL) -Djava.awt.headless=true -cp $(BUILDTOOLS_OUTPUTDIR)/jdk_tools_classes \
    build.tools.icondata.awt.ToBin

TOOL_OSX_TOBIN = $(JAVA_SMALL) -Djava.awt.headless=true -cp $(BUILDTOOLS_OUTPUTDIR)/jdk_tools_classes \
    build.tools.icondata.osxapp.ToBin

TOOL_CLDRCONVERTER = $(JAVA_SMALL) -cp $(BUILDTOOLS_OUTPUTDIR)/jdk_tools_classes \
    build.tools.cldrconverter.CLDRConverter

<<<<<<< HEAD
TOOL_GENMODULESXML = $(JAVA_SMALL) -Xbootclasspath/p:$(INTERIM_LANGTOOLS_JAR) \
    -cp $(call PathList, $(BUILDTOOLS_OUTPUTDIR)/jdk_tools_classes $(JDK_OUTPUTDIR)) \
    build.tools.module.GenJdepsModulesXml

TOOL_IMAGEBUILDER = $(JAVA_SMALL) -Xbootclasspath/p:$(BUILDTOOLS_OUTPUTDIR)/interim_jimage_classes \
    -cp $(call PathList, $(BUILDTOOLS_OUTPUTDIR)/jdk_tools_classes $(JDK_OUTPUTDIR)) \
    build.tools.module.ImageBuilder

##########################################################################################
=======
TOOL_GENMODULESXML = $(JAVA_SMALL) $(INTERIM_LANGTOOLS_BOOTCLASSPATH) \
    -cp $(call PathList, $(BUILDTOOLS_OUTPUTDIR)/jdk_tools_classes) \
    build.tools.module.GenJdepsModulesXml

TOOL_GENMODULEINFOSOURCE = $(JAVA_SMALL) $(INTERIM_LANGTOOLS_BOOTCLASSPATH) \
    -cp $(call PathList, $(BUILDTOOLS_OUTPUTDIR)/jdk_tools_classes) \
    build.tools.module.GenModuleInfoSource
>>>>>>> 5a5a4ad1

TOOL_GENCLASSLOADERMAP = $(JAVA_SMALL) $(INTERIM_LANGTOOLS_BOOTCLASSPATH) \
    -cp $(call PathList, $(BUILDTOOLS_OUTPUTDIR)/jdk_tools_classes) \
    build.tools.module.GenModuleLoaderMap

##########################################################################################

<<<<<<< HEAD
$(BUILD_TOOLS_JDK): $(BUILD_INTERIM_JIMAGE) $(COPY_JIMAGE_SERVICE_PROVIDER)
=======
# Tools needed on solaris because OBJCOPY is broken.

ifeq ($(OPENJDK_TARGET_OS), solaris)
  $(eval $(call SetupNativeCompilation,ADD_GNU_DEBUGLINK, \
      SRC := $(JDK_TOPDIR)/make/src/native/add_gnu_debuglink, \
      TOOLCHAIN := TOOLCHAIN_BUILD, \
      LDFLAGS := -lelf, \
      OBJECT_DIR := $(BUILDTOOLS_OUTPUTDIR)/objs/add_gnu_debuglink, \
      OUTPUT_DIR := $(BUILDTOOLS_OUTPUTDIR)/bin, \
      PROGRAM := add_gnu_debuglink))

  $(eval $(call SetupNativeCompilation,FIX_EMPTY_SEC_HDR_FLAGS, \
      SRC := $(JDK_TOPDIR)/make/src/native/fix_empty_sec_hdr_flags, \
      TOOLCHAIN := TOOLCHAIN_BUILD, \
      LDFLAGS := -lelf, \
      OBJECT_DIR := $(BUILDTOOLS_OUTPUTDIR)/objs/fix_empty_sec_hdr_flags, \
      OUTPUT_DIR := $(BUILDTOOLS_OUTPUTDIR)/bin, \
      PROGRAM := fix_empty_sec_hdr_flags))

  BUILD_TOOLS_JDK += $(ADD_GNU_DEBUGLINK) $(FIX_EMPTY_SEC_HDR_FLAGS)
endif
>>>>>>> 5a5a4ad1

java-tools: $(BUILD_TOOLS_JDK)

all: java-tools

endif # _TOOLS_GMK<|MERGE_RESOLUTION|>--- conflicted
+++ resolved
@@ -38,12 +38,6 @@
 
 $(eval $(call SetupJavaCompilation,BUILD_TOOLS_JDK, \
     SETUP := GENERATE_OLDBYTECODE, \
-<<<<<<< HEAD
-    ADD_JAVAC_FLAGS := -Xbootclasspath/p:$(call PathList, \
-        $(BUILDTOOLS_OUTPUTDIR)/interim_jimage_classes \
-        $(BUILDTOOLS_OUTPUTDIR)/interim_cldrconverter_classes), \
-=======
->>>>>>> 5a5a4ad1
     SRC := $(JDK_TOPDIR)/make/src/classes $(BUILDTOOLS_OUTPUTDIR)/interim_cldrconverter_classes, \
     EXCLUDES := build/tools/deps \
                 build/tools/jigsaw, \
@@ -136,17 +130,6 @@
 TOOL_CLDRCONVERTER = $(JAVA_SMALL) -cp $(BUILDTOOLS_OUTPUTDIR)/jdk_tools_classes \
     build.tools.cldrconverter.CLDRConverter
 
-<<<<<<< HEAD
-TOOL_GENMODULESXML = $(JAVA_SMALL) -Xbootclasspath/p:$(INTERIM_LANGTOOLS_JAR) \
-    -cp $(call PathList, $(BUILDTOOLS_OUTPUTDIR)/jdk_tools_classes $(JDK_OUTPUTDIR)) \
-    build.tools.module.GenJdepsModulesXml
-
-TOOL_IMAGEBUILDER = $(JAVA_SMALL) -Xbootclasspath/p:$(BUILDTOOLS_OUTPUTDIR)/interim_jimage_classes \
-    -cp $(call PathList, $(BUILDTOOLS_OUTPUTDIR)/jdk_tools_classes $(JDK_OUTPUTDIR)) \
-    build.tools.module.ImageBuilder
-
-##########################################################################################
-=======
 TOOL_GENMODULESXML = $(JAVA_SMALL) $(INTERIM_LANGTOOLS_BOOTCLASSPATH) \
     -cp $(call PathList, $(BUILDTOOLS_OUTPUTDIR)/jdk_tools_classes) \
     build.tools.module.GenJdepsModulesXml
@@ -154,7 +137,6 @@
 TOOL_GENMODULEINFOSOURCE = $(JAVA_SMALL) $(INTERIM_LANGTOOLS_BOOTCLASSPATH) \
     -cp $(call PathList, $(BUILDTOOLS_OUTPUTDIR)/jdk_tools_classes) \
     build.tools.module.GenModuleInfoSource
->>>>>>> 5a5a4ad1
 
 TOOL_GENCLASSLOADERMAP = $(JAVA_SMALL) $(INTERIM_LANGTOOLS_BOOTCLASSPATH) \
     -cp $(call PathList, $(BUILDTOOLS_OUTPUTDIR)/jdk_tools_classes) \
@@ -162,31 +144,6 @@
 
 ##########################################################################################
 
-<<<<<<< HEAD
-$(BUILD_TOOLS_JDK): $(BUILD_INTERIM_JIMAGE) $(COPY_JIMAGE_SERVICE_PROVIDER)
-=======
-# Tools needed on solaris because OBJCOPY is broken.
-
-ifeq ($(OPENJDK_TARGET_OS), solaris)
-  $(eval $(call SetupNativeCompilation,ADD_GNU_DEBUGLINK, \
-      SRC := $(JDK_TOPDIR)/make/src/native/add_gnu_debuglink, \
-      TOOLCHAIN := TOOLCHAIN_BUILD, \
-      LDFLAGS := -lelf, \
-      OBJECT_DIR := $(BUILDTOOLS_OUTPUTDIR)/objs/add_gnu_debuglink, \
-      OUTPUT_DIR := $(BUILDTOOLS_OUTPUTDIR)/bin, \
-      PROGRAM := add_gnu_debuglink))
-
-  $(eval $(call SetupNativeCompilation,FIX_EMPTY_SEC_HDR_FLAGS, \
-      SRC := $(JDK_TOPDIR)/make/src/native/fix_empty_sec_hdr_flags, \
-      TOOLCHAIN := TOOLCHAIN_BUILD, \
-      LDFLAGS := -lelf, \
-      OBJECT_DIR := $(BUILDTOOLS_OUTPUTDIR)/objs/fix_empty_sec_hdr_flags, \
-      OUTPUT_DIR := $(BUILDTOOLS_OUTPUTDIR)/bin, \
-      PROGRAM := fix_empty_sec_hdr_flags))
-
-  BUILD_TOOLS_JDK += $(ADD_GNU_DEBUGLINK) $(FIX_EMPTY_SEC_HDR_FLAGS)
-endif
->>>>>>> 5a5a4ad1
 
 java-tools: $(BUILD_TOOLS_JDK)
 
