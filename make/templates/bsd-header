<<<<<<< HEAD
Copyright %YEARS%, Oracle and/or its affiliates. All rights reserved. 
=======
Copyright (c) %YEARS%, Oracle and/or its affiliates. All rights reserved.
>>>>>>> 9886d2a4

Redistribution and use in source and binary forms, with or without
modification, are permitted provided that the following conditions
are met:

  - Redistributions of source code must retain the above copyright
    notice, this list of conditions and the following disclaimer.

  - Redistributions in binary form must reproduce the above copyright
    notice, this list of conditions and the following disclaimer in the
    documentation and/or other materials provided with the distribution.

  - Neither the name of Oracle nor the names of its
    contributors may be used to endorse or promote products derived
    from this software without specific prior written permission.

THIS SOFTWARE IS PROVIDED BY THE COPYRIGHT HOLDERS AND CONTRIBUTORS "AS
IS" AND ANY EXPRESS OR IMPLIED WARRANTIES, INCLUDING, BUT NOT LIMITED TO,
THE IMPLIED WARRANTIES OF MERCHANTABILITY AND FITNESS FOR A PARTICULAR
PURPOSE ARE DISCLAIMED.  IN NO EVENT SHALL THE COPYRIGHT OWNER OR
CONTRIBUTORS BE LIABLE FOR ANY DIRECT, INDIRECT, INCIDENTAL, SPECIAL,
EXEMPLARY, OR CONSEQUENTIAL DAMAGES (INCLUDING, BUT NOT LIMITED TO,
PROCUREMENT OF SUBSTITUTE GOODS OR SERVICES; LOSS OF USE, DATA, OR
PROFITS; OR BUSINESS INTERRUPTION) HOWEVER CAUSED AND ON ANY THEORY OF
LIABILITY, WHETHER IN CONTRACT, STRICT LIABILITY, OR TORT (INCLUDING
NEGLIGENCE OR OTHERWISE) ARISING IN ANY WAY OUT OF THE USE OF THIS
SOFTWARE, EVEN IF ADVISED OF THE POSSIBILITY OF SUCH DAMAGE.<|MERGE_RESOLUTION|>--- conflicted
+++ resolved
@@ -1,8 +1,4 @@
-<<<<<<< HEAD
-Copyright %YEARS%, Oracle and/or its affiliates. All rights reserved. 
-=======
 Copyright (c) %YEARS%, Oracle and/or its affiliates. All rights reserved.
->>>>>>> 9886d2a4
 
 Redistribution and use in source and binary forms, with or without
 modification, are permitted provided that the following conditions
