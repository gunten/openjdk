#
# Copyright (c) 2015, Oracle and/or its affiliates. All rights reserved.
# DO NOT ALTER OR REMOVE COPYRIGHT NOTICES OR THIS FILE HEADER.
#
# This code is free software; you can redistribute it and/or modify it
# under the terms of the GNU General Public License version 2 only, as
# published by the Free Software Foundation.  Oracle designates this
# particular file as subject to the "Classpath" exception as provided
# by Oracle in the LICENSE file that accompanied this code.
#
# This code is distributed in the hope that it will be useful, but WITHOUT
# ANY WARRANTY; without even the implied warranty of MERCHANTABILITY or
# FITNESS FOR A PARTICULAR PURPOSE.  See the GNU General Public License
# version 2 for more details (a copy is included in the LICENSE file that
# accompanied this code).
#
# You should have received a copy of the GNU General Public License version
# 2 along with this work; if not, write to the Free Software Foundation,
# Inc., 51 Franklin St, Fifth Floor, Boston, MA 02110-1301 USA.
#
# Please contact Oracle, 500 Oracle Parkway, Redwood Shores, CA 94065 USA
# or visit www.oracle.com if you need additional information or have any
# questions.
#

include LauncherCommon.gmk

<<<<<<< HEAD
$(eval $(call SetupLauncher,jar, \
    -DJAVA_ARGS='{ "-J-ms8m"$(COMMA) \
        "-m"$(COMMA) "jdk.jartool/sun.tools.jar.Main"$(COMMA) }'))

$(eval $(call SetupLauncher,jarsigner, \
    -DJAVA_ARGS='{ "-J-ms8m"$(COMMA) \
        "-m"$(COMMA) "jdk.jartool/sun.security.tools.jarsigner.Main"$(COMMA) }'))
=======
$(eval $(call SetupBuildLauncher, jar, \
    MAIN_CLASS := sun.tools.jar.Main, \
))

$(eval $(call SetupBuildLauncher, jarsigner, \
    MAIN_CLASS := sun.security.tools.jarsigner.Main, \
))
>>>>>>> 9622cc37
<|MERGE_RESOLUTION|>--- conflicted
+++ resolved
@@ -25,20 +25,12 @@
 
 include LauncherCommon.gmk
 
-<<<<<<< HEAD
-$(eval $(call SetupLauncher,jar, \
-    -DJAVA_ARGS='{ "-J-ms8m"$(COMMA) \
-        "-m"$(COMMA) "jdk.jartool/sun.tools.jar.Main"$(COMMA) }'))
-
-$(eval $(call SetupLauncher,jarsigner, \
-    -DJAVA_ARGS='{ "-J-ms8m"$(COMMA) \
-        "-m"$(COMMA) "jdk.jartool/sun.security.tools.jarsigner.Main"$(COMMA) }'))
-=======
 $(eval $(call SetupBuildLauncher, jar, \
-    MAIN_CLASS := sun.tools.jar.Main, \
+    MAIN_MODULE := jdk.jartool, \
+    MAIN_CLASS  := sun.tools.jar.Main, \
 ))
 
 $(eval $(call SetupBuildLauncher, jarsigner, \
-    MAIN_CLASS := sun.security.tools.jarsigner.Main, \
-))
->>>>>>> 9622cc37
+    MAIN_MODULE := jdk.jartool, \
+    MAIN_CLASS  := sun.security.tools.jarsigner.Main, \
+))