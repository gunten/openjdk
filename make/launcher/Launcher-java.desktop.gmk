--- conflicted
+++ resolved
@@ -29,16 +29,9 @@
 $(eval $(call IncludeCustomExtension, jdk, launcher/Launcher-java.desktop.gmk))
 
 ifndef BUILD_HEADLESS_ONLY
-<<<<<<< HEAD
-  $(eval $(call SetupLauncher,appletviewer, \
-      -DJAVA_ARGS='{ "-J-ms8m"$(COMMA) "-addmods"$(COMMA) "ALL-SYSTEM"$(COMMA) \
-          "-m"$(COMMA) "java.desktop/sun.applet.Main"$(COMMA) }',, \
-      $(XLIBS)))
-endif
-=======
   $(eval $(call SetupBuildLauncher, appletviewer, \
-      MAIN_CLASS := sun.applet.Main, \
+      MAIN_MODULE := java.desktop, \
+      MAIN_CLASS  := sun.applet.Main, \
       LIBS_unix := $(X_LIBS), \
   ))
-endif
->>>>>>> 9622cc37
+endif