--- conflicted
+++ resolved
@@ -25,19 +25,10 @@
 
 include LauncherCommon.gmk
 
-<<<<<<< HEAD
-BUILD_LAUNCHER_jconsole_CFLAGS_windows := -DJAVAW
-BUILD_LAUNCHER_jconsole_LIBS_windows := user32.lib
-
-$(eval $(call SetupLauncher,jconsole, \
-    -DJAVA_ARGS='{ "-J-ms8m"$(COMMA) "-J-Djconsole.showOutputViewer"$(COMMA) \
-        "-m"$(COMMA) "jdk.jconsole/sun.tools.jconsole.JConsole"$(COMMA) }'))
-=======
 $(eval $(call SetupBuildLauncher, jconsole, \
-    MAIN_CLASS := sun.tools.jconsole.JConsole, \
+    MAIN_MODULE := jdk.jconsole, \
+    MAIN_CLASS  := sun.tools.jconsole.JConsole, \
     JAVA_ARGS := -Djconsole.showOutputViewer, \
-    APP_CLASSPATH := /lib/jconsole.jar /lib/tools.jar /classes, \
     CFLAGS_windows := -DJAVAW, \
     LIBS_windows := user32.lib, \
-))
->>>>>>> 9622cc37
+))