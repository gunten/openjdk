#
# Copyright (c) 2011, 2015, Oracle and/or its affiliates. All rights reserved.
# DO NOT ALTER OR REMOVE COPYRIGHT NOTICES OR THIS FILE HEADER.
#
# This code is free software; you can redistribute it and/or modify it
# under the terms of the GNU General Public License version 2 only, as
# published by the Free Software Foundation.  Oracle designates this
# particular file as subject to the "Classpath" exception as provided
# by Oracle in the LICENSE file that accompanied this code.
#
# This code is distributed in the hope that it will be useful, but WITHOUT
# ANY WARRANTY; without even the implied warranty of MERCHANTABILITY or
# FITNESS FOR A PARTICULAR PURPOSE.  See the GNU General Public License
# version 2 for more details (a copy is included in the LICENSE file that
# accompanied this code).
#
# You should have received a copy of the GNU General Public License version
# 2 along with this work; if not, write to the Free Software Foundation,
# Inc., 51 Franklin St, Fifth Floor, Boston, MA 02110-1301 USA.
#
# Please contact Oracle, 500 Oracle Parkway, Redwood Shores, CA 94065 USA
# or visit www.oracle.com if you need additional information or have any
# questions.
#

include LauncherCommon.gmk

<<<<<<< HEAD
$(eval $(call SetupLauncher,jinfo, \
    -DJAVA_ARGS='{ "-J-ms8m"$(COMMA) \
        "-J-Dsun.jvm.hotspot.debugger.useProcDebugger"$(COMMA) \
        "-J-Dsun.jvm.hotspot.debugger.useWindbgDebugger"$(COMMA) \
        "-m"$(COMMA) "jdk.jcmd/sun.tools.jinfo.JInfo"$(COMMA) }' \
    ,,,,,,,,,Info-privileged.plist))

$(eval $(call SetupLauncher,jmap, \
    -DJAVA_ARGS='{ "-J-ms8m"$(COMMA) \
        "-J-Dsun.jvm.hotspot.debugger.useProcDebugger"$(COMMA) \
        "-J-Dsun.jvm.hotspot.debugger.useWindbgDebugger"$(COMMA) \
        "-m"$(COMMA) "jdk.jcmd/sun.tools.jmap.JMap"$(COMMA) }' \
    ,,,,,,,,,Info-privileged.plist))

$(eval $(call SetupLauncher,jps, \
    -DJAVA_ARGS='{ "-J-ms8m"$(COMMA) \
        "-m"$(COMMA) "jdk.jcmd/sun.tools.jps.Jps"$(COMMA) }'))

$(eval $(call SetupLauncher,jstack, \
    -DJAVA_ARGS='{ "-J-ms8m"$(COMMA) \
        "-J-Dsun.jvm.hotspot.debugger.useProcDebugger"$(COMMA) \
        "-J-Dsun.jvm.hotspot.debugger.useWindbgDebugger"$(COMMA) \
        "-m"$(COMMA) "jdk.jcmd/sun.tools.jstack.JStack"$(COMMA) }' \
    ,,,,,,,,,Info-privileged.plist))

$(eval $(call SetupLauncher,jstat, \
    -DJAVA_ARGS='{ "-J-ms8m"$(COMMA) \
        "-m"$(COMMA) "jdk.jcmd/sun.tools.jstat.Jstat"$(COMMA) }'))

$(eval $(call SetupLauncher,jcmd, \
    -DJAVA_ARGS='{ "-J-ms8m"$(COMMA) \
        "-m"$(COMMA) "jdk.jcmd/sun.tools.jcmd.JCmd"$(COMMA) }'))
=======
$(eval $(call SetupBuildLauncher, jinfo, \
    MAIN_CLASS := sun.tools.jinfo.JInfo, \
    JAVA_ARGS := \
        -Dsun.jvm.hotspot.debugger.useProcDebugger \
        -Dsun.jvm.hotspot.debugger.useWindbgDebugger, \
    APP_CLASSPATH := /lib/tools.jar /lib/sa-jdi.jar /classes, \
    MACOSX_SIGNED := true, \
))

$(eval $(call SetupBuildLauncher, jmap, \
    MAIN_CLASS := sun.tools.jmap.JMap, \
    JAVA_ARGS := \
        -Dsun.jvm.hotspot.debugger.useProcDebugger \
        -Dsun.jvm.hotspot.debugger.useWindbgDebugger, \
    APP_CLASSPATH := /lib/tools.jar /lib/sa-jdi.jar /classes, \
    MACOSX_SIGNED := true, \
))

$(eval $(call SetupBuildLauncher, jps, \
    MAIN_CLASS := sun.tools.jps.Jps, \
))

$(eval $(call SetupBuildLauncher, jstack, \
    MAIN_CLASS := sun.tools.jstack.JStack, \
    JAVA_ARGS := \
        -Dsun.jvm.hotspot.debugger.useProcDebugger \
        -Dsun.jvm.hotspot.debugger.useWindbgDebugger, \
    APP_CLASSPATH := /lib/tools.jar /lib/sa-jdi.jar /classes, \
    MACOSX_SIGNED := true, \
))

$(eval $(call SetupBuildLauncher, jstat, \
    MAIN_CLASS := sun.tools.jstat.Jstat, \
))

$(eval $(call SetupBuildLauncher, jcmd, \
    MAIN_CLASS := sun.tools.jcmd.JCmd, \
))
>>>>>>> 9622cc37
<|MERGE_RESOLUTION|>--- conflicted
+++ resolved
@@ -25,42 +25,9 @@
 
 include LauncherCommon.gmk
 
-<<<<<<< HEAD
-$(eval $(call SetupLauncher,jinfo, \
-    -DJAVA_ARGS='{ "-J-ms8m"$(COMMA) \
-        "-J-Dsun.jvm.hotspot.debugger.useProcDebugger"$(COMMA) \
-        "-J-Dsun.jvm.hotspot.debugger.useWindbgDebugger"$(COMMA) \
-        "-m"$(COMMA) "jdk.jcmd/sun.tools.jinfo.JInfo"$(COMMA) }' \
-    ,,,,,,,,,Info-privileged.plist))
-
-$(eval $(call SetupLauncher,jmap, \
-    -DJAVA_ARGS='{ "-J-ms8m"$(COMMA) \
-        "-J-Dsun.jvm.hotspot.debugger.useProcDebugger"$(COMMA) \
-        "-J-Dsun.jvm.hotspot.debugger.useWindbgDebugger"$(COMMA) \
-        "-m"$(COMMA) "jdk.jcmd/sun.tools.jmap.JMap"$(COMMA) }' \
-    ,,,,,,,,,Info-privileged.plist))
-
-$(eval $(call SetupLauncher,jps, \
-    -DJAVA_ARGS='{ "-J-ms8m"$(COMMA) \
-        "-m"$(COMMA) "jdk.jcmd/sun.tools.jps.Jps"$(COMMA) }'))
-
-$(eval $(call SetupLauncher,jstack, \
-    -DJAVA_ARGS='{ "-J-ms8m"$(COMMA) \
-        "-J-Dsun.jvm.hotspot.debugger.useProcDebugger"$(COMMA) \
-        "-J-Dsun.jvm.hotspot.debugger.useWindbgDebugger"$(COMMA) \
-        "-m"$(COMMA) "jdk.jcmd/sun.tools.jstack.JStack"$(COMMA) }' \
-    ,,,,,,,,,Info-privileged.plist))
-
-$(eval $(call SetupLauncher,jstat, \
-    -DJAVA_ARGS='{ "-J-ms8m"$(COMMA) \
-        "-m"$(COMMA) "jdk.jcmd/sun.tools.jstat.Jstat"$(COMMA) }'))
-
-$(eval $(call SetupLauncher,jcmd, \
-    -DJAVA_ARGS='{ "-J-ms8m"$(COMMA) \
-        "-m"$(COMMA) "jdk.jcmd/sun.tools.jcmd.JCmd"$(COMMA) }'))
-=======
 $(eval $(call SetupBuildLauncher, jinfo, \
-    MAIN_CLASS := sun.tools.jinfo.JInfo, \
+    MAIN_MODULE := jdk.jcmd, \
+    MAIN_CLASS  := sun.tools.jinfo.JInfo, \
     JAVA_ARGS := \
         -Dsun.jvm.hotspot.debugger.useProcDebugger \
         -Dsun.jvm.hotspot.debugger.useWindbgDebugger, \
@@ -69,7 +36,8 @@
 ))
 
 $(eval $(call SetupBuildLauncher, jmap, \
-    MAIN_CLASS := sun.tools.jmap.JMap, \
+    MAIN_MODULE := jdk.jcmd, \
+    MAIN_CLASS  := sun.tools.jmap.JMap, \
     JAVA_ARGS := \
         -Dsun.jvm.hotspot.debugger.useProcDebugger \
         -Dsun.jvm.hotspot.debugger.useWindbgDebugger, \
@@ -78,11 +46,13 @@
 ))
 
 $(eval $(call SetupBuildLauncher, jps, \
-    MAIN_CLASS := sun.tools.jps.Jps, \
+    MAIN_MODULE := jdk.jcmd, \
+    MAIN_CLASS  := sun.tools.jps.Jps, \
 ))
 
 $(eval $(call SetupBuildLauncher, jstack, \
-    MAIN_CLASS := sun.tools.jstack.JStack, \
+    MAIN_MODULE := jdk.jcmd, \
+    MAIN_CLASS  := sun.tools.jstack.JStack, \
     JAVA_ARGS := \
         -Dsun.jvm.hotspot.debugger.useProcDebugger \
         -Dsun.jvm.hotspot.debugger.useWindbgDebugger, \
@@ -91,10 +61,11 @@
 ))
 
 $(eval $(call SetupBuildLauncher, jstat, \
-    MAIN_CLASS := sun.tools.jstat.Jstat, \
+    MAIN_MODULE := jdk.jcmd, \
+    MAIN_CLASS  := sun.tools.jstat.Jstat, \
 ))
 
 $(eval $(call SetupBuildLauncher, jcmd, \
-    MAIN_CLASS := sun.tools.jcmd.JCmd, \
-))
->>>>>>> 9622cc37
+    MAIN_MODULE := jdk.jcmd, \
+    MAIN_CLASS  := sun.tools.jcmd.JCmd, \
+))