--- conflicted
+++ resolved
@@ -60,26 +60,12 @@
 ifneq ($(wildcard $(SUPPORT_OUTPUTDIR)/modules_cmds/$(MODULE)), )
   ALL_CMDS_SRC := $(filter-out %.bc %.debuginfo %.diz %.map %.pdb, \
       $(shell $(FIND) $(SUPPORT_OUTPUTDIR)/modules_cmds/$(MODULE) -type f -o -type l))
-<<<<<<< HEAD
-  COPY_CMDS_SRC := $(filter %.cgi, $(ALL_CMDS_SRC))
-  STRIP_CMDS_SRC := $(filter-out $(COPY_CMDS_SRC), $(ALL_CMDS_SRC))
-=======
   COPY_CMDS_SRC := $(filter $(NO_STRIP_CMDS_FILTER), $(ALL_CMDS_SRC))
   STRIP_CMDS_SRC := $(filter-out $(NO_STRIP_CMDS_FILTER), $(ALL_CMDS_SRC))
->>>>>>> 1b2b0d37
 endif
 
 # Make sure symbolic links are copied and not stripped
 ifneq ($(wildcard $(SUPPORT_OUTPUTDIR)/modules_libs/$(MODULE)), )
-<<<<<<< HEAD
-  COPY_LIBS_SRC := \
-      $(shell $(FIND) $(SUPPORT_OUTPUTDIR)/modules_libs/$(MODULE) \
-          \( ! -name '*$(SHARED_LIBRARY_SUFFIX)' -type f \) -o -type l)
-# OS X stores symbol information in a .dylib file inside a .dSYM directory -
-# that file should not be stripped, so we prune the tree at the .dSYM directory.
-# Example: support/modules_libs/java.base/libjsig.dylib.dSYM/Contents/Resources/DWARF/libjsig.dylib
-  STRIP_LIBS_SRC := \
-=======
 COPY_LIBS_SRC := \
       $(shell $(FIND) $(SUPPORT_OUTPUTDIR)/modules_libs/$(MODULE) \
         \( ! -name '*$(SHARED_LIBRARY_SUFFIX)' -type f \) -o -type l)
@@ -87,7 +73,6 @@
 # that file should not be stripped, so we prune the tree at the .dSYM directory.
 # Example: support/modules_libs/java.base/libjsig.dylib.dSYM/Contents/Resources/DWARF/libjsig.dylib
 STRIP_LIBS_SRC := \
->>>>>>> 1b2b0d37
       $(shell $(FIND) $(SUPPORT_OUTPUTDIR)/modules_libs/$(MODULE) \
         -name '*$(SHARED_LIBRARY_SUFFIX)' -type f -print -o -name "*.dSYM" -prune)
 endif
