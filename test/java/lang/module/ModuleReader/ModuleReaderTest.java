/*
 * Copyright (c) 2015, 2016, Oracle and/or its affiliates. All rights reserved.
 * DO NOT ALTER OR REMOVE COPYRIGHT NOTICES OR THIS FILE HEADER.
 *
 * This code is free software; you can redistribute it and/or modify it
 * under the terms of the GNU General Public License version 2 only, as
 * published by the Free Software Foundation.
 *
 * This code is distributed in the hope that it will be useful, but WITHOUT
 * ANY WARRANTY; without even the implied warranty of MERCHANTABILITY or
 * FITNESS FOR A PARTICULAR PURPOSE.  See the GNU General Public License
 * version 2 for more details (a copy is included in the LICENSE file that
 * accompanied this code).
 *
 * You should have received a copy of the GNU General Public License version
 * 2 along with this work; if not, write to the Free Software Foundation,
 * Inc., 51 Franklin St, Fifth Floor, Boston, MA 02110-1301 USA.
 *
 * Please contact Oracle, 500 Oracle Parkway, Redwood Shores, CA 94065 USA
 * or visit www.oracle.com if you need additional information or have any
 * questions.
 */

/**
 * @test
 * @library /lib/testlibrary
<<<<<<< HEAD
 * @modules java.base/jdk.internal.misc
 *          jdk.jlink/jdk.tools.jmod
=======
 * @modules java.base/jdk.internal.module
>>>>>>> 115c519d
 *          jdk.compiler
 *          jdk.jlink
 * @build ModuleReaderTest CompilerUtils JarUtils
 * @run testng ModuleReaderTest
 * @summary Basic tests for java.lang.module.ModuleReader
 */

import java.io.File;
import java.io.IOException;
import java.io.InputStream;
import java.lang.module.ModuleFinder;
import java.lang.module.ModuleReader;
import java.lang.module.ModuleReference;
import java.lang.reflect.Module;
import java.net.URI;
import java.net.URL;
import java.net.URLConnection;
import java.nio.ByteBuffer;
import java.nio.file.Files;
import java.nio.file.Path;
import java.nio.file.Paths;
import java.util.Arrays;
import java.util.HashSet;
import java.util.List;
import java.util.Optional;
<<<<<<< HEAD
import java.util.Set;
import java.util.stream.Collectors;
=======
import java.util.spi.ToolProvider;
>>>>>>> 115c519d

import jdk.internal.misc.SharedSecrets;

import org.testng.annotations.BeforeTest;
import org.testng.annotations.Test;
import static org.testng.Assert.*;

@Test
public class ModuleReaderTest {

    private static final String TEST_SRC = System.getProperty("test.src");

    private static final Path USER_DIR   = Paths.get(System.getProperty("user.dir"));
    private static final Path SRC_DIR    = Paths.get(TEST_SRC, "src");
    private static final Path MODS_DIR   = Paths.get("mods");

    // the module name of the base module
    private static final String BASE_MODULE = "java.base";

    // the module name of the test module
    private static final String TEST_MODULE = "m";

    // resources in the base module
    private static final String[] BASE_RESOURCES = {
        "java/lang/Object.class"
    };

    // resources in test module (can't use module-info.class as a test
    // resource as it will be modified by the jmod tool)
    private static final String[] TEST_RESOURCES = {
        "p/Main.class"
    };

    // a resource that is not in the base or test module
    private static final String NOT_A_RESOURCE = "NotAResource";


    @BeforeTest
    public void compileTestModule() throws Exception {

        // javac -d mods/$TESTMODULE src/$TESTMODULE/**
        boolean compiled
            = CompilerUtils.compile(SRC_DIR.resolve(TEST_MODULE),
                                    MODS_DIR.resolve(TEST_MODULE));
        assertTrue(compiled, "test module did not compile");
    }


    /**
     * Test ModuleReader to module in runtime image
     */
    public void testImage() throws IOException {

        ModuleFinder finder = ModuleFinder.ofSystem();
        ModuleReference mref = finder.find(BASE_MODULE).get();
        ModuleReader reader = mref.open();

        try (reader) {

            for (String name : BASE_RESOURCES) {
                byte[] expectedBytes;
                Module baseModule = Object.class.getModule();
                try (InputStream in = baseModule.getResourceAsStream(name)) {
                    expectedBytes = in.readAllBytes();
                }

                testFind(reader, name, expectedBytes);
                testOpen(reader, name, expectedBytes);
                testRead(reader, name, expectedBytes);
                testList(reader, name);

            }

            // test "not found"
            assertFalse(reader.find(NOT_A_RESOURCE).isPresent());
            assertFalse(reader.open(NOT_A_RESOURCE).isPresent());
            assertFalse(reader.read(NOT_A_RESOURCE).isPresent());


            // test nulls
            try {
                reader.find(null);
                assertTrue(false);
            } catch (NullPointerException expected) { }

            try {
                reader.open(null);
                assertTrue(false);
            } catch (NullPointerException expected) { }

            try {
                reader.read(null);
                assertTrue(false);
            } catch (NullPointerException expected) { }

            try {
                reader.release(null);
                assertTrue(false);
            } catch (NullPointerException expected) { }

        }

        // test closed ModuleReader
        try {
            reader.open(BASE_RESOURCES[0]);
            assertTrue(false);
        } catch (IOException expected) { }


        try {
            reader.read(BASE_RESOURCES[0]);
            assertTrue(false);
        } catch (IOException expected) { }
    }


    /**
     * Test ModuleReader to exploded module
     */
    public void testExplodedModule() throws IOException {
        test(MODS_DIR);
    }


    /**
     * Test ModuleReader to modular JAR
     */
    public void testModularJar() throws IOException {
        Path dir = Files.createTempDirectory(USER_DIR, "mlib");

        // jar cf mlib/${TESTMODULE}.jar -C mods .
        JarUtils.createJarFile(dir.resolve("m.jar"),
                               MODS_DIR.resolve(TEST_MODULE));

        test(dir);
    }


    /**
     * Test ModuleReader to JMOD
     */
    public void testJMod() throws IOException {
        Path dir = Files.createTempDirectory(USER_DIR, "mlib");

        // jmod create --class-path mods/${TESTMODULE}  mlib/${TESTMODULE}.jmod
        String cp = MODS_DIR.resolve(TEST_MODULE).toString();
        String jmod = dir.resolve("m.jmod").toString();
        String[] args = { "create", "--class-path", cp, jmod };
        ToolProvider jmodTool = ToolProvider.findFirst("jmod")
            .orElseThrow(() ->
                new RuntimeException("jmod tool not found")
            );
        assertEquals(jmodTool.run(System.out, System.out, args), 0);

        test(dir);
    }


    /**
     * The test module is found on the given module path. Open a ModuleReader
     * to the test module and test the reader.
     */
    void test(Path mp) throws IOException {

        ModuleFinder finder = SharedSecrets.getJavaLangModuleAccess()
            .newModulePath(Runtime.version(), true, mp);

        ModuleReference mref = finder.find(TEST_MODULE).get();
        ModuleReader reader = mref.open();

        try (reader) {

            // test each of the known resources in the module
            for (String name : TEST_RESOURCES) {
                byte[] expectedBytes
                    = Files.readAllBytes(MODS_DIR
                        .resolve(TEST_MODULE)
                        .resolve(name.replace('/', File.separatorChar)));

                testFind(reader, name, expectedBytes);
                testOpen(reader, name, expectedBytes);
                testRead(reader, name, expectedBytes);
                testList(reader, name);
            }

            // test "not found"
            assertFalse(reader.find(NOT_A_RESOURCE).isPresent());
            assertFalse(reader.open(NOT_A_RESOURCE).isPresent());
            assertFalse(reader.read(NOT_A_RESOURCE).isPresent());

            // test nulls
            try {
                reader.find(null);
                assertTrue(false);
            } catch (NullPointerException expected) { }

            try {
                reader.open(null);
                assertTrue(false);
            } catch (NullPointerException expected) { }

            try {
                reader.read(null);
                assertTrue(false);
            } catch (NullPointerException expected) { }

            try {
                reader.release(null);
                throw new RuntimeException();
            } catch (NullPointerException expected) { }

        }

        // test closed ModuleReader
        try {
            reader.open(TEST_RESOURCES[0]);
            assertTrue(false);
        } catch (IOException expected) { }


        try {
            reader.read(TEST_RESOURCES[0]);
            assertTrue(false);
        } catch (IOException expected) { }

        try {
            reader.list();
            assertTrue(false);
        } catch (IOException expected) { }
    }

    /**
     * Test ModuleReader#find
     */
    void testFind(ModuleReader reader, String name, byte[] expectedBytes)
        throws IOException
    {
        Optional<URI> ouri = reader.find(name);
        assertTrue(ouri.isPresent());

        URL url = ouri.get().toURL();
        if (!url.getProtocol().equalsIgnoreCase("jmod")) {
            URLConnection uc = url.openConnection();
            uc.setUseCaches(false);
            try (InputStream in = uc.getInputStream()) {
                byte[] bytes = in.readAllBytes();
                assertTrue(Arrays.equals(bytes, expectedBytes));
            }
        }
    }

    /**
     * Test ModuleReader#open
     */
    void testOpen(ModuleReader reader, String name, byte[] expectedBytes)
        throws IOException
    {
        Optional<InputStream> oin = reader.open(name);
        assertTrue(oin.isPresent());

        InputStream in = oin.get();
        try (in) {
            byte[] bytes = in.readAllBytes();
            assertTrue(Arrays.equals(bytes, expectedBytes));
        }
    }

    /**
     * Test ModuleReader#read
     */
    void testRead(ModuleReader reader, String name, byte[] expectedBytes)
        throws IOException
    {
        Optional<ByteBuffer> obb = reader.read(name);
        assertTrue(obb.isPresent());

        ByteBuffer bb = obb.get();
        try {
            int rem = bb.remaining();
            assertTrue(rem == expectedBytes.length);
            byte[] bytes = new byte[rem];
            bb.get(bytes);
            assertTrue(Arrays.equals(bytes, expectedBytes));
        } finally {
            reader.release(bb);
        }
    }

    /**
     * Test ModuleReader#list
     */
    void testList(ModuleReader reader, String name) throws IOException {
        List<String> list = reader.list().collect(Collectors.toList());
        Set<String> names = new HashSet<>(list);
        assertTrue(names.size() == list.size()); // no duplicates

        assertTrue(names.contains("module-info.class"));
        assertTrue(names.contains(name));

        // all resources should be locatable via find
        for (String e : names) {
            assertTrue(reader.find(e).isPresent());
        }

        // should not contain directories
        names.forEach(e -> assertFalse(e.endsWith("/")));
    }

}<|MERGE_RESOLUTION|>--- conflicted
+++ resolved
@@ -24,14 +24,8 @@
 /**
  * @test
  * @library /lib/testlibrary
-<<<<<<< HEAD
  * @modules java.base/jdk.internal.misc
- *          jdk.jlink/jdk.tools.jmod
-=======
- * @modules java.base/jdk.internal.module
->>>>>>> 115c519d
  *          jdk.compiler
- *          jdk.jlink
  * @build ModuleReaderTest CompilerUtils JarUtils
  * @run testng ModuleReaderTest
  * @summary Basic tests for java.lang.module.ModuleReader
@@ -55,12 +49,9 @@
 import java.util.HashSet;
 import java.util.List;
 import java.util.Optional;
-<<<<<<< HEAD
 import java.util.Set;
 import java.util.stream.Collectors;
-=======
 import java.util.spi.ToolProvider;
->>>>>>> 115c519d
 
 import jdk.internal.misc.SharedSecrets;
 
