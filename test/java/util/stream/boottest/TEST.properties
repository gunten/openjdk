--- conflicted
+++ resolved
@@ -1,10 +1,4 @@
 # This file identifies root(s) of the test-ng hierarchy.
 
-<<<<<<< HEAD
-TestNG.dirs = java.base
-bootclasspath.dirs = java.base
-lib.dirs = /java/util/stream/bootlib/java.base
-=======
 TestNG.dirs = .
-lib.dirs = /java/util/stream/bootlib
->>>>>>> 2abecbe8
+lib.dirs = /java/util/stream/bootlib