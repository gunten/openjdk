/*
 * Copyright (c) 2015, 2016, Oracle and/or its affiliates. All rights reserved.
 * DO NOT ALTER OR REMOVE COPYRIGHT NOTICES OR THIS FILE HEADER.
 *
 * This code is free software; you can redistribute it and/or modify it
 * under the terms of the GNU General Public License version 2 only, as
 * published by the Free Software Foundation.  Oracle designates this
 * particular file as subject to the "Classpath" exception as provided
 * by Oracle in the LICENSE file that accompanied this code.
 *
 * This code is distributed in the hope that it will be useful, but WITHOUT
 * ANY WARRANTY; without even the implied warranty of MERCHANTABILITY or
 * FITNESS FOR A PARTICULAR PURPOSE.  See the GNU General Public License
 * version 2 for more details (a copy is included in the LICENSE file that
 * accompanied this code).
 *
 * You should have received a copy of the GNU General Public License version
 * 2 along with this work; if not, write to the Free Software Foundation,
 * Inc., 51 Franklin St, Fifth Floor, Boston, MA 02110-1301 USA.
 *
 * Please contact Oracle, 500 Oracle Parkway, Redwood Shores, CA 94065 USA
 * or visit www.oracle.com if you need additional information or have any
 * questions.
 */

/*
 * @test
 * @summary tests on constant folding of unsafe get operations
 * @library /testlibrary
 *
 * @requires vm.flavor == "server"
 *
 * @modules java.base/jdk.internal.org.objectweb.asm
 *          java.base/jdk.internal.vm.annotation
 *          java.base/jdk.internal.misc
 *
 * @run main/bootclasspath/othervm -XX:+UnlockDiagnosticVMOptions
 *                                 -Xbatch -XX:-TieredCompilation
 *                                 -XX:+FoldStableValues
 *                                 -XX:CompileCommand=dontinline,compiler.unsafe.UnsafeGetConstantField::checkGetAddress
 *                                 -XX:CompileCommand=dontinline,*::test*
 *                                 -XX:+UseUnalignedAccesses
<<<<<<< HEAD
 *                                 --add-reads=java.base=ALL-UNNAMED
=======
 *                                 -XaddReads:java.base=ALL-UNNAMED
>>>>>>> a642a57c
 *                                 compiler.unsafe.UnsafeGetConstantField
 *
 * @run main/bootclasspath/othervm -XX:+UnlockDiagnosticVMOptions
 *                                 -Xbatch -XX:-TieredCompilation
 *                                 -XX:+FoldStableValues
 *                                 -XX:CompileCommand=dontinline,compiler.unsafe.UnsafeGetConstantField::checkGetAddress
 *                                 -XX:CompileCommand=dontinline,*::test*
 *                                 -XX:CompileCommand=inline,*Unsafe::get*
 *                                 -XX:-UseUnalignedAccesses
<<<<<<< HEAD
 *                                 --add-reads=java.base=ALL-UNNAMED
=======
 *                                 -XaddReads:java.base=ALL-UNNAMED
>>>>>>> a642a57c
 *                                 compiler.unsafe.UnsafeGetConstantField
 */

package compiler.unsafe;

import jdk.internal.misc.Unsafe;
import jdk.internal.org.objectweb.asm.ClassWriter;
import jdk.internal.org.objectweb.asm.FieldVisitor;
import jdk.internal.org.objectweb.asm.MethodVisitor;
import jdk.internal.org.objectweb.asm.Opcodes;
import jdk.internal.org.objectweb.asm.Type;
import jdk.internal.vm.annotation.Stable;
import jdk.test.lib.Asserts;
import jdk.test.lib.Platform;

import java.io.IOException;
import java.nio.file.Files;
import java.nio.file.Path;
import java.nio.file.Paths;

import static jdk.internal.org.objectweb.asm.Opcodes.ACC_FINAL;
import static jdk.internal.org.objectweb.asm.Opcodes.ACC_PUBLIC;
import static jdk.internal.org.objectweb.asm.Opcodes.ACC_STATIC;
import static jdk.internal.org.objectweb.asm.Opcodes.ACONST_NULL;
import static jdk.internal.org.objectweb.asm.Opcodes.ALOAD;
import static jdk.internal.org.objectweb.asm.Opcodes.ARETURN;
import static jdk.internal.org.objectweb.asm.Opcodes.DUP;
import static jdk.internal.org.objectweb.asm.Opcodes.GETFIELD;
import static jdk.internal.org.objectweb.asm.Opcodes.GETSTATIC;
import static jdk.internal.org.objectweb.asm.Opcodes.INVOKESPECIAL;
import static jdk.internal.org.objectweb.asm.Opcodes.INVOKESTATIC;
import static jdk.internal.org.objectweb.asm.Opcodes.INVOKEVIRTUAL;
import static jdk.internal.org.objectweb.asm.Opcodes.NEW;
import static jdk.internal.org.objectweb.asm.Opcodes.PUTFIELD;
import static jdk.internal.org.objectweb.asm.Opcodes.PUTSTATIC;
import static jdk.internal.org.objectweb.asm.Opcodes.RETURN;

public class UnsafeGetConstantField {
    static final Class<?> THIS_CLASS = UnsafeGetConstantField.class;
    static final Unsafe U = Unsafe.getUnsafe();

    public static void main(String[] args) {
        if (!Platform.isServer()) {
            throw new Error("TESTBUG: Not server VM");
        }
        testUnsafeGetAddress();
        testUnsafeGetField();
        testUnsafeGetFieldUnaligned();
        System.out.println("TEST PASSED");
    }

    static final long nativeAddr = U.allocateMemory(16);
    static void testUnsafeGetAddress() {
        long cookie = 0x12345678L;
        U.putAddress(nativeAddr, cookie);
        for (int i = 0; i < 20_000; i++) {
            Asserts.assertEquals(checkGetAddress(), cookie);
        }
    }

    static long checkGetAddress() {
        return U.getAddress(nativeAddr);
    }

    static void testUnsafeGetField() {
        int[] testedFlags = new int[] { 0, ACC_STATIC, ACC_FINAL, (ACC_STATIC | ACC_FINAL) };
        boolean[] boolValues = new boolean[] { false, true };
        String[] modes = new String[] { "", "Volatile" };

        for (JavaType t : JavaType.values()) {
            for (int flags : testedFlags) {
                for (boolean stable : boolValues) {
                    for (boolean hasDefaultValue : boolValues) {
                        for (String suffix : modes) {
                            runTest(t, flags, stable, hasDefaultValue, suffix);
                        }
                    }
                }
            }
        }
    }

    static void testUnsafeGetFieldUnaligned() {
        JavaType[] types = new JavaType[] { JavaType.S, JavaType.C, JavaType.I, JavaType.J };
        int[] testedFlags = new int[] { 0, ACC_STATIC, ACC_FINAL, (ACC_STATIC | ACC_FINAL) };
        boolean[] boolValues = new boolean[] { false, true };

        for (JavaType t : types) {
            for (int flags : testedFlags) {
                for (boolean stable : boolValues) {
                    for (boolean hasDefaultValue : boolValues) {
                        runTest(t, flags, stable, hasDefaultValue, "Unaligned");
                    }
                }
            }
        }
    }

    static void runTest(JavaType t, int flags, boolean stable, boolean hasDefaultValue, String postfix) {
        Generator g = new Generator(t, flags, stable, hasDefaultValue, postfix);
        Test test = g.generate();
        System.err.printf("type=%s flags=%d stable=%b default=%b post=%s\n",
                          t.typeName, flags, stable, hasDefaultValue, postfix);
        try {
            Object expected = hasDefaultValue ? t.defaultValue : t.value;
            // Trigger compilation
            for (int i = 0; i < 20_000; i++) {
                Asserts.assertEQ(expected, test.testDirect(), "i = "+ i +" direct read returns wrong value");
                Asserts.assertEQ(expected, test.testUnsafe(), "i = "+ i +" unsafe read returns wrong value");
            }

            test.changeToDefault();
            if (!hasDefaultValue && (stable || g.isFinal())) {
                Asserts.assertEQ(t.value, test.testDirect(),
                        "direct read doesn't return prev value");
                Asserts.assertEQ(test.testDirect(), test.testUnsafe());
            } else {
                Asserts.assertEQ(t.defaultValue, test.testDirect(),
                        "direct read doesn't return default value");
                Asserts.assertEQ(test.testDirect(), test.testUnsafe(),
                        "direct and unsafe reads return different values");
            }
        } catch (Throwable e) {
            try {
                g.dump();
            } catch (IOException io) {
                io.printStackTrace();
            }
            throw e;
        }
    }

    public interface Test {
        Object testDirect();
        Object testUnsafe();
        void changeToDefault();
    }

    enum JavaType {
        Z("Boolean", true, false),
        B("Byte", new Byte((byte) -1), new Byte((byte) 0)),
        S("Short", new Short((short) -1), new Short((short) 0)),
        C("Char", Character.MAX_VALUE, '\0'),
        I("Int", -1, 0),
        J("Long", -1L, 0L),
        F("Float", -1F, 0F),
        D("Double", -1D, 0D),
        L("Object", "", null);

        String typeName;
        Object value;
        Object defaultValue;
        String wrapper;
        JavaType(String name, Object value, Object defaultValue) {
            this.typeName = name;
            this.value = value;
            this.defaultValue = defaultValue;
            this.wrapper = internalName(value.getClass());
        }

        String desc() {
            if (this == JavaType.L) {
                return "Ljava/lang/Object;";
            } else {
                return name();
            }
        }
    }

    static String internalName(Class cls) {
        return cls.getName().replace('.', '/');
    }
    static String descriptor(Class cls) {
        return String.format("L%s;", internalName(cls));
    }

    /**
     * Sample generated class:
     * static class T1 implements Test {
     *   final int f = -1;
     *   static final long FIELD_OFFSET;
     *   static final T1 t = new T1();
     *   static {
     *     FIELD_OFFSET = U.objectFieldOffset(T1.class.getDeclaredField("f"));
     *   }
     *   public Object testDirect()  { return t.f; }
     *   public Object testUnsafe()  { return U.getInt(t, FIELD_OFFSET); }
     *   public void changeToDefault() { U.putInt(t, 0, FIELD_OFFSET); }
     * }
     */
    static class Generator {
        static final String FIELD_NAME = "f";
        static final String UNSAFE_NAME = internalName(Unsafe.class);
        static final String UNSAFE_DESC = descriptor(Unsafe.class);

        final JavaType type;
        final int flags;
        final boolean stable;
        final boolean hasDefaultValue;
        final String nameSuffix;

        final String name;
        final String className;
        final String classDesc;
        final String fieldDesc;
        final byte[] classFile;

        Generator(JavaType t, int flags, boolean stable, boolean hasDefaultValue, String suffix) {
            this.type = t;
            this.flags = flags;
            this.stable = stable;
            this.hasDefaultValue = hasDefaultValue;
            this.nameSuffix = suffix;

            fieldDesc = type.desc();
            name = String.format("Test%s%s__f=%d__s=%b__d=%b",
                    type.typeName, suffix, flags, stable, hasDefaultValue);
            className = "java/lang/invoke/" + name;
            classDesc = String.format("L%s;", className);
            classFile = generateClassFile();
        }

        byte[] generateClassFile() {
            ClassWriter cw = new ClassWriter(ClassWriter.COMPUTE_MAXS | ClassWriter.COMPUTE_FRAMES);
            cw.visit(Opcodes.V1_8, Opcodes.ACC_PUBLIC | Opcodes.ACC_SUPER, className, null, "java/lang/Object",
                    new String[]{ internalName(Test.class) });

            // Declare fields
            cw.visitField(ACC_FINAL | ACC_STATIC, "t", classDesc, null, null).visitEnd();
            cw.visitField(ACC_FINAL | ACC_STATIC, "FIELD_OFFSET", "J", null, null).visitEnd();
            cw.visitField(ACC_FINAL | ACC_STATIC, "U", UNSAFE_DESC, null, null).visitEnd();
            if (isStatic()) {
                cw.visitField(ACC_FINAL | ACC_STATIC, "STATIC_BASE", "Ljava/lang/Object;", null, null).visitEnd();
            }

            FieldVisitor fv = cw.visitField(flags, FIELD_NAME, fieldDesc, null, null);
            if (stable) {
                fv.visitAnnotation(descriptor(Stable.class), true);
            }
            fv.visitEnd();

            // Methods
            {   // <init>
                MethodVisitor mv = cw.visitMethod(ACC_PUBLIC, "<init>", "()V", null, null);
                mv.visitCode();

                mv.visitVarInsn(ALOAD, 0);
                mv.visitMethodInsn(INVOKESPECIAL, "java/lang/Object", "<init>", "()V", false);
                if (!isStatic()) {
                    initField(mv);
                }
                mv.visitInsn(RETURN);

                mv.visitMaxs(0, 0);
                mv.visitEnd();
            }

            {   // public Object testDirect() { return t.f; }
                MethodVisitor mv = cw.visitMethod(ACC_PUBLIC, "testDirect", "()Ljava/lang/Object;", null, null);
                mv.visitCode();

                getFieldValue(mv);
                wrapResult(mv);
                mv.visitInsn(ARETURN);

                mv.visitMaxs(0, 0);
                mv.visitEnd();
            }

            {   // public Object testUnsafe() { return U.getInt(t, FIELD_OFFSET); }
                MethodVisitor mv = cw.visitMethod(ACC_PUBLIC, "testUnsafe", "()Ljava/lang/Object;", null, null);
                mv.visitCode();

                getFieldValueUnsafe(mv);
                wrapResult(mv);
                mv.visitInsn(ARETURN);

                mv.visitMaxs(0, 0);
                mv.visitEnd();
            }

            {   // public void changeToDefault() { U.putInt(t, FIELD_OFFSET, 0); }
                MethodVisitor mv = cw.visitMethod(ACC_PUBLIC, "changeToDefault", "()V", null, null);
                mv.visitCode();
                getUnsafe(mv);
                if (isStatic()) {
                    mv.visitFieldInsn(GETSTATIC, className, "STATIC_BASE", "Ljava/lang/Object;");
                } else {
                    mv.visitFieldInsn(GETSTATIC, className, "t", classDesc);
                }
                mv.visitFieldInsn(GETSTATIC, className, "FIELD_OFFSET", "J");

                if (type.defaultValue != null) {
                    mv.visitLdcInsn(type.defaultValue);
                } else {
                    mv.visitInsn(ACONST_NULL);
                }
                String name = "put" + type.typeName + nameSuffix;
                mv.visitMethodInsn(INVOKEVIRTUAL, UNSAFE_NAME, name, "(Ljava/lang/Object;J" + type.desc()+ ")V", false);
                mv.visitInsn(RETURN);

                mv.visitMaxs(0, 0);
                mv.visitEnd();
            }

            {   // <clinit>
                MethodVisitor mv = cw.visitMethod(ACC_STATIC, "<clinit>", "()V", null, null);
                mv.visitCode();

                // Cache Unsafe instance
                mv.visitMethodInsn(INVOKESTATIC, UNSAFE_NAME, "getUnsafe", "()"+UNSAFE_DESC, false);
                mv.visitFieldInsn(PUTSTATIC, className, "U", UNSAFE_DESC);

                // Create test object instance
                mv.visitTypeInsn(NEW, className);
                mv.visitInsn(DUP);
                mv.visitMethodInsn(INVOKESPECIAL, className, "<init>", "()V", false);
                mv.visitFieldInsn(PUTSTATIC, className, "t", classDesc);

                // Compute field offset
                getUnsafe(mv);
                getField(mv);
                mv.visitMethodInsn(INVOKEVIRTUAL, UNSAFE_NAME, (isStatic() ? "staticFieldOffset" : "objectFieldOffset"),
                        "(Ljava/lang/reflect/Field;)J", false);
                mv.visitFieldInsn(PUTSTATIC, className, "FIELD_OFFSET", "J");

                // Compute base offset for static field
                if (isStatic()) {
                    getUnsafe(mv);
                    getField(mv);
                    mv.visitMethodInsn(INVOKEVIRTUAL, UNSAFE_NAME, "staticFieldBase", "(Ljava/lang/reflect/Field;)Ljava/lang/Object;", false);
                    mv.visitFieldInsn(PUTSTATIC, className, "STATIC_BASE", "Ljava/lang/Object;");
                    initField(mv);
                }

                mv.visitInsn(RETURN);
                mv.visitMaxs(0, 0);
                mv.visitEnd();
            }

            return cw.toByteArray();
        }

        Test generate() {
            Class<?> c = U.defineClass(className, classFile, 0, classFile.length, THIS_CLASS.getClassLoader(), null);
            try {
                return (Test) c.newInstance();
            } catch(Exception e) {
                throw new Error(e);
            }
        }

        boolean isStatic() {
            return (flags & ACC_STATIC) > 0;
        }
        boolean isFinal() {
            return (flags & ACC_FINAL) > 0;
        }
        void getUnsafe(MethodVisitor mv) {
            mv.visitFieldInsn(GETSTATIC, className, "U", UNSAFE_DESC);
        }
        void getField(MethodVisitor mv) {
            mv.visitLdcInsn(Type.getType(classDesc));
            mv.visitLdcInsn(FIELD_NAME);
            mv.visitMethodInsn(INVOKEVIRTUAL, "java/lang/Class", "getDeclaredField", "(Ljava/lang/String;)Ljava/lang/reflect/Field;", false);
        }
        void getFieldValue(MethodVisitor mv) {
            if (isStatic()) {
                mv.visitFieldInsn(GETSTATIC, className, FIELD_NAME, fieldDesc);
            } else {
                mv.visitFieldInsn(GETSTATIC, className, "t", classDesc);
                mv.visitFieldInsn(GETFIELD, className, FIELD_NAME, fieldDesc);
            }
        }
        void getFieldValueUnsafe(MethodVisitor mv) {
            getUnsafe(mv);
            if (isStatic()) {
                mv.visitFieldInsn(GETSTATIC, className, "STATIC_BASE", "Ljava/lang/Object;");
            } else {
                mv.visitFieldInsn(GETSTATIC, className, "t", classDesc);
            }
            mv.visitFieldInsn(GETSTATIC, className, "FIELD_OFFSET", "J");
            String name = "get" + type.typeName + nameSuffix;
            mv.visitMethodInsn(INVOKEVIRTUAL, UNSAFE_NAME, name, "(Ljava/lang/Object;J)" + type.desc(), false);
        }
        void wrapResult(MethodVisitor mv) {
            if (type != JavaType.L) {
                String desc = String.format("(%s)L%s;", type.desc(), type.wrapper);
                mv.visitMethodInsn(INVOKESTATIC, type.wrapper, "valueOf", desc, false);
            }
        }
        void initField(MethodVisitor mv) {
            if (hasDefaultValue) {
                return; // Nothing to do
            }
            if (!isStatic()) {
                mv.visitVarInsn(ALOAD, 0);
            }
            mv.visitLdcInsn(type.value);
            mv.visitFieldInsn((isStatic() ? PUTSTATIC : PUTFIELD), className, FIELD_NAME, fieldDesc);
        }

        public void dump() throws IOException {
            Path path = Paths.get(".", name + ".class").toAbsolutePath();
            System.err.println("dumping test class to " + path);
            Files.write(path, classFile);
        }
    }
}<|MERGE_RESOLUTION|>--- conflicted
+++ resolved
@@ -40,11 +40,7 @@
  *                                 -XX:CompileCommand=dontinline,compiler.unsafe.UnsafeGetConstantField::checkGetAddress
  *                                 -XX:CompileCommand=dontinline,*::test*
  *                                 -XX:+UseUnalignedAccesses
-<<<<<<< HEAD
  *                                 --add-reads=java.base=ALL-UNNAMED
-=======
- *                                 -XaddReads:java.base=ALL-UNNAMED
->>>>>>> a642a57c
  *                                 compiler.unsafe.UnsafeGetConstantField
  *
  * @run main/bootclasspath/othervm -XX:+UnlockDiagnosticVMOptions
@@ -54,11 +50,7 @@
  *                                 -XX:CompileCommand=dontinline,*::test*
  *                                 -XX:CompileCommand=inline,*Unsafe::get*
  *                                 -XX:-UseUnalignedAccesses
-<<<<<<< HEAD
  *                                 --add-reads=java.base=ALL-UNNAMED
-=======
- *                                 -XaddReads:java.base=ALL-UNNAMED
->>>>>>> a642a57c
  *                                 compiler.unsafe.UnsafeGetConstantField
  */
 
