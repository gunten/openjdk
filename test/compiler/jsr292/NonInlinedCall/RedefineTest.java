--- conflicted
+++ resolved
@@ -34,23 +34,12 @@
  * @run main compiler.jsr292.NonInlinedCall.Agent agent.jar compiler.jsr292.NonInlinedCall.RedefineTest
  * @run main ClassFileInstaller sun.hotspot.WhiteBox
  *                              sun.hotspot.WhiteBox$WhiteBoxPermission
-<<<<<<< HEAD
  *                              compiler.jsr292.NonInlinedCall.RedefineTest
  * @run main/bootclasspath -javaagent:agent.jar
  *                         -XX:+IgnoreUnrecognizedVMOptions
  *                         -XX:+UnlockDiagnosticVMOptions -XX:+WhiteBoxAPI
  *                         -Xbatch -XX:-TieredCompilation -XX:CICompilerCount=1
  *                         compiler.jsr292.NonInlinedCall.RedefineTest
-=======
- *                              java.lang.invoke.RedefineTest
- *                              Agent
- * @run main Agent agent.jar java.lang.invoke.RedefineTest
- * @run main/othervm -Xbootclasspath/a:. -javaagent:agent.jar
- *                   -XX:+IgnoreUnrecognizedVMOptions
- *                   -XX:+UnlockDiagnosticVMOptions -XX:+WhiteBoxAPI
- *                   -Xbatch -XX:-TieredCompilation -XX:CICompilerCount=1
- *                      java.lang.invoke.RedefineTest
->>>>>>> 7e8e0944
  */
 
 package compiler.jsr292.NonInlinedCall;
