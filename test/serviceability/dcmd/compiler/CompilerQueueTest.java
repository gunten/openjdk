/*
 * Copyright (c) 2014, 2015, Oracle and/or its affiliates. All rights reserved.
 * DO NOT ALTER OR REMOVE COPYRIGHT NOTICES OR THIS FILE HEADER.
 *
 * This code is free software; you can redistribute it and/or modify it
 * under the terms of the GNU General Public License version 2 only, as
 * published by the Free Software Foundation.
 *
 * This code is distributed in the hope that it will be useful, but WITHOUT
 * ANY WARRANTY; without even the implied warranty of MERCHANTABILITY or
 * FITNESS FOR A PARTICULAR PURPOSE.  See the GNU General Public License
 * version 2 for more details (a copy is included in the LICENSE file that
 * accompanied this code).
 *
 * You should have received a copy of the GNU General Public License version
 * 2 along with this work; if not, write to the Free Software Foundation,
 * Inc., 51 Franklin St, Fifth Floor, Boston, MA 02110-1301 USA.
 *
 * Please contact Oracle, 500 Oracle Parkway, Redwood Shores, CA 94065 USA
 * or visit www.oracle.com if you need additional information or have any
 * questions.
 */

/*
 * @test CompilerQueueTest
 * @bug 8054889
 * @library /testlibrary
 * @modules java.base/sun.misc
 *          java.compiler
 *          java.management
 *          jdk.jvmstat/sun.jvmstat.monitor
 * @ignore 8069160
<<<<<<< HEAD
 * @build jdk.test.lib.*
 * @build jdk.test.lib.dcmd.*
 * @run testng CompilerQueueTest
=======
 * @build com.oracle.java.testlibrary.*
 * @build com.oracle.java.testlibrary.dcmd.*
 * @run testng/othervm CompilerQueueTest
>>>>>>> eec33e73
 * @run testng/othervm -XX:-TieredCompilation CompilerQueueTest
 * @run testng/othervm -Xint CompilerQueueTest
 * @summary Test of diagnostic command Compiler.queue
 */

import jdk.test.lib.OutputAnalyzer;
import jdk.test.lib.dcmd.CommandExecutor;
import jdk.test.lib.dcmd.JMXExecutor;
import org.testng.annotations.Test;

import java.util.Iterator;

public class CompilerQueueTest {

    /**
     * This test calls Jcmd (diagnostic command tool) Compiler.queue and
     * then parses the output, making sure that the output look ok.
     *
     *
     * Output example:
     *
     * Contents of C1 compile queue
     * ----------------------------
     * 73       3       java.lang.AbstractStringBuilder::append (50 bytes)
     * 74       1       java.util.TreeMap::size (5 bytes)
     * 75       3       java.lang.StringBuilder::append (8 bytes)
     * 83       3       java.util.TreeMap$ValueIterator::next (8 bytes)
     * 84       1       javax.management.MBeanFeatureInfo::getName (5 bytes)
     * ----------------------------
     * Contents of C2 compile queue
     * ----------------------------
     * Empty
     * ----------------------------
     *
     **/

    public void run(CommandExecutor executor) {

        // Get output from dcmd (diagnostic command)
        OutputAnalyzer output = executor.execute("Compiler.queue");
        Iterator<String> lines = output.asLines().iterator();

        while (lines.hasNext()) {
            String str = lines.next();
            if (str.startsWith("Contents of C")) {
                match(lines.next(), "----------------------------");
                str = lines.next();
                if (!str.equals("Empty")) {
                    while (str.charAt(0) != '-') {
                        validateMethodLine(str);
                        str = lines.next();
                    }
                } else {
                    str = lines.next();
                }
                match(str,"----------------------------");
            } else {
                Assert.fail("Failed parsing dcmd queue, line: " + str);
            }
        }
    }

    private static void validateMethodLine(String str) {
        // Skip until package/class name begins. Trim to remove whitespace that
        // may differ.
        String name = str.substring(14).trim();
        int sep = name.indexOf("::");
        if (sep == -1) {
            Assert.fail("Failed dcmd queue, didn't find separator :: in: " + name);
        }
        try {
            Class.forName(name.substring(0, sep));
        } catch (ClassNotFoundException e) {
            Assert.fail("Failed dcmd queue, Class for name: " + str);
        }
    }

    public static void match(String line, String str) {
        if (!line.equals(str)) {
            Assert.fail("String equals: " + line + ", " + str);
        }
    }

    @Test
    public void jmx() {
        run(new JMXExecutor());
    }
}<|MERGE_RESOLUTION|>--- conflicted
+++ resolved
@@ -30,15 +30,9 @@
  *          java.management
  *          jdk.jvmstat/sun.jvmstat.monitor
  * @ignore 8069160
-<<<<<<< HEAD
  * @build jdk.test.lib.*
  * @build jdk.test.lib.dcmd.*
- * @run testng CompilerQueueTest
-=======
- * @build com.oracle.java.testlibrary.*
- * @build com.oracle.java.testlibrary.dcmd.*
  * @run testng/othervm CompilerQueueTest
->>>>>>> eec33e73
  * @run testng/othervm -XX:-TieredCompilation CompilerQueueTest
  * @run testng/othervm -Xint CompilerQueueTest
  * @summary Test of diagnostic command Compiler.queue
