--- conflicted
+++ resolved
@@ -597,14 +597,9 @@
 }
 
     void checkModuleDeprecation(boolean found) {
-<<<<<<< HEAD
         checkOutput("moduleA-summary.html", found,
-                "<div class=\"deprecatedContent\"><span class=\"deprecatedLabel\">Deprecated.</span>\n"
-=======
-        checkOutput("module1-summary.html", found,
                 "<div class=\"deprecatedContent\"><span class=\"deprecatedLabel\">Deprecated, for removal:"
                 + " This API element is subject to removal in a future version. </span>\n"
->>>>>>> f3c7ad13
                 + "<div class=\"block\"><span class=\"deprecationComment\">This module is deprecated.</span></div>\n"
                 + "</div>");
         checkOutput("deprecated-list.html", found,
