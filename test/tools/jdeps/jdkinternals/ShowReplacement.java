/*
 * Copyright (c) 2016, Oracle and/or its affiliates. All rights reserved.
 * DO NOT ALTER OR REMOVE COPYRIGHT NOTICES OR THIS FILE HEADER.
 *
 * This code is free software; you can redistribute it and/or modify it
 * under the terms of the GNU General Public License version 2 only, as
 * published by the Free Software Foundation.
 *
 * This code is distributed in the hope that it will be useful, but WITHOUT
 * ANY WARRANTY; without even the implied warranty of MERCHANTABILITY or
 * FITNESS FOR A PARTICULAR PURPOSE.  See the GNU General Public License
 * version 2 for more details (a copy is included in the LICENSE file that
 * accompanied this code).
 *
 * You should have received a copy of the GNU General Public License version
 * 2 along with this work; if not, write to the Free Software Foundation,
 * Inc., 51 Franklin St, Fifth Floor, Boston, MA 02110-1301 USA.
 *
 * Please contact Oracle, 500 Oracle Parkway, Redwood Shores, CA 94065 USA
 * or visit www.oracle.com if you need additional information or have any
 * questions.
 */

/*
 * @test
 * @bug 8159524
 * @summary Tests JDK internal APIs with and without replacements
 * @library ../lib
 * @modules jdk.jdeps/com.sun.tools.jdeps
 * @build CompilerUtils JdepsUtil
 * @run testng ShowReplacement
 */

import java.nio.file.Path;
import java.nio.file.Paths;
import java.util.Map;

import org.testng.annotations.BeforeTest;
import org.testng.annotations.Test;

import static org.testng.Assert.assertEquals;
import static org.testng.Assert.assertTrue;

public class ShowReplacement {
    private static final String TEST_SRC = System.getProperty("test.src");

    private static final Path CLASSES_DIR = Paths.get("classes");

    private static final Map<String, String> REPLACEMENTS = Map.of(
        "sun.security.util.HostnameChecker",
        "Use javax.net.ssl.SSLParameters.setEndpointIdentificationAlgorithm(\"HTTPS\") @since 1.7",
        "",
        "or javax.net.ssl.HttpsURLConnection.setHostnameVerifier() @since 1.4");

    /**
     * Compiles classes used by the test
     */
    @BeforeTest
    public void compileAll() throws Exception {
        CompilerUtils.cleanDir(CLASSES_DIR);

        Path tmp = Paths.get("tmp");
        assertTrue(CompilerUtils.compile(Paths.get(TEST_SRC, "src", "apple"), tmp));
        assertTrue(CompilerUtils.compile(Paths.get(TEST_SRC, "src", "q"),
                                         CLASSES_DIR,
<<<<<<< HEAD
                                         "--add-exports=java.base/sun.security.util=ALL-UNNAMED"));
=======
                                         "-cp", tmp.toString(),
                                         "-XaddExports:java.base/sun.security.util=ALL-UNNAMED"));
>>>>>>> b4763520
    }

    @Test
    public void withReplacement() {
        Path file = Paths.get("q", "WithRepl.class");
        String[] output = JdepsUtil.jdeps("-jdkinternals", CLASSES_DIR.resolve(file).toString());
        int i = 0;
        while (!output[i].contains("Suggested Replacement")) {
            i++;
        }

        // must match the number of JDK internal APIs
        int count = output.length-i-2;
        assertEquals(count, REPLACEMENTS.size());

        for (int j=i+2; j < output.length; j++) {
            String line = output[j];
            int pos = line.indexOf("Use ");
            if (pos < 0)
                pos = line.indexOf("or");

            assertTrue(pos > 0);
            String name = line.substring(0, pos).trim();
            String repl = line.substring(pos, line.length()).trim();
            assertEquals(REPLACEMENTS.get(name), repl);
        }
    }

    /*
     * A JDK internal class has been removed while its package still exists.
     */
    @Test
    public void noReplacement() {
        Path file = Paths.get("q", "NoRepl.class");
        String[] output = JdepsUtil.jdeps("-jdkinternals", CLASSES_DIR.resolve(file).toString());
        int i = 0;
        // expect no replacement
        while (i < output.length && !output[i].contains("Suggested Replacement")) {
            i++;
        }

        // no replacement
        assertEquals(output.length-i, 0);
    }

    /*
     * A JDK internal package has been removed.
     */
    @Test
    public void removedPackage() {
        Path file = Paths.get("q", "RemovedPackage.class");
        String[] output = JdepsUtil.jdeps("-jdkinternals", CLASSES_DIR.resolve(file).toString());
        int i = 0;
        // expect no replacement
        while (i < output.length && !output[i].contains("Suggested Replacement")) {
            i++;
        }

        // no replacement
        assertEquals(output.length-i, 0);
    }
}<|MERGE_RESOLUTION|>--- conflicted
+++ resolved
@@ -63,12 +63,8 @@
         assertTrue(CompilerUtils.compile(Paths.get(TEST_SRC, "src", "apple"), tmp));
         assertTrue(CompilerUtils.compile(Paths.get(TEST_SRC, "src", "q"),
                                          CLASSES_DIR,
-<<<<<<< HEAD
+                                         "-cp", tmp.toString(),
                                          "--add-exports=java.base/sun.security.util=ALL-UNNAMED"));
-=======
-                                         "-cp", tmp.toString(),
-                                         "-XaddExports:java.base/sun.security.util=ALL-UNNAMED"));
->>>>>>> b4763520
     }
 
     @Test
