/*
 * Copyright (c) 2014, 2016, Oracle and/or its affiliates. All rights reserved.
 * DO NOT ALTER OR REMOVE COPYRIGHT NOTICES OR THIS FILE HEADER.
 *
 * This code is free software; you can redistribute it and/or modify it
 * under the terms of the GNU General Public License version 2 only, as
 * published by the Free Software Foundation.
 *
 * This code is distributed in the hope that it will be useful, but WITHOUT
 * ANY WARRANTY; without even the implied warranty of MERCHANTABILITY or
 * FITNESS FOR A PARTICULAR PURPOSE.  See the GNU General Public License
 * version 2 for more details (a copy is included in the LICENSE file that
 * accompanied this code).
 *
 * You should have received a copy of the GNU General Public License version
 * 2 along with this work; if not, write to the Free Software Foundation,
 * Inc., 51 Franklin St, Fifth Floor, Boston, MA 02110-1301 USA.
 *
 * Please contact Oracle, 500 Oracle Parkway, Redwood Shores, CA 94065 USA
 * or visit www.oracle.com if you need additional information or have any
 * questions.
 */

/**
 * @test
 * @library /lib/testlibrary
 * @modules jdk.compiler
 * @build AddExportsTest CompilerUtils jdk.testlibrary.*
 * @run testng AddExportsTest
 * @summary Basic tests for java --add-exports
 */

import java.nio.file.Path;
import java.nio.file.Paths;
import java.util.stream.Stream;

import jdk.testlibrary.OutputAnalyzer;
import static jdk.testlibrary.ProcessTools.*;

import org.testng.annotations.BeforeTest;
import org.testng.annotations.DataProvider;
import org.testng.annotations.Test;
import static org.testng.Assert.*;


@Test
public class AddExportsTest {

    private static final String TEST_SRC = System.getProperty("test.src");

    private static final Path SRC_DIR = Paths.get(TEST_SRC, "src");
    private static final Path MODS_DIR = Paths.get("mods");
    private static final Path UPGRADE_MODS_DIRS = Paths.get("upgrademods");

    // test module m1 that uses Unsafe
    private static final String TEST1_MODULE = "m1";
    private static final String TEST1_MAIN_CLASS = "jdk.test1.Main";

    // test module m2 uses java.transaction internals
    private static final String TEST2_MODULE = "m2";
    private static final String TEST2_MAIN_CLASS = "jdk.test2.Main";

    // test module m3 uses m4 internals
    private static final String TEST3_MODULE = "m3";
    private static final String TEST3_MAIN_CLASS = "jdk.test3.Main";
    private static final String TEST4_MODULE = "m4";


    @BeforeTest
    public void compileTestModules() throws Exception {

        // javac -d mods/m1 src/m1/**
        boolean compiled = CompilerUtils.compile(
                SRC_DIR.resolve(TEST1_MODULE),
                MODS_DIR.resolve(TEST1_MODULE),
                "--add-exports", "java.base/jdk.internal.misc=m1");
        assertTrue(compiled, "module " + TEST1_MODULE + " did not compile");

        // javac -d upgrademods/java.transaction src/java.transaction/**
        compiled = CompilerUtils.compile(
                SRC_DIR.resolve("java.transaction"),
                UPGRADE_MODS_DIRS.resolve("java.transaction"));
        assertTrue(compiled, "module java.transaction did not compile");

        // javac --upgrade-module-path upgrademods -d mods/m2 src/m2/**
        compiled = CompilerUtils.compile(
                SRC_DIR.resolve(TEST2_MODULE),
                MODS_DIR.resolve(TEST2_MODULE),
                "--upgrade-module-path", UPGRADE_MODS_DIRS.toString(),
                "--add-exports", "java.transaction/javax.transaction.internal=m2");
        assertTrue(compiled, "module " + TEST2_MODULE + " did not compile");

        // javac -d mods/m3 src/m3/**
        compiled = CompilerUtils.compile(
                SRC_DIR.resolve(TEST3_MODULE),
                MODS_DIR.resolve(TEST3_MODULE));
        assertTrue(compiled, "module " + TEST3_MODULE + " did not compile");

        // javac -d mods/m4 src/m4/**
        compiled = CompilerUtils.compile(
                SRC_DIR.resolve(TEST4_MODULE),
                MODS_DIR.resolve(TEST4_MODULE));
        assertTrue(compiled, "module " + TEST4_MODULE + " did not compile");
    }

    /**
     * Sanity check with -version
     */
    public void testSanity() throws Exception {

        int exitValue
            =  executeTestJava("--add-exports", "java.base/jdk.internal.reflect=ALL-UNNAMED",
                               "-version")
                .outputTo(System.out)
                .errorTo(System.out)
                .getExitValue();

        assertTrue(exitValue == 0);
    }


    /**
     * Run class path application that uses jdk.internal.misc.Unsafe
     */
    public void testUnnamedModule() throws Exception {

        // java --add-exports java.base/jdk.internal.misc=ALL-UNNAMED \
        //      -cp mods/$TESTMODULE jdk.test.UsesUnsafe

        String classpath = MODS_DIR.resolve(TEST1_MODULE).toString();
        int exitValue
            = executeTestJava("--add-exports", "java.base/jdk.internal.misc=ALL-UNNAMED",
                              "-cp", classpath,
                              TEST1_MAIN_CLASS)
                .outputTo(System.out)
                .errorTo(System.out)
                .getExitValue();

        assertTrue(exitValue == 0);
    }


    /**
     * Run named module that uses jdk.internal.misc.Unsafe
     */
    public void testNamedModule() throws Exception {

        //  java --add-exports java.base/jdk.internal.misc=test \
        //       --module-path mods -m $TESTMODULE/$MAIN_CLASS

        String mid = TEST1_MODULE + "/" + TEST1_MAIN_CLASS;
        int exitValue =
            executeTestJava("--add-exports", "java.base/jdk.internal.misc=" + TEST1_MODULE,
                            "--module-path", MODS_DIR.toString(),
                            "-m", mid)
                .outputTo(System.out)
                .errorTo(System.out)
                .getExitValue();

        assertTrue(exitValue == 0);
    }


    /**
     * Test --add-exports with upgraded module
     */
    public void testWithUpgradedModule() throws Exception {

        // java --add-exports java.transaction/javax.transaction.internal=m2
        //      --upgrade-module-path upgrademods --module-path mods -m ...
        String mid = TEST2_MODULE + "/" + TEST2_MAIN_CLASS;
        int exitValue = executeTestJava(
                "--add-exports", "java.transaction/javax.transaction.internal=m2",
                "--upgrade-module-path", UPGRADE_MODS_DIRS.toString(),
                "--module-path", MODS_DIR.toString(),
                "-m", mid)
                .outputTo(System.out)
                .errorTo(System.out)
                .getExitValue();

        assertTrue(exitValue == 0);
    }


    /**
     * Test --add-exports with module that is added to the set of root modules
     * with --add-modules.
     */
    public void testWithAddMods() throws Exception {

        // java --add-exports m4/jdk.test4=m3 --module-path mods -m ...
        String mid = TEST3_MODULE + "/" + TEST3_MAIN_CLASS;
        int exitValue = executeTestJava(
                "--add-exports", "m4/jdk.test4=m3",
                "--module-path", MODS_DIR.toString(),
                "--add-modules", TEST4_MODULE,
                "-m", mid)
                .outputTo(System.out)
                .errorTo(System.out)
                .getExitValue();

        assertTrue(exitValue == 0);
    }


    /**
<<<<<<< HEAD
     * --add-exports allows duplicates
=======
     * --add-exports and --add-exports-private allows duplicates
>>>>>>> 9e46ed0a
     */
    public void testWithDuplicateOption() throws Exception {

        int exitValue
            =  executeTestJava("--add-exports", "java.base/jdk.internal.reflect=ALL-UNNAMED",
                               "--add-exports", "java.base/jdk.internal.reflect=ALL-UNNAMED",
                               "--add-exports-private", "java.base/java.util=ALL-UNNAMED",
                               "--add-exports-private", "java.base/java.util=ALL-UNNAMED",
                            "-version")
                .outputTo(System.out)
                .errorTo(System.out)
                .getExitValue();

        assertTrue(exitValue == 0);
<<<<<<< HEAD
    }


    /**
     * Exercise --add-exports with unknown values.  Warning is emitted.
     */
    @Test(dataProvider = "unknownvalues")
    public void testWithUnknownValue(String value, String ignore) throws Exception {

        //  --add-exports $VALUE -version
        int exitValue =
            executeTestJava("--add-exports", value,
                            "-version")
                .stderrShouldMatch("WARNING: .*.monkey.*")
                .outputTo(System.out)
                .errorTo(System.out)
                .getExitValue();

        assertTrue(exitValue == 0);
    }

    @DataProvider(name = "unknownvalues")
    public Object[][] unknownValues() {
        return new Object[][]{

            { "java.base/jdk.internal.misc=sun.monkey", null }, // unknown target
            { "java.monkey/sun.monkey=ALL-UNNAMED",     null }, // unknown module
            { "java.base/sun.monkey=ALL-UNNAMED",       null }, // unknown package
            { "java.monkey/sun.monkey=ALL-UNNAMED",     null }, // unknown module/package

        };
=======
>>>>>>> 9e46ed0a
    }


    private OutputAnalyzer execJava(String... options) {
        try {
            return executeTestJava(options);
        } catch (Exception e) {
            throw new Error(e);
        }
    }

    /**
     * Exercise --add-exports and --add-exports-private with unknown values.
     * Warning is emitted.
     */
    @Test(dataProvider = "unknownvalues")
    public void testWithUnknownValue(String value, String ignore) {
        Stream.of("--add-exports", "--add-exports-private")
            .forEach(option -> {
                //  --add-exports $VALUE -version
                int exitValue = execJava(option, value, "-version")
                    .stderrShouldMatch("WARNING: .*.monkey.*")
                    .outputTo(System.out)
                    .errorTo(System.out)
                    .getExitValue();

                assertTrue(exitValue == 0);
            });
    }


    @DataProvider(name = "unknownvalues")
    public Object[][] unknownValues() {
        return new Object[][]{

            { "java.base/jdk.internal.misc=sun.monkey", null }, // unknown target
            { "java.monkey/sun.monkey=ALL-UNNAMED",     null }, // unknown module
            { "java.base/sun.monkey=ALL-UNNAMED",       null }, // unknown package
            { "java.monkey/sun.monkey=ALL-UNNAMED",     null }, // unknown module/package

        };
    }


    /**
     * Exercise --add-exports and --add-exports-private with bad values
     */
    @Test(dataProvider = "badvalues")
    public void testWithBadValue(String value, String ignore) {
        Stream.of("--add-exports", "--add-exports-private")
            .forEach(option -> {
                //  --add-exports $VALUE -version
                int exitValue = execJava(option, value, "-version")
                    .outputTo(System.out)
                    .errorTo(System.out)
                    .getExitValue();

        assertTrue(exitValue != 0);
            });
    }

    @DataProvider(name = "badvalues")
    public Object[][] badValues() {
        return new Object[][]{

            { "java.base/jdk.internal.misc",            null }, // missing target
            { "java.base=ALL-UNNAMED",                  null }, // missing package
            { "java.base/=ALL-UNNAMED",                 null }  // missing package

        };
    }
}<|MERGE_RESOLUTION|>--- conflicted
+++ resolved
@@ -204,11 +204,7 @@
 
 
     /**
-<<<<<<< HEAD
-     * --add-exports allows duplicates
-=======
      * --add-exports and --add-exports-private allows duplicates
->>>>>>> 9e46ed0a
      */
     public void testWithDuplicateOption() throws Exception {
 
@@ -217,46 +213,12 @@
                                "--add-exports", "java.base/jdk.internal.reflect=ALL-UNNAMED",
                                "--add-exports-private", "java.base/java.util=ALL-UNNAMED",
                                "--add-exports-private", "java.base/java.util=ALL-UNNAMED",
-                            "-version")
-                .outputTo(System.out)
-                .errorTo(System.out)
-                .getExitValue();
-
-        assertTrue(exitValue == 0);
-<<<<<<< HEAD
-    }
-
-
-    /**
-     * Exercise --add-exports with unknown values.  Warning is emitted.
-     */
-    @Test(dataProvider = "unknownvalues")
-    public void testWithUnknownValue(String value, String ignore) throws Exception {
-
-        //  --add-exports $VALUE -version
-        int exitValue =
-            executeTestJava("--add-exports", value,
-                            "-version")
-                .stderrShouldMatch("WARNING: .*.monkey.*")
-                .outputTo(System.out)
-                .errorTo(System.out)
-                .getExitValue();
-
-        assertTrue(exitValue == 0);
-    }
-
-    @DataProvider(name = "unknownvalues")
-    public Object[][] unknownValues() {
-        return new Object[][]{
-
-            { "java.base/jdk.internal.misc=sun.monkey", null }, // unknown target
-            { "java.monkey/sun.monkey=ALL-UNNAMED",     null }, // unknown module
-            { "java.base/sun.monkey=ALL-UNNAMED",       null }, // unknown package
-            { "java.monkey/sun.monkey=ALL-UNNAMED",     null }, // unknown module/package
-
-        };
-=======
->>>>>>> 9e46ed0a
+                               "-version")
+                .outputTo(System.out)
+                .errorTo(System.out)
+                .getExitValue();
+
+        assertTrue(exitValue == 0);
     }
 
 
@@ -298,7 +260,6 @@
             { "java.monkey/sun.monkey=ALL-UNNAMED",     null }, // unknown module/package
 
         };
-    }
 
 
     /**
