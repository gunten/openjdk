/*
 * Copyright (c) 2013, 2016, Oracle and/or its affiliates. All rights reserved.
 * DO NOT ALTER OR REMOVE COPYRIGHT NOTICES OR THIS FILE HEADER.
 *
 * This code is free software; you can redistribute it and/or modify it
 * under the terms of the GNU General Public License version 2 only, as
 * published by the Free Software Foundation.
 *
 * This code is distributed in the hope that it will be useful, but WITHOUT
 * ANY WARRANTY; without even the implied warranty of MERCHANTABILITY or
 * FITNESS FOR A PARTICULAR PURPOSE.  See the GNU General Public License
 * version 2 for more details (a copy is included in the LICENSE file that
 * accompanied this code).
 *
 * You should have received a copy of the GNU General Public License version
 * 2 along with this work; if not, write to the Free Software Foundation,
 * Inc., 51 Franklin St, Fifth Floor, Boston, MA 02110-1301 USA.
 *
 * Please contact Oracle, 500 Oracle Parkway, Redwood Shores, CA 94065 USA
 * or visit www.oracle.com if you need additional information or have any
 * questions.
 */

/*
 * @test
 * @bug 8006582 8008658
 * @summary javac should generate method parameters correctly.
 * @modules jdk.jdeps/com.sun.tools.classfile
<<<<<<< HEAD
 * @build MethodParametersTester
=======
 * @build Tester ClassFileVisitor ReflectionVisitor
>>>>>>> aa75fe9f
 * @compile -parameters MemberClassTest.java
 * @run main MethodParametersTester MemberClassTest MemberClassTest.out
 */

class MemberClassTest {

    interface I {
        Long m();
        Long m(Long x, Long yx);
    }

    public class Member implements I {
        public class Member_Member {
            public Member_Member() {}
            public Member_Member(String x, String yx) {}
        }

        public Member()  { }
        public Member(Long a, Long ba)  { }
        public Long m() { return 0L; }
        public Long m(Long s, Long ts) { return 0L; }
    }

    static class Static_Member implements I {
        public class Static_Member_Member {
            public Static_Member_Member() {}
            public Static_Member_Member(String x, String yx) {}
        }

        public static class Static_Member_Static_Member {
            public Static_Member_Static_Member() {}
            public Static_Member_Static_Member(String x, String yx) {}
        }
        public Static_Member()  { }
        public Static_Member(Long arg, Long barg)  { }
        public Long m() { return 0L; }
        public Long m(Long s, Long ts) { return s + ts; }
    }

    public MemberClassTest() {
    }
    public MemberClassTest(final Long a, Long ba) {
    }

    public void foo() {

        new I() {

            class Anonymous_Member {
                public Anonymous_Member() {}
                public Anonymous_Member(String x, String yx) {}
            }

            public Long m() { return 0L; }
            public Long m(Long s, Long ts) { return s + ts; }
        }.m();
    }
}<|MERGE_RESOLUTION|>--- conflicted
+++ resolved
@@ -26,11 +26,7 @@
  * @bug 8006582 8008658
  * @summary javac should generate method parameters correctly.
  * @modules jdk.jdeps/com.sun.tools.classfile
-<<<<<<< HEAD
- * @build MethodParametersTester
-=======
- * @build Tester ClassFileVisitor ReflectionVisitor
->>>>>>> aa75fe9f
+ * @build MethodParametersTester ClassFileVisitor ReflectionVisitor
  * @compile -parameters MemberClassTest.java
  * @run main MethodParametersTester MemberClassTest MemberClassTest.out
  */
