--- conflicted
+++ resolved
@@ -22,14 +22,14 @@
  */
 /**
  * @test
- * @library ..
- * @bug 6581254 6986789 7196009 8062170 7191662
+ * @bug 6581254 6986789 7196009 8062170
  * @summary Allow '~', '+', and quoted paths in config file
  * @author Valerie Peng
  */
 
 import java.security.*;
 import java.io.*;
+import java.lang.reflect.*;
 
 public class ConfigShortPath {
 
@@ -41,18 +41,6 @@
     };
 
     public static void main(String[] args) throws Exception {
-<<<<<<< HEAD
-        try {
-            String testSrc = System.getProperty("test.src", ".");
-            for (int i = 0; i < configNames.length; i++) {
-                String configFile = testSrc + File.separator + configNames[i];
-                System.out.println("Testing against " + configFile);
-
-                Provider p = PKCS11Test.getSunPKCS11(configFile);
-                if (p == null) {
-                    System.out.println("Skipping test - no PKCS11 provider available");
-                    return;
-=======
         Provider p = Security.getProvider("SunPKCS11");
         if (p == null) {
             // re-try w/ SunPKCS11-Solaris
@@ -91,22 +79,8 @@
                     // Thrown when the directory does not exist which is ok
                     System.out.println("Pass: config parsed ok");
                     continue;
->>>>>>> 881bc186
                 }
             }
-        } catch (InvalidParameterException ipe) {
-            System.out.println(ipe);
-            String causeMsg = ipe.getMessage();
-            // Indicate failure if due to parsing config
-            if (causeMsg.indexOf("Unexpected") != -1) {
-                throw ipe;
-            }
-            // Consider the test passes if the exception is
-            // thrown after parsing, i.e. due to the absolute
-            // path requirement or the non-existent path.
-        } catch (Exception ex) {
-            // unexpected exception
-            throw new RuntimeException("Unexpected Exception", ex);
         }
     }
 }