--- conflicted
+++ resolved
@@ -24,11 +24,8 @@
 /* @test
  * @bug 6565543
  * @summary Minimal test for unsafe.copyMemory() and unsafe.setMemory()
-<<<<<<< HEAD
  * @modules java.base/sun.nio.ch java.base/sun.misc
-=======
  * @key randomness
->>>>>>> 035090b7
  */
 
 import java.util.*;
