/*
 * Copyright (c) 2005, 2011, 2013 Oracle and/or its affiliates. All rights reserved.
 * DO NOT ALTER OR REMOVE COPYRIGHT NOTICES OR THIS FILE HEADER.
 *
 * This code is free software; you can redistribute it and/or modify it
 * under the terms of the GNU General Public License version 2 only, as
 * published by the Free Software Foundation.
 *
 * This code is distributed in the hope that it will be useful, but WITHOUT
 * ANY WARRANTY; without even the implied warranty of MERCHANTABILITY or
 * FITNESS FOR A PARTICULAR PURPOSE.  See the GNU General Public License
 * version 2 for more details (a copy is included in the LICENSE file that
 * accompanied this code).
 *
 * You should have received a copy of the GNU General Public License version
 * 2 along with this work; if not, write to the Free Software Foundation,
 * Inc., 51 Franklin St, Fifth Floor, Boston, MA 02110-1301 USA.
 *
 * Please contact Oracle, 500 Oracle Parkway, Redwood Shores, CA 94065 USA
 * or visit www.oracle.com if you need additional information or have any
 * questions.
 */

import com.sun.tools.attach.*;
import java.net.ServerSocket;
import java.net.Socket;
import java.io.IOException;
import java.util.Properties;
import java.util.List;
import java.io.File;
import jdk.testlibrary.OutputAnalyzer;
import jdk.testlibrary.JDKToolLauncher;
import jdk.testlibrary.ProcessTools;
import jdk.testlibrary.ProcessThread;

/*
 * @test
 * @bug 6173612 6273707 6277253 6335921 6348630 6342019 6381757
 * @summary Basic unit tests for the VM attach mechanism.
 * @library /lib/testlibrary
<<<<<<< HEAD
 * @run build Agent BadAgent RedefineAgent Application Shutdown RedefineDummy
=======
 * @run build Agent BadAgent RedefineAgent Application Shutdown RedefineDummy RunnerUtil
>>>>>>> 6d9eebb1
 * @run main BasicTests
 *
 * This test will perform a number of basic attach tests.
 */
public class BasicTests {

    /*
     * The actual test is in the nested class TestMain.
     * The responsibility of this class is to:
     * 1. Build all needed jars.
     * 2. Start the Application class in a separate process.
     * 3. Find the pid and shutdown port of the running Application.
     * 4. Launches the tests in nested class TestMain that will attach to the Application.
     * 5. Shut down the Application.
     */
    public static void main(String args[]) throws Throwable {
        final String pidFile = "TestsBasic.Application.pid";
        ProcessThread processThread = null;
        RunnerUtil.ProcessInfo info = null;
        try {
            buildJars();
            processThread = RunnerUtil.startApplication(pidFile);
            info = RunnerUtil.readProcessInfo(pidFile);
            runTests(info.pid);
        } catch (Throwable t) {
            System.out.println("TestBasic got unexpected exception: " + t);
            t.printStackTrace();
            throw t;
        } finally {
            // Make sure the Application process is stopped.
            RunnerUtil.stopApplication(info.shutdownPort, processThread);
        }
    }

    /**
     * Runs the actual tests in nested class TestMain.
     * The reason for running the tests in a separate process
     * is that we need to modify the class path.
     */
    private static void runTests(int pid) throws Throwable {
        final String sep = File.separator;

        // Need to add jdk/lib/tools.jar to classpath.
        String classpath =
            System.getProperty("test.class.path", "") + File.pathSeparator +
            System.getProperty("test.jdk", ".") + sep + "lib" + sep + "tools.jar";
        String testClassDir = System.getProperty("test.classes", "") + sep;

        // Argumenta : -classpath cp BasicTests$TestMain pid agent badagent redefineagent
        String[] args = {
            "-classpath",
            classpath,
            "BasicTests$TestMain",
            Integer.toString(pid),
            testClassDir + "Agent.jar",
            testClassDir + "BadAgent.jar",
            testClassDir + "RedefineAgent.jar" };
        OutputAnalyzer output = ProcessTools.executeTestJvm(args);
        output.shouldHaveExitValue(0);
    }

    /**
     * Will build all jars needed by the tests.
     */
    private static void buildJars() throws Throwable {
        String[] jars = {"Agent", "BadAgent", "RedefineAgent", "Application" };
        for (String jar : jars) {
            buildJar(jar);
        }
    }

    /**
     * Will build a jar with the given name.
     * Class file and manifest must already exist.
     * @param jarName Name of the jar.
     */
    private static void buildJar(String jarName) throws Throwable {
        String testClasses = System.getProperty("test.classes", "?");
        String testSrc = System.getProperty("test.src", "?");
        String jar = String.format("%s/%s.jar", testClasses, jarName);
        String manifest = String.format("%s/%s.mf", testSrc, jarName.toLowerCase());
        String clazz = String.format("%s.class", jarName);

        // Arguments to the jar command has this format:
        // "-cfm TESTCLASSES/Agent.jar TESTSRC/agent.mf -C TESTCLASSES Agent.class"
        RunnerUtil.createJar("-cfm", jar, manifest, "-C", testClasses, clazz);
    }

    /**
     * This is the actual test. It will attach to the running Application
     * and perform a number of basic attach tests.
     */
    public static class TestMain {
        public static void main(String args[]) throws Exception {
            String pid = args[0];
            String agent = args[1];
            String badagent = args[2];
            String redefineagent = args[3];

            System.out.println(" - Attaching to application ...");
            VirtualMachine vm = VirtualMachine.attach(pid);

            // Test 1 - read the system properties from the target VM and
            // check that property is set
            System.out.println(" - Test: system properties in target VM");
            Properties props = vm.getSystemProperties();
            String value = props.getProperty("attach.test");
            if (value == null || !value.equals("true")) {
                throw new RuntimeException("attach.test property not set");
            }
            System.out.println(" - attach.test property set as expected");

            // Test 1a - read the agent properties from the target VM.
            // By default, the agent property contains "sun.java.command",
            // "sun.jvm.flags", and "sun.jvm.args".
            // Just sanity check - make sure not empty.
            System.out.println(" - Test: agent properties in target VM");
            props = vm.getAgentProperties();
            if (props == null || props.size() == 0) {
                throw new RuntimeException("Agent properties is empty");
            }
            System.out.println(" - agent properties non-empty as expected");

            // Test 2 - attempt to load an agent that does not exist
            System.out.println(" - Test: Load an agent that does not exist");
            try {
                vm.loadAgent("SilverBullet.jar");
            } catch (AgentLoadException x) {
                System.out.println(" - AgentLoadException thrown as expected!");
            }
<<<<<<< HEAD

            // Test 3 - load an "bad" agent (agentmain throws an exception)
            System.out.println(" - Test: Load a bad agent");
            System.out.println("INFO: This test will cause error messages "
                + "to appear in the application log about SilverBullet.jar "
                + "not being found and an agent failing to start.");
            try {
                vm.loadAgent(badagent);
                throw new RuntimeException(
                    "AgentInitializationException not thrown as expected!");
            } catch (AgentInitializationException x) {
                System.out.println(
                    " - AgentInitializationException thrown as expected!");
            }

            // Test 4 - detach from the VM and attempt a load (should throw IOE)
            System.out.println(" - Test: Detach from VM");
            System.out.println("INFO: This test will cause error messages "
                + "to appear in the application log about a BadAgent including "
                + "a RuntimeException and an InvocationTargetException.");
            vm.detach();
            try {
                vm.loadAgent(agent);
                throw new RuntimeException("loadAgent did not throw an exception!!");
            } catch (IOException ioe) {
                System.out.println(" - IOException as expected");
            }

            // Test 5 - functional "end-to-end" test.
            // Create a listener socket. Load Agent.jar into the target VM passing
            // it the port number of our listener. When agent loads it should connect
            // back to the tool.

            System.out.println(" - Re-attaching to application ...");
            vm = VirtualMachine.attach(pid);

            System.out.println(" - Test: End-to-end connection with agent");

            ServerSocket ss = new ServerSocket(0);
            int port = ss.getLocalPort();

            System.out.println(" - Loading Agent.jar into target VM ...");
            vm.loadAgent(agent, Integer.toString(port));

            System.out.println(" - Waiting for agent to connect back to tool ...");
            Socket s = ss.accept();
            System.out.println(" - Connected to agent.");

            // Test 5b - functional "end-to-end" test.
            // Now with an agent that does redefine.

            System.out.println(" - Re-attaching to application ...");
            vm = VirtualMachine.attach(pid);

            System.out.println(" - Test: End-to-end connection with RedefineAgent");

            ServerSocket ss2 = new ServerSocket(0);
            int port2 = ss2.getLocalPort();

            System.out.println(" - Loading RedefineAgent.jar into target VM ...");
            vm.loadAgent(redefineagent, Integer.toString(port2));

=======

            // Test 3 - load an "bad" agent (agentmain throws an exception)
            System.out.println(" - Test: Load a bad agent");
            System.out.println("INFO: This test will cause error messages "
                + "to appear in the application log about SilverBullet.jar "
                + "not being found and an agent failing to start.");
            try {
                vm.loadAgent(badagent);
                throw new RuntimeException(
                    "AgentInitializationException not thrown as expected!");
            } catch (AgentInitializationException x) {
                System.out.println(
                    " - AgentInitializationException thrown as expected!");
            }

            // Test 4 - detach from the VM and attempt a load (should throw IOE)
            System.out.println(" - Test: Detach from VM");
            System.out.println("INFO: This test will cause error messages "
                + "to appear in the application log about a BadAgent including "
                + "a RuntimeException and an InvocationTargetException.");
            vm.detach();
            try {
                vm.loadAgent(agent);
                throw new RuntimeException("loadAgent did not throw an exception!!");
            } catch (IOException ioe) {
                System.out.println(" - IOException as expected");
            }

            // Test 5 - functional "end-to-end" test.
            // Create a listener socket. Load Agent.jar into the target VM passing
            // it the port number of our listener. When agent loads it should connect
            // back to the tool.

            System.out.println(" - Re-attaching to application ...");
            vm = VirtualMachine.attach(pid);

            System.out.println(" - Test: End-to-end connection with agent");

            ServerSocket ss = new ServerSocket(0);
            int port = ss.getLocalPort();

            System.out.println(" - Loading Agent.jar into target VM ...");
            vm.loadAgent(agent, Integer.toString(port));

            System.out.println(" - Waiting for agent to connect back to tool ...");
            Socket s = ss.accept();
            System.out.println(" - Connected to agent.");

            // Test 5b - functional "end-to-end" test.
            // Now with an agent that does redefine.

            System.out.println(" - Re-attaching to application ...");
            vm = VirtualMachine.attach(pid);

            System.out.println(" - Test: End-to-end connection with RedefineAgent");

            ServerSocket ss2 = new ServerSocket(0);
            int port2 = ss2.getLocalPort();

            System.out.println(" - Loading RedefineAgent.jar into target VM ...");
            vm.loadAgent(redefineagent, Integer.toString(port2));

>>>>>>> 6d9eebb1
            System.out.println(" - Waiting for RedefineAgent to connect back to tool ...");
            Socket s2 = ss2.accept();
            System.out.println(" - Connected to RedefineAgent.");

            // Test 6 - list method should list the target VM
            System.out.println(" - Test: VirtualMachine.list");
            List<VirtualMachineDescriptor> l = VirtualMachine.list();
<<<<<<< HEAD
            if (!l.isEmpty()) {
                boolean found = false;
                for (VirtualMachineDescriptor vmd: l) {
                    if (vmd.id().equals(pid)) {
                        found = true;
                        break;
                    }
                }
                if (found) {
                    System.out.println(" - " + pid + " found.");
                } else {
                    throw new RuntimeException(pid + " not found in VM list");
                }
            }
=======
            boolean found = false;
            for (VirtualMachineDescriptor vmd: l) {
                if (vmd.id().equals(pid)) {
                    found = true;
                    break;
                }
            }
            if (found) {
                System.out.println(" - " + pid + " found.");
            } else {
                throw new RuntimeException(pid + " not found in VM list");
            }
>>>>>>> 6d9eebb1

            // test 7 - basic hashCode/equals tests
            System.out.println(" - Test: hashCode/equals");

            VirtualMachine vm1 = VirtualMachine.attach(pid);
            VirtualMachine vm2 = VirtualMachine.attach(pid);
            if (!vm1.equals(vm2)) {
                throw new RuntimeException("virtual machines are not equal");
            }
            if (vm.hashCode() != vm.hashCode()) {
                throw new RuntimeException("virtual machine hashCodes not equal");
            }
            System.out.println(" - hashCode/equals okay");

            // ---
            System.out.println(" - Cleaning up...");
            s.close();
            ss.close();
            s2.close();
            ss2.close();
        }
    }
}<|MERGE_RESOLUTION|>--- conflicted
+++ resolved
@@ -38,11 +38,7 @@
  * @bug 6173612 6273707 6277253 6335921 6348630 6342019 6381757
  * @summary Basic unit tests for the VM attach mechanism.
  * @library /lib/testlibrary
-<<<<<<< HEAD
- * @run build Agent BadAgent RedefineAgent Application Shutdown RedefineDummy
-=======
  * @run build Agent BadAgent RedefineAgent Application Shutdown RedefineDummy RunnerUtil
->>>>>>> 6d9eebb1
  * @run main BasicTests
  *
  * This test will perform a number of basic attach tests.
@@ -173,7 +169,6 @@
             } catch (AgentLoadException x) {
                 System.out.println(" - AgentLoadException thrown as expected!");
             }
-<<<<<<< HEAD
 
             // Test 3 - load an "bad" agent (agentmain throws an exception)
             System.out.println(" - Test: Load a bad agent");
@@ -236,70 +231,6 @@
             System.out.println(" - Loading RedefineAgent.jar into target VM ...");
             vm.loadAgent(redefineagent, Integer.toString(port2));
 
-=======
-
-            // Test 3 - load an "bad" agent (agentmain throws an exception)
-            System.out.println(" - Test: Load a bad agent");
-            System.out.println("INFO: This test will cause error messages "
-                + "to appear in the application log about SilverBullet.jar "
-                + "not being found and an agent failing to start.");
-            try {
-                vm.loadAgent(badagent);
-                throw new RuntimeException(
-                    "AgentInitializationException not thrown as expected!");
-            } catch (AgentInitializationException x) {
-                System.out.println(
-                    " - AgentInitializationException thrown as expected!");
-            }
-
-            // Test 4 - detach from the VM and attempt a load (should throw IOE)
-            System.out.println(" - Test: Detach from VM");
-            System.out.println("INFO: This test will cause error messages "
-                + "to appear in the application log about a BadAgent including "
-                + "a RuntimeException and an InvocationTargetException.");
-            vm.detach();
-            try {
-                vm.loadAgent(agent);
-                throw new RuntimeException("loadAgent did not throw an exception!!");
-            } catch (IOException ioe) {
-                System.out.println(" - IOException as expected");
-            }
-
-            // Test 5 - functional "end-to-end" test.
-            // Create a listener socket. Load Agent.jar into the target VM passing
-            // it the port number of our listener. When agent loads it should connect
-            // back to the tool.
-
-            System.out.println(" - Re-attaching to application ...");
-            vm = VirtualMachine.attach(pid);
-
-            System.out.println(" - Test: End-to-end connection with agent");
-
-            ServerSocket ss = new ServerSocket(0);
-            int port = ss.getLocalPort();
-
-            System.out.println(" - Loading Agent.jar into target VM ...");
-            vm.loadAgent(agent, Integer.toString(port));
-
-            System.out.println(" - Waiting for agent to connect back to tool ...");
-            Socket s = ss.accept();
-            System.out.println(" - Connected to agent.");
-
-            // Test 5b - functional "end-to-end" test.
-            // Now with an agent that does redefine.
-
-            System.out.println(" - Re-attaching to application ...");
-            vm = VirtualMachine.attach(pid);
-
-            System.out.println(" - Test: End-to-end connection with RedefineAgent");
-
-            ServerSocket ss2 = new ServerSocket(0);
-            int port2 = ss2.getLocalPort();
-
-            System.out.println(" - Loading RedefineAgent.jar into target VM ...");
-            vm.loadAgent(redefineagent, Integer.toString(port2));
-
->>>>>>> 6d9eebb1
             System.out.println(" - Waiting for RedefineAgent to connect back to tool ...");
             Socket s2 = ss2.accept();
             System.out.println(" - Connected to RedefineAgent.");
@@ -307,22 +238,6 @@
             // Test 6 - list method should list the target VM
             System.out.println(" - Test: VirtualMachine.list");
             List<VirtualMachineDescriptor> l = VirtualMachine.list();
-<<<<<<< HEAD
-            if (!l.isEmpty()) {
-                boolean found = false;
-                for (VirtualMachineDescriptor vmd: l) {
-                    if (vmd.id().equals(pid)) {
-                        found = true;
-                        break;
-                    }
-                }
-                if (found) {
-                    System.out.println(" - " + pid + " found.");
-                } else {
-                    throw new RuntimeException(pid + " not found in VM list");
-                }
-            }
-=======
             boolean found = false;
             for (VirtualMachineDescriptor vmd: l) {
                 if (vmd.id().equals(pid)) {
@@ -335,7 +250,6 @@
             } else {
                 throw new RuntimeException(pid + " not found in VM list");
             }
->>>>>>> 6d9eebb1
 
             // test 7 - basic hashCode/equals tests
             System.out.println(" - Test: hashCode/equals");
