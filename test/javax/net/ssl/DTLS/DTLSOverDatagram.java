/*
 * Copyright (c) 2015, Oracle and/or its affiliates. All rights reserved.
 * DO NOT ALTER OR REMOVE COPYRIGHT NOTICES OR THIS FILE HEADER.
 *
 * This code is free software; you can redistribute it and/or modify it
 * under the terms of the GNU General Public License version 2 only, as
 * published by the Free Software Foundation.
 *
 * This code is distributed in the hope that it will be useful, but WITHOUT
 * ANY WARRANTY; without even the implied warranty of MERCHANTABILITY or
 * FITNESS FOR A PARTICULAR PURPOSE.  See the GNU General Public License
 * version 2 for more details (a copy is included in the LICENSE file that
 * accompanied this code).
 *
 * You should have received a copy of the GNU General Public License version
 * 2 along with this work; if not, write to the Free Software Foundation,
 * Inc., 51 Franklin St, Fifth Floor, Boston, MA 02110-1301 USA.
 *
 * Please contact Oracle, 500 Oracle Parkway, Redwood Shores, CA 94065 USA
 * or visit www.oracle.com if you need additional information or have any
 * questions.
 */

// SunJSSE does not support dynamic system properties, no way to re-use
// system properties in samevm/agentvm mode.

/*
 * @test
 * @bug 8043758
 * @summary Datagram Transport Layer Security (DTLS)
<<<<<<< HEAD
 * @modules java.base/sun.misc
=======
 * @modules java.base/sun.security.util
>>>>>>> 24e74e7f
 * @run main/othervm DTLSOverDatagram
 */

import java.io.*;
import java.nio.*;
import java.net.*;
import java.util.*;
import java.security.*;
import java.security.cert.*;
import javax.net.ssl.*;
import java.util.concurrent.*;

import sun.security.util.HexDumpEncoder;

/**
 * An example to show the way to use SSLEngine in datagram connections.
 */
public class DTLSOverDatagram {
    private static int MAX_HANDSHAKE_LOOPS = 200;
    private static int MAX_APP_READ_LOOPS = 60;

    /*
     * The following is to set up the keystores.
     */
    private static String pathToStores = "../etc";
    private static String keyStoreFile = "keystore";
    private static String trustStoreFile = "truststore";
    private static String passwd = "passphrase";

    private static String keyFilename =
            System.getProperty("test.src", ".") + "/" + pathToStores +
                "/" + keyStoreFile;
    private static String trustFilename =
            System.getProperty("test.src", ".") + "/" + pathToStores +
                "/" + trustStoreFile;
    private static Exception clientException = null;
    private static Exception serverException = null;

    private static ByteBuffer serverApp =
                ByteBuffer.wrap("Hi Client, I'm Server".getBytes());
    private static ByteBuffer clientApp =
                ByteBuffer.wrap("Hi Server, I'm Client".getBytes());

    /*
     * =============================================================
     * The test case
     */
    public static void main(String[] args) throws Exception {
        DTLSOverDatagram testCase = new DTLSOverDatagram();
        testCase.runTest(testCase);
    }

    /*
     * Define the server side of the test.
     */
    void doServerSide() throws Exception {
        DatagramSocket socket = serverDatagramSocket;
        socket.setSoTimeout(10000);   // 10 second

        // create SSLEngine
        SSLEngine engine = createSSLEngine(false);

        // handshaking
        handshake(engine, socket, clientSocketAddr);

        // read client application data
        receiveAppData(engine, socket, clientApp);

        // write server application data
        deliverAppData(engine, socket, serverApp, clientSocketAddr);

        socket.close();
    }

    /*
     * Define the client side of the test.
     */
    void doClientSide() throws Exception {
        DatagramSocket socket = clientDatagramSocket;
        socket.setSoTimeout(1000);     // 1 second read timeout

        // create SSLEngine
        SSLEngine engine = createSSLEngine(true);

        // handshaking
        handshake(engine, socket, serverSocketAddr);

        // write client application data
        deliverAppData(engine, socket, clientApp, serverSocketAddr);

        // read server application data
        receiveAppData(engine, socket, serverApp);
    }

    /*
     * =============================================================
     * The remainder is support stuff for DTLS operations.
     */
    SSLEngine createSSLEngine(boolean isClient) throws Exception {
        SSLContext context = getDTLSContext();
        SSLEngine engine = context.createSSLEngine();

        SSLParameters paras = engine.getSSLParameters();
        paras.setMaximumPacketSize(1024);

        engine.setUseClientMode(isClient);
        engine.setSSLParameters(paras);

        return engine;
    }

    // handshake
    void handshake(SSLEngine engine, DatagramSocket socket,
            SocketAddress peerAddr) throws Exception {

        boolean endLoops = false;
        int loops = MAX_HANDSHAKE_LOOPS;
        engine.beginHandshake();
        while (!endLoops &&
                (serverException == null) && (clientException == null)) {

            if (--loops < 0) {
                throw new RuntimeException(
                        "Too much loops to produce handshake packets");
            }

            SSLEngineResult.HandshakeStatus hs = engine.getHandshakeStatus();
            if (hs == SSLEngineResult.HandshakeStatus.NEED_UNWRAP ||
                hs == SSLEngineResult.HandshakeStatus.NEED_UNWRAP_AGAIN) {

                ByteBuffer iNet;
                ByteBuffer iApp;
                if (hs == SSLEngineResult.HandshakeStatus.NEED_UNWRAP) {
                    // receive ClientHello request and other SSL/TLS records
                    byte[] buf = new byte[1024];
                    DatagramPacket packet = new DatagramPacket(buf, buf.length);
                    try {
                        socket.receive(packet);
                    } catch (SocketTimeoutException ste) {
                        List<DatagramPacket> packets =
                                onReceiveTimeout(engine, peerAddr);
                        for (DatagramPacket p : packets) {
                            socket.send(p);
                        }

                        continue;
                    }

                    iNet = ByteBuffer.wrap(buf, 0, packet.getLength());
                    iApp = ByteBuffer.allocate(1024);
                } else {
                    iNet = ByteBuffer.allocate(0);
                    iApp = ByteBuffer.allocate(1024);
                }

                SSLEngineResult r = engine.unwrap(iNet, iApp);
                SSLEngineResult.Status rs = r.getStatus();
                hs = r.getHandshakeStatus();
                if (rs == SSLEngineResult.Status.BUFFER_OVERFLOW) {
                    // the client maximum fragment size config does not work?
                    throw new Exception("Buffer overflow: " +
                        "incorrect client maximum fragment size");
                } else if (rs == SSLEngineResult.Status.BUFFER_UNDERFLOW) {
                    // bad packet, or the client maximum fragment size
                    // config does not work?
                    if (hs != SSLEngineResult.HandshakeStatus.NOT_HANDSHAKING) {
                        throw new Exception("Buffer underflow: " +
                            "incorrect client maximum fragment size");
                    } // otherwise, ignore this packet
                } else if (rs == SSLEngineResult.Status.CLOSED) {
                    endLoops = true;
                }   // otherwise, SSLEngineResult.Status.OK:

                if (rs != SSLEngineResult.Status.OK) {
                    continue;
                }
            } else if (hs == SSLEngineResult.HandshakeStatus.NEED_WRAP) {
                List<DatagramPacket> packets =
                        produceHandshakePackets(engine, peerAddr);
                for (DatagramPacket p : packets) {
                    socket.send(p);
                }
            } else if (hs == SSLEngineResult.HandshakeStatus.NEED_TASK) {
                runDelegatedTasks(engine);
            } else if (hs == SSLEngineResult.HandshakeStatus.NOT_HANDSHAKING) {
                // OK, time to do application data exchange.
                endLoops = true;
            } else if (hs == SSLEngineResult.HandshakeStatus.FINISHED) {
                endLoops = true;
            }
        }

        SSLEngineResult.HandshakeStatus hs = engine.getHandshakeStatus();
        if (hs != SSLEngineResult.HandshakeStatus.NOT_HANDSHAKING) {
            throw new Exception("Not ready for application data yet");
        }
    }

    // deliver application data
    void deliverAppData(SSLEngine engine, DatagramSocket socket,
            ByteBuffer appData, SocketAddress peerAddr) throws Exception {

        // Note: have not consider the packet loses
        List<DatagramPacket> packets =
                produceApplicationPackets(engine, appData, peerAddr);
        appData.flip();
        for (DatagramPacket p : packets) {
            socket.send(p);
        }
    }

    // receive application data
    void receiveAppData(SSLEngine engine,
            DatagramSocket socket, ByteBuffer expectedApp) throws Exception {

        int loops = MAX_APP_READ_LOOPS;
        while ((serverException == null) && (clientException == null)) {
            if (--loops < 0) {
                throw new RuntimeException(
                        "Too much loops to receive application data");
            }

            byte[] buf = new byte[1024];
            DatagramPacket packet = new DatagramPacket(buf, buf.length);
            socket.receive(packet);
            ByteBuffer netBuffer = ByteBuffer.wrap(buf, 0, packet.getLength());
            ByteBuffer recBuffer = ByteBuffer.allocate(1024);
            SSLEngineResult rs = engine.unwrap(netBuffer, recBuffer);
            recBuffer.flip();
            if (recBuffer.remaining() != 0) {
                printHex("Received application data", recBuffer);
                if (!recBuffer.equals(expectedApp)) {
                    System.out.println("Engine status is " + rs);
                    throw new Exception("Not the right application data");
                }
                break;
            }
        }
    }

    // produce handshake packets
    List<DatagramPacket> produceHandshakePackets(
            SSLEngine engine, SocketAddress socketAddr) throws Exception {

        List<DatagramPacket> packets = new ArrayList<>();
        boolean endLoops = false;
        int loops = MAX_HANDSHAKE_LOOPS;
        while (!endLoops &&
                (serverException == null) && (clientException == null)) {

            if (--loops < 0) {
                throw new RuntimeException(
                        "Too much loops to produce handshake packets");
            }

            ByteBuffer oNet = ByteBuffer.allocate(32768);
            ByteBuffer oApp = ByteBuffer.allocate(0);
            SSLEngineResult r = engine.wrap(oApp, oNet);
            oNet.flip();

            SSLEngineResult.Status rs = r.getStatus();
            SSLEngineResult.HandshakeStatus hs = r.getHandshakeStatus();
            if (rs == SSLEngineResult.Status.BUFFER_OVERFLOW) {
                // the client maximum fragment size config does not work?
                throw new Exception("Buffer overflow: " +
                            "incorrect server maximum fragment size");
            } else if (rs == SSLEngineResult.Status.BUFFER_UNDERFLOW) {
                // bad packet, or the client maximum fragment size
                // config does not work?
                if (hs != SSLEngineResult.HandshakeStatus.NOT_HANDSHAKING) {
                    throw new Exception("Buffer underflow: " +
                            "incorrect server maximum fragment size");
                } // otherwise, ignore this packet
            } else if (rs == SSLEngineResult.Status.CLOSED) {
                throw new Exception("SSLEngine has closed");
            }   // otherwise, SSLEngineResult.Status.OK

            // SSLEngineResult.Status.OK:
            if (oNet.hasRemaining()) {
                byte[] ba = new byte[oNet.remaining()];
                oNet.get(ba);
                DatagramPacket packet = createHandshakePacket(ba, socketAddr);
                packets.add(packet);
            }
            boolean endInnerLoop = false;
            SSLEngineResult.HandshakeStatus nhs = hs;
            while (!endInnerLoop) {
                if (nhs == SSLEngineResult.HandshakeStatus.NEED_TASK) {
                    runDelegatedTasks(engine);
                    nhs = engine.getHandshakeStatus();
                } else if ((nhs == SSLEngineResult.HandshakeStatus.FINISHED) ||
                    (nhs == SSLEngineResult.HandshakeStatus.NEED_UNWRAP) ||
                    (nhs == SSLEngineResult.HandshakeStatus.NOT_HANDSHAKING)) {

                    endInnerLoop = true;
                    endLoops = true;
                } else if (nhs == SSLEngineResult.HandshakeStatus.NEED_WRAP) {
                    endInnerLoop = true;
                }
            }
        }

        return packets;
    }

    DatagramPacket createHandshakePacket(byte[] ba, SocketAddress socketAddr) {
        return new DatagramPacket(ba, ba.length, socketAddr);
    }

    // produce application packets
    List<DatagramPacket> produceApplicationPackets(
            SSLEngine engine, ByteBuffer source,
            SocketAddress socketAddr) throws Exception {

        List<DatagramPacket> packets = new ArrayList<>();
        ByteBuffer appNet = ByteBuffer.allocate(32768);
        SSLEngineResult r = engine.wrap(source, appNet);
        appNet.flip();

        SSLEngineResult.Status rs = r.getStatus();
        if (rs == SSLEngineResult.Status.BUFFER_OVERFLOW) {
            // the client maximum fragment size config does not work?
            throw new Exception("Buffer overflow: " +
                        "incorrect server maximum fragment size");
        } else if (rs == SSLEngineResult.Status.BUFFER_UNDERFLOW) {
            // unlikely
            throw new Exception("Buffer underflow during wraping");
        } else if (rs == SSLEngineResult.Status.CLOSED) {
                throw new Exception("SSLEngine has closed");
        }   // otherwise, SSLEngineResult.Status.OK

        // SSLEngineResult.Status.OK:
        if (appNet.hasRemaining()) {
            byte[] ba = new byte[appNet.remaining()];
            appNet.get(ba);
            DatagramPacket packet =
                    new DatagramPacket(ba, ba.length, socketAddr);
            packets.add(packet);
        }

        return packets;
    }

    // run delegated tasks
    void runDelegatedTasks(SSLEngine engine) throws Exception {
        Runnable runnable;
        while ((runnable = engine.getDelegatedTask()) != null) {
            runnable.run();
        }

        SSLEngineResult.HandshakeStatus hs = engine.getHandshakeStatus();
        if (hs == SSLEngineResult.HandshakeStatus.NEED_TASK) {
            throw new Exception("handshake shouldn't need additional tasks");
        }
    }

    // retransmission if timeout
    List<DatagramPacket> onReceiveTimeout(
            SSLEngine engine, SocketAddress socketAddr) throws Exception {

        SSLEngineResult.HandshakeStatus hs = engine.getHandshakeStatus();
        if (hs == SSLEngineResult.HandshakeStatus.NOT_HANDSHAKING) {
            return new ArrayList<DatagramPacket>();
        } else {
            // retransmission of handshake messages
            return produceHandshakePackets(engine, socketAddr);
        }
    }

    // get DTSL context
    SSLContext getDTLSContext() throws Exception {
        KeyStore ks = KeyStore.getInstance("JKS");
        KeyStore ts = KeyStore.getInstance("JKS");

        char[] passphrase = "passphrase".toCharArray();

        ks.load(new FileInputStream(keyFilename), passphrase);
        ts.load(new FileInputStream(trustFilename), passphrase);

        KeyManagerFactory kmf = KeyManagerFactory.getInstance("SunX509");
        kmf.init(ks, passphrase);

        TrustManagerFactory tmf = TrustManagerFactory.getInstance("SunX509");
        tmf.init(ts);

        SSLContext sslCtx = SSLContext.getInstance("DTLS");

        sslCtx.init(kmf.getKeyManagers(), tmf.getTrustManagers(), null);

        return sslCtx;
    }


    /*
     * =============================================================
     * The remainder is support stuff to kickstart the testing.
     */

    // the server side SocketAddress
    volatile static SocketAddress serverSocketAddr = null;

    // the client side SocketAddress
    volatile static SocketAddress clientSocketAddr = null;

    // the server side DatagramSocket instance
    volatile static DatagramSocket serverDatagramSocket = null;

    // the server side DatagramSocket instance
    volatile static DatagramSocket clientDatagramSocket = null;

    // get server side SocketAddress object
    public SocketAddress getServerSocketAddress() {
        return serverSocketAddr;
    }

    // get client side SocketAddress object
    public SocketAddress getClientSocketAddress() {
        return clientSocketAddr;
    }

    // get server side DatagramSocket object
    public DatagramSocket getServerDatagramSocket() {
        return serverDatagramSocket;
    }

    // get client side DatagramSocket object
    public DatagramSocket getClientDatagramSocket() {
        return clientDatagramSocket;
    }

    // Will the handshaking and application data exchange succeed?
    public boolean isGoodJob() {
        return true;
    }

    public final void runTest(DTLSOverDatagram testCase) throws Exception {
        serverDatagramSocket = new DatagramSocket();
        serverSocketAddr = new InetSocketAddress(
            InetAddress.getLocalHost(), serverDatagramSocket.getLocalPort());

        clientDatagramSocket = new DatagramSocket();
        clientSocketAddr = new InetSocketAddress(
            InetAddress.getLocalHost(), clientDatagramSocket.getLocalPort());

        ExecutorService pool = Executors.newFixedThreadPool(2);
        List<Future<String>> list = new ArrayList<Future<String>>();

        try {
            list.add(pool.submit(new ServerCallable(testCase)));  // server task
            list.add(pool.submit(new ClientCallable(testCase)));  // client task
        } finally {
            pool.shutdown();
        }

        Exception reserved = null;
        for (Future<String> fut : list) {
            try {
                System.out.println(fut.get());
            } catch (CancellationException |
                    InterruptedException | ExecutionException cie) {
                if (reserved != null) {
                    cie.addSuppressed(reserved);
                    reserved = cie;
                } else {
                    reserved = cie;
                }
            }
        }

        if (reserved != null) {
            throw reserved;
        }
    }

    final static class ServerCallable implements Callable<String> {
        DTLSOverDatagram testCase;

        ServerCallable(DTLSOverDatagram testCase) {
            this.testCase = testCase;
        }

        @Override
        public String call() throws Exception {
            try {
                testCase.doServerSide();
            } catch (Exception e) {
                e.printStackTrace(System.out);
                serverException = e;

                if (testCase.isGoodJob()) {
                    throw e;
                } else {
                    return "Well done, server!";
                }
            } finally {
                if (serverDatagramSocket != null) {
                    serverDatagramSocket.close();
                }
            }

            if (testCase.isGoodJob()) {
                return "Well done, server!";
            } else {
                throw new Exception("No expected exception");
            }
        }
    }

    final static class ClientCallable implements Callable<String> {
        DTLSOverDatagram testCase;

        ClientCallable(DTLSOverDatagram testCase) {
            this.testCase = testCase;
        }

        @Override
        public String call() throws Exception {
            try {
                testCase.doClientSide();
            } catch (Exception e) {
                e.printStackTrace(System.out);
                clientException = e;
                if (testCase.isGoodJob()) {
                    throw e;
                } else {
                    return "Well done, client!";
                }
            } finally {
                if (clientDatagramSocket != null) {
                    clientDatagramSocket.close();
                }
            }

            if (testCase.isGoodJob()) {
                return "Well done, client!";
            } else {
                throw new Exception("No expected exception");
            }
        }
    }

    final static void printHex(String prefix, ByteBuffer bb) {
        HexDumpEncoder  dump = new HexDumpEncoder();

        synchronized (System.out) {
            System.out.println(prefix);
            try {
                dump.encodeBuffer(bb.slice(), System.out);
            } catch (Exception e) {
                // ignore
            }
            System.out.flush();
        }
    }

    final static void printHex(String prefix,
            byte[] bytes, int offset, int length) {

        HexDumpEncoder  dump = new HexDumpEncoder();

        synchronized (System.out) {
            System.out.println(prefix);
            try {
                ByteBuffer bb = ByteBuffer.wrap(bytes, offset, length);
                dump.encodeBuffer(bb, System.out);
            } catch (Exception e) {
                // ignore
            }
            System.out.flush();
        }
    }
}<|MERGE_RESOLUTION|>--- conflicted
+++ resolved
@@ -28,11 +28,7 @@
  * @test
  * @bug 8043758
  * @summary Datagram Transport Layer Security (DTLS)
-<<<<<<< HEAD
- * @modules java.base/sun.misc
-=======
  * @modules java.base/sun.security.util
->>>>>>> 24e74e7f
  * @run main/othervm DTLSOverDatagram
  */
 
